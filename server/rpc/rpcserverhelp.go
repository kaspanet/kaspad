--- conflicted
+++ resolved
@@ -201,21 +201,6 @@
 	"-status":                     "A bool which indicates if the soft fork is active",
 
 	// TxRawResult help.
-<<<<<<< HEAD
-	"txrawresult-hex":           "Hex-encoded transaction",
-	"txrawresult-txid":          "The hash of the transaction",
-	"txrawresult-version":       "The transaction version",
-	"txrawresult-locktime":      "The transaction lock time",
-	"txrawresult-vin":           "The transaction inputs as JSON objects",
-	"txrawresult-vout":          "The transaction outputs as JSON objects",
-	"txrawresult-blockhash":     "Hash of the block the transaction is part of",
-	"txrawresult-confirmations": "Number of confirmations of the block",
-	"txrawresult-time":          "Transaction time in seconds since 1 Jan 1970 GMT",
-	"txrawresult-blocktime":     "Block time in seconds since the 1 Jan 1970 GMT",
-	"txrawresult-size":          "The size of the transaction in bytes",
-	"txrawresult-hash":          "The wtxid of the transaction",
-	"txrawresult-accepted":      "Whether the transaction was accepted or not",
-=======
 	"txRawResult-hex":           "Hex-encoded transaction",
 	"txRawResult-txId":          "The hash of the transaction",
 	"txRawResult-version":       "The transaction version",
@@ -228,7 +213,7 @@
 	"txRawResult-blockTime":     "Block time in seconds since the 1 Jan 1970 GMT",
 	"txRawResult-size":          "The size of the transaction in bytes",
 	"txRawResult-hash":          "The wtxid of the transaction",
->>>>>>> 05d46e7c
+	"txrawresult-accepted":      "Whether the transaction was accepted or not",
 
 	// SearchRawTransactionsResult help.
 	"searchRawTransactionsResult-hex":           "Hex-encoded transaction",
