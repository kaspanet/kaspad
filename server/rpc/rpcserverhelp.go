--- conflicted
+++ resolved
@@ -364,11 +364,7 @@
 
 	// GetChainFromBlockResult help.
 	"getChainFromBlockResult-removedChainBlockHashes": "List chain-block hashes that were removed from the selected parent chain in top-to-bottom order",
-<<<<<<< HEAD
-	"getChainFromBlockResult-addedChainBlocks":        "List of ChainBlocks from Virtual.SelectedTip to LowHash (excluding LowHash) ordered bottom-to-top.",
-=======
-	"getChainFromBlockResult-addedChainBlocks":        "List of ChainBlocks from Virtual.SelectedTipHashAndBlueScore to StartHash (excluding StartHash) ordered bottom-to-top.",
->>>>>>> 29bcc271
+	"getChainFromBlockResult-addedChainBlocks":        "List of ChainBlocks from Virtual.SelectedTipHashAndBlueScore to LowHash (excluding LowHash) ordered bottom-to-top.",
 	"getChainFromBlockResult-blocks":                  "If includeBlocks=true - contains the contents of all chain and accepted blocks in the AddedChainBlocks. Otherwise - omitted.",
 
 	// GetConnectionCountCmd help.
