--- conflicted
+++ resolved
@@ -15,25 +15,6 @@
 		}
 	}
 
-<<<<<<< HEAD
-	// Create a default getNetworkHashPs command to use defaults and make
-	// use of the existing getNetworkHashPs handler.
-	gnhpsCmd := rpcmodel.NewGetNetworkHashPSCmd(nil, nil)
-	networkHashesPerSecIface, err := handleGetNetworkHashPS(s, gnhpsCmd,
-		closeChan)
-	if err != nil {
-		return nil, err
-	}
-	networkHashesPerSec, ok := networkHashesPerSecIface.(int64)
-	if !ok {
-		return nil, &rpcmodel.RPCError{
-			Code:    rpcmodel.ErrRPCInternal.Code,
-			Message: "networkHashesPerSec is not an int64",
-		}
-	}
-
-=======
->>>>>>> 7a163d4d
 	selectedTipHash := s.cfg.DAG.SelectedTipHash()
 	selectedBlock, err := s.cfg.DAG.BlockByHash(selectedTipHash)
 	if err != nil {
