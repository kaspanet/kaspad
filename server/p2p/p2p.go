// Copyright (c) 2013-2017 The btcsuite developers
// Copyright (c) 2015-2017 The Decred developers
// Use of this source code is governed by an ISC
// license that can be found in the LICENSE file.

package p2p

import (
	"bytes"
	"crypto/rand"
	"encoding/binary"
	"fmt"
	"github.com/pkg/errors"
	"math"
	"net"
	"runtime"
	"sort"
	"strconv"
	"strings"
	"sync"
	"sync/atomic"
	"time"

	"github.com/daglabs/btcd/util/subnetworkid"

	"github.com/daglabs/btcd/addrmgr"
	"github.com/daglabs/btcd/blockdag"
	"github.com/daglabs/btcd/blockdag/indexers"
	"github.com/daglabs/btcd/config"
	"github.com/daglabs/btcd/connmgr"
	"github.com/daglabs/btcd/dagconfig"
	"github.com/daglabs/btcd/database"
	"github.com/daglabs/btcd/logger"
	"github.com/daglabs/btcd/mempool"
	"github.com/daglabs/btcd/netsync"
	"github.com/daglabs/btcd/peer"
	"github.com/daglabs/btcd/server/serverutils"
	"github.com/daglabs/btcd/txscript"
	"github.com/daglabs/btcd/util"
	"github.com/daglabs/btcd/util/bloom"
	"github.com/daglabs/btcd/util/daghash"
	"github.com/daglabs/btcd/version"
	"github.com/daglabs/btcd/wire"
)

const (
	// defaultServices describes the default services that are supported by
	// the server.
	defaultServices = wire.SFNodeNetwork | wire.SFNodeBloom | wire.SFNodeCF

	// defaultRequiredServices describes the default services that are
	// required to be supported by outbound peers.
	defaultRequiredServices = wire.SFNodeNetwork

	// defaultTargetOutbound is the default number of outbound peers to target.
	defaultTargetOutbound = 8

	// connectionRetryInterval is the base amount of time to wait in between
	// retries when connecting to persistent peers.  It is adjusted by the
	// number of retries such that there is a retry backoff.
	connectionRetryInterval = time.Second * 5
)

var (
	// userAgentName is the user agent name and is used to help identify
	// ourselves to other bitcoin peers.
	userAgentName = "btcd"

	// userAgentVersion is the user agent version and is used to help
	// identify ourselves to other bitcoin peers.
	userAgentVersion = fmt.Sprintf("%d.%d.%d", version.AppMajor, version.AppMinor, version.AppPatch)
)

// onionAddr implements the net.Addr interface and represents a tor address.
type onionAddr struct {
	addr string
}

// String returns the onion address.
//
// This is part of the net.Addr interface.
func (oa *onionAddr) String() string {
	return oa.addr
}

// Network returns "onion".
//
// This is part of the net.Addr interface.
func (oa *onionAddr) Network() string {
	return "onion"
}

// Ensure onionAddr implements the net.Addr interface.
var _ net.Addr = (*onionAddr)(nil)

// simpleAddr implements the net.Addr interface with two struct fields
type simpleAddr struct {
	net, addr string
}

// String returns the address.
//
// This is part of the net.Addr interface.
func (a simpleAddr) String() string {
	return a.addr
}

// Network returns the network.
//
// This is part of the net.Addr interface.
func (a simpleAddr) Network() string {
	return a.net
}

// Ensure simpleAddr implements the net.Addr interface.
var _ net.Addr = simpleAddr{}

// broadcastMsg provides the ability to house a bitcoin message to be broadcast
// to all connected peers except specified excluded peers.
type broadcastMsg struct {
	message      wire.Message
	excludePeers []*Peer
}

// broadcastInventoryAdd is a type used to declare that the InvVect it contains
// needs to be added to the rebroadcast map
type broadcastInventoryAdd relayMsg

// broadcastInventoryDel is a type used to declare that the InvVect it contains
// needs to be removed from the rebroadcast map
type broadcastInventoryDel *wire.InvVect

// relayMsg packages an inventory vector along with the newly discovered
// inventory so the relay has access to that information.
type relayMsg struct {
	invVect *wire.InvVect
	data    interface{}
}

type outboundPeerConnectedMsg struct {
	connReq *connmgr.ConnReq
	conn    net.Conn
}

// updatePeerHeightsMsg is a message sent from the blockmanager to the server
// after a new block has been accepted. The purpose of the message is to update
// the heights of peers that were known to announce the block before we
// connected it to the main chain or recognized it as an orphan. With these
// updates, peer heights will be kept up to date, allowing for fresh data when
// selecting sync peer candidacy.
type updatePeerHeightsMsg struct {
	newHash    *daghash.Hash
	newHeight  int32
	originPeer *peer.Peer
}

// Peer extends the peer to maintain state shared by the server and
// the blockmanager.
type Peer struct {
	// The following variables must only be used atomically
	FeeFilterInt int64

	*peer.Peer

	connReq         *connmgr.ConnReq
	server          *Server
	persistent      bool
	relayMtx        sync.Mutex
	DisableRelayTx  bool
	sentAddrs       bool
	isWhitelisted   bool
	filter          *bloom.Filter
	knownAddresses  map[string]struct{}
	DynamicBanScore connmgr.DynamicBanScore
	quit            chan struct{}
	// The following chans are used to sync blockmanager and server.
	txProcessed    chan struct{}
	blockProcessed chan struct{}
}

// peerState maintains state of inbound, persistent, outbound peers as well
// as banned peers and outbound groups.
type peerState struct {
	inboundPeers    map[int32]*Peer
	outboundPeers   map[int32]*Peer
	persistentPeers map[int32]*Peer
	banned          map[string]time.Time
	outboundGroups  map[string]int
}

// Count returns the count of all known peers.
func (ps *peerState) Count() int {
	return len(ps.inboundPeers) + len(ps.outboundPeers) +
		len(ps.persistentPeers)
}

// forAllOutboundPeers is a helper function that runs a callback on all outbound
// peers known to peerState.
// The loop stops and returns false if one of the callback calls returns false.
// Otherwise the function should return true.
func (ps *peerState) forAllOutboundPeers(callback func(sp *Peer) bool) bool {
	for _, e := range ps.outboundPeers {
		shouldContinue := callback(e)
		if !shouldContinue {
			return false
		}
	}
	for _, e := range ps.persistentPeers {
		shouldContinue := callback(e)
		if !shouldContinue {
			return false
		}
	}
	return true
}

// forAllInboundPeers is a helper function that runs a callback on all inbound
// peers known to peerState.
// The loop stops and returns false if one of the callback calls returns false.
// Otherwise the function should return true.
func (ps *peerState) forAllInboundPeers(callback func(sp *Peer) bool) bool {
	for _, e := range ps.inboundPeers {
		shouldContinue := callback(e)
		if !shouldContinue {
			return false
		}
	}
	return true
}

// forAllPeers is a helper function that runs a callback on all peers known to
// peerState.
// The loop stops and returns false if one of the callback calls returns false.
// Otherwise the function should return true.
func (ps *peerState) forAllPeers(callback func(sp *Peer) bool) bool {
	shouldContinue := ps.forAllInboundPeers(callback)
	if !shouldContinue {
		return false
	}
	ps.forAllOutboundPeers(callback)
	return true
}

// cfHeaderKV is a tuple of a filter header and its associated block hash. The
// struct is used to cache cfcheckpt responses.
type cfHeaderKV struct {
	blockHash    *daghash.Hash
	filterHeader *daghash.Hash
}

// Server provides a bitcoin server for handling communications to and from
// bitcoin peers.
type Server struct {
	// The following variables must only be used atomically.
	// Putting the uint64s first makes them 64-bit aligned for 32-bit systems.
	bytesReceived uint64 // Total bytes received from all peers since start.
	bytesSent     uint64 // Total bytes sent by all peers since start.
	started       int32
	shutdown      int32
	shutdownSched int32

	DAGParams   *dagconfig.Params
	addrManager *addrmgr.AddrManager
	connManager *connmgr.ConnManager
	SigCache    *txscript.SigCache
	SyncManager *netsync.SyncManager
	DAG         *blockdag.BlockDAG
	TxMemPool   *mempool.TxPool

	modifyRebroadcastInv  chan interface{}
	newPeers              chan *Peer
	donePeers             chan *Peer
	banPeers              chan *Peer
	newOutboundConnection chan *outboundPeerConnectedMsg
	Query                 chan interface{}
	relayInv              chan relayMsg
	broadcast             chan broadcastMsg
	wg                    sync.WaitGroup
	quit                  chan struct{}
	nat                   serverutils.NAT
	db                    database.DB
	TimeSource            blockdag.MedianTimeSource
	services              wire.ServiceFlag

	// The following fields are used for optional indexes.  They will be nil
	// if the associated index is not enabled.  These fields are set during
	// initial creation of the server and never changed afterwards, so they
	// do not need to be protected for concurrent access.
	TxIndex         *indexers.TxIndex
	AddrIndex       *indexers.AddrIndex
	AcceptanceIndex *indexers.AcceptanceIndex
	CfIndex         *indexers.CfIndex

	// cfCheckptCaches stores a cached slice of filter headers for cfcheckpt
	// messages for each filter type.
	cfCheckptCaches    map[wire.FilterType][]cfHeaderKV
	cfCheckptCachesMtx sync.RWMutex

	notifyNewTransactions func(txns []*mempool.TxDesc)
	isRPCServerActive     bool
}

// newServerPeer returns a new serverPeer instance. The peer needs to be set by
// the caller.
func newServerPeer(s *Server, isPersistent bool) *Peer {
	return &Peer{
		server:         s,
		persistent:     isPersistent,
		filter:         bloom.LoadFilter(nil),
		knownAddresses: make(map[string]struct{}),
		quit:           make(chan struct{}),
		txProcessed:    make(chan struct{}, 1),
		blockProcessed: make(chan struct{}, 1),
	}
}

// selectedTip returns the current selected tip
func (sp *Peer) selectedTip() *daghash.Hash {
	return sp.server.DAG.SelectedTipHash()
}

// blockExists determines whether a block with the given hash exists in
// the DAG.
func (sp *Peer) blockExists(hash *daghash.Hash) bool {
	return sp.server.DAG.BlockExists(hash)
}

// addKnownAddresses adds the given addresses to the set of known addresses to
// the peer to prevent sending duplicate addresses.
func (sp *Peer) addKnownAddresses(addresses []*wire.NetAddress) {
	for _, na := range addresses {
		sp.knownAddresses[addrmgr.NetAddressKey(na)] = struct{}{}
	}
}

// addressKnown true if the given address is already known to the peer.
func (sp *Peer) addressKnown(na *wire.NetAddress) bool {
	_, exists := sp.knownAddresses[addrmgr.NetAddressKey(na)]
	return exists
}

// setDisableRelayTx toggles relaying of transactions for the given peer.
// It is safe for concurrent access.
func (sp *Peer) setDisableRelayTx(disable bool) {
	sp.relayMtx.Lock()
	sp.DisableRelayTx = disable
	sp.relayMtx.Unlock()
}

// relayTxDisabled returns whether or not relaying of transactions for the given
// peer is disabled.
// It is safe for concurrent access.
func (sp *Peer) relayTxDisabled() bool {
	sp.relayMtx.Lock()
	isDisabled := sp.DisableRelayTx
	sp.relayMtx.Unlock()

	return isDisabled
}

// pushAddrMsg sends an addr message to the connected peer using the provided
// addresses.
func (sp *Peer) pushAddrMsg(addresses []*wire.NetAddress, subnetworkID *subnetworkid.SubnetworkID) {
	// Filter addresses already known to the peer.
	addrs := make([]*wire.NetAddress, 0, len(addresses))
	for _, addr := range addresses {
		if !sp.addressKnown(addr) {
			addrs = append(addrs, addr)
		}
	}
	known, err := sp.PushAddrMsg(addrs, subnetworkID)
	if err != nil {
		peerLog.Errorf("Can't push address message to %s: %s", sp.Peer, err)
		sp.Disconnect()
		return
	}
	sp.addKnownAddresses(known)
}

// addBanScore increases the persistent and decaying ban score fields by the
// values passed as parameters. If the resulting score exceeds half of the ban
// threshold, a warning is logged including the reason provided. Further, if
// the score is above the ban threshold, the peer will be banned and
// disconnected.
func (sp *Peer) addBanScore(persistent, transient uint32, reason string) {
	// No warning is logged and no score is calculated if banning is disabled.
	if config.ActiveConfig().DisableBanning {
		return
	}
	if sp.isWhitelisted {
		peerLog.Debugf("Misbehaving whitelisted peer %s: %s", sp, reason)
		return
	}

	warnThreshold := config.ActiveConfig().BanThreshold >> 1
	if transient == 0 && persistent == 0 {
		// The score is not being increased, but a warning message is still
		// logged if the score is above the warn threshold.
		score := sp.DynamicBanScore.Int()
		if score > warnThreshold {
			peerLog.Warnf("Misbehaving peer %s: %s -- ban score is %d, "+
				"it was not increased this time", sp, reason, score)
		}
		return
	}
	score := sp.DynamicBanScore.Increase(persistent, transient)
	if score > warnThreshold {
		peerLog.Warnf("Misbehaving peer %s: %s -- ban score increased to %d",
			sp, reason, score)
		if score > config.ActiveConfig().BanThreshold {
			peerLog.Warnf("Misbehaving peer %s -- banning and disconnecting",
				sp)
			sp.server.BanPeer(sp)
			sp.Disconnect()
		}
	}
}

// enforceNodeBloomFlag disconnects the peer if the server is not configured to
// allow bloom filters.  Additionally, if the peer has negotiated to a protocol
// version  that is high enough to observe the bloom filter service support bit,
// it will be banned since it is intentionally violating the protocol.
func (sp *Peer) enforceNodeBloomFlag(cmd string) bool {
	if sp.server.services&wire.SFNodeBloom != wire.SFNodeBloom {
		// NOTE: Even though the addBanScore function already examines
		// whether or not banning is enabled, it is checked here as well
		// to ensure the violation is logged and the peer is
		// disconnected regardless.
		if !config.ActiveConfig().DisableBanning {

			// Disconnect the peer regardless of whether it was
			// banned.
			sp.addBanScore(100, 0, cmd)
			sp.Disconnect()
			return false
		}

		// Disconnect the peer regardless of protocol version or banning
		// state.
		peerLog.Debugf("%s sent an unsupported %s request -- "+
			"disconnecting", sp, cmd)
		sp.Disconnect()
		return false
	}

	return true
}

// OnRead is invoked when a peer receives a message and it is used to update
// the bytes received by the server.
func (sp *Peer) OnRead(_ *peer.Peer, bytesRead int, msg wire.Message, err error) {
	sp.server.AddBytesReceived(uint64(bytesRead))
}

// OnWrite is invoked when a peer sends a message and it is used to update
// the bytes sent by the server.
func (sp *Peer) OnWrite(_ *peer.Peer, bytesWritten int, msg wire.Message, err error) {
	sp.server.AddBytesSent(uint64(bytesWritten))
}

// randomUint16Number returns a random uint16 in a specified input range.  Note
// that the range is in zeroth ordering; if you pass it 1800, you will get
// values from 0 to 1800.
func randomUint16Number(max uint16) uint16 {
	// In order to avoid modulo bias and ensure every possible outcome in
	// [0, max) has equal probability, the random number must be sampled
	// from a random source that has a range limited to a multiple of the
	// modulus.
	var randomNumber uint16
	var limitRange = (math.MaxUint16 / max) * max
	for {
		binary.Read(rand.Reader, binary.LittleEndian, &randomNumber)
		if randomNumber < limitRange {
			return (randomNumber % max)
		}
	}
}

// AddRebroadcastInventory adds 'iv' to the list of inventories to be
// rebroadcasted at random intervals until they show up in a block.
func (s *Server) AddRebroadcastInventory(iv *wire.InvVect, data interface{}) {
	// Ignore if shutting down.
	if atomic.LoadInt32(&s.shutdown) != 0 {
		return
	}

	s.modifyRebroadcastInv <- broadcastInventoryAdd{invVect: iv, data: data}
}

// RemoveRebroadcastInventory removes 'iv' from the list of items to be
// rebroadcasted if present.
func (s *Server) RemoveRebroadcastInventory(iv *wire.InvVect) {
	// Ignore if shutting down.
	if atomic.LoadInt32(&s.shutdown) != 0 {
		return
	}

	s.modifyRebroadcastInv <- broadcastInventoryDel(iv)
}

// RelayTransactions generates and relays inventory vectors for all of the
// passed transactions to all connected peers.
func (s *Server) RelayTransactions(txns []*mempool.TxDesc) {
	for _, txD := range txns {
		iv := wire.NewInvVect(wire.InvTypeTx, (*daghash.Hash)(txD.Tx.ID()))
		s.RelayInventory(iv, txD)
	}
}

// pushTxMsg sends a tx message for the provided transaction hash to the
// connected peer.  An error is returned if the transaction hash is not known.
func (s *Server) pushTxMsg(sp *Peer, txID *daghash.TxID, doneChan chan<- struct{},
	waitChan <-chan struct{}) error {

	// Attempt to fetch the requested transaction from the pool.  A
	// call could be made to check for existence first, but simply trying
	// to fetch a missing transaction results in the same behavior.
	tx, err := s.TxMemPool.FetchTransaction(txID)
	if err != nil {
		peerLog.Tracef("Unable to fetch tx %s from transaction "+
			"pool: %s", txID, err)

		if doneChan != nil {
			doneChan <- struct{}{}
		}
		return err
	}

	// Once we have fetched data wait for any previous operation to finish.
	if waitChan != nil {
		<-waitChan
	}

	sp.QueueMessage(tx.MsgTx(), doneChan)

	return nil
}

// pushBlockMsg sends a block message for the provided block hash to the
// connected peer.  An error is returned if the block hash is not known.
func (s *Server) pushBlockMsg(sp *Peer, hash *daghash.Hash, doneChan chan<- struct{},
	waitChan <-chan struct{}) error {

	// Fetch the raw block bytes from the database.
	var blockBytes []byte
	err := sp.server.db.View(func(dbTx database.Tx) error {
		var err error
		blockBytes, err = dbTx.FetchBlock(hash)
		return err
	})
	if err != nil {
		peerLog.Tracef("Unable to fetch requested block hash %s: %s",
			hash, err)

		if doneChan != nil {
			doneChan <- struct{}{}
		}
		return err
	}

	// Deserialize the block.
	var msgBlock wire.MsgBlock
	err = msgBlock.Deserialize(bytes.NewReader(blockBytes))
	if err != nil {
		peerLog.Tracef("Unable to deserialize requested block hash "+
			"%s: %s", hash, err)

		if doneChan != nil {
			doneChan <- struct{}{}
		}
		return err
	}

	// If we are a full node and the peer is a partial node, we must convert
	// the block to a partial block.
	nodeSubnetworkID := s.DAG.SubnetworkID()
	peerSubnetworkID := sp.Peer.SubnetworkID()
	isNodeFull := nodeSubnetworkID == nil
	isPeerFull := peerSubnetworkID == nil
	if isNodeFull && !isPeerFull {
		msgBlock.ConvertToPartial(peerSubnetworkID)
	}

	// Once we have fetched data wait for any previous operation to finish.
	if waitChan != nil {
		<-waitChan
	}

	sp.QueueMessage(&msgBlock, doneChan)

	return nil
}

// pushMerkleBlockMsg sends a merkleblock message for the provided block hash to
// the connected peer.  Since a merkle block requires the peer to have a filter
// loaded, this call will simply be ignored if there is no filter loaded.  An
// error is returned if the block hash is not known.
func (s *Server) pushMerkleBlockMsg(sp *Peer, hash *daghash.Hash,
	doneChan chan<- struct{}, waitChan <-chan struct{}) error {

	// Do not send a response if the peer doesn't have a filter loaded.
	if !sp.filter.IsLoaded() {
		if doneChan != nil {
			doneChan <- struct{}{}
		}
		return nil
	}

	// Fetch the raw block bytes from the database.
	blk, err := sp.server.DAG.BlockByHash(hash)
	if err != nil {
		peerLog.Tracef("Unable to fetch requested block hash %s: %s",
			hash, err)

		if doneChan != nil {
			doneChan <- struct{}{}
		}
		return err
	}

	// Generate a merkle block by filtering the requested block according
	// to the filter for the peer.
	merkle, matchedTxIndices := bloom.NewMerkleBlock(blk, sp.filter)

	// Once we have fetched data wait for any previous operation to finish.
	if waitChan != nil {
		<-waitChan
	}

	// Send the merkleblock.  Only send the done channel with this message
	// if no transactions will be sent afterwards.
	var dc chan<- struct{}
	if len(matchedTxIndices) == 0 {
		dc = doneChan
	}
	sp.QueueMessage(merkle, dc)

	// Finally, send any matched transactions.
	blkTransactions := blk.MsgBlock().Transactions
	for i, txIndex := range matchedTxIndices {
		// Only send the done channel on the final transaction.
		var dc chan<- struct{}
		if i == len(matchedTxIndices)-1 {
			dc = doneChan
		}
		if txIndex < uint32(len(blkTransactions)) {
			sp.QueueMessage(blkTransactions[txIndex], dc)
		}
	}

	return nil
}

// handleAddPeerMsg deals with adding new peers.  It is invoked from the
// peerHandler goroutine.
func (s *Server) handleAddPeerMsg(state *peerState, sp *Peer) bool {
	if sp == nil {
		return false
	}

	// Ignore new peers if we're shutting down.
	if atomic.LoadInt32(&s.shutdown) != 0 {
		srvrLog.Infof("New peer %s ignored - server is shutting down", sp)
		sp.Disconnect()
		return false
	}

	// Disconnect banned peers.
	host, _, err := net.SplitHostPort(sp.Addr())
	if err != nil {
		srvrLog.Debugf("can't split hostport %s", err)
		sp.Disconnect()
		return false
	}
	if banEnd, ok := state.banned[host]; ok {
		if time.Now().Before(banEnd) {
			srvrLog.Debugf("Peer %s is banned for another %s - disconnecting",
				host, time.Until(banEnd))
			sp.Disconnect()
			return false
		}

		srvrLog.Infof("Peer %s is no longer banned", host)
		delete(state.banned, host)
	}

	// TODO: Check for max peers from a single IP.

	// Limit max number of total peers.
	if state.Count() >= config.ActiveConfig().MaxPeers {
		srvrLog.Infof("Max peers reached [%d] - disconnecting peer %s",
			config.ActiveConfig().MaxPeers, sp)
		sp.Disconnect()
		// TODO: how to handle permanent peers here?
		// they should be rescheduled.
		return false
	}

	// Add the new peer and start it.
	srvrLog.Debugf("New peer %s", sp)
	if sp.Inbound() {
		state.inboundPeers[sp.ID()] = sp
	} else {
		if sp.persistent {
			state.persistentPeers[sp.ID()] = sp
		} else {
			state.outboundPeers[sp.ID()] = sp
		}
	}

	return true
}

// handleDonePeerMsg deals with peers that have signalled they are done.  It is
// invoked from the peerHandler goroutine.
func (s *Server) handleDonePeerMsg(state *peerState, sp *Peer) {
	var list map[int32]*Peer
	if sp.persistent {
		list = state.persistentPeers
	} else if sp.Inbound() {
		list = state.inboundPeers
	} else {
		list = state.outboundPeers
	}
	if _, ok := list[sp.ID()]; ok {
		if !sp.Inbound() && sp.VersionKnown() {
			state.outboundGroups[addrmgr.GroupKey(sp.NA())]--
		}
		if !sp.Inbound() && sp.connReq != nil {
			s.connManager.Disconnect(sp.connReq.ID())
		}
		delete(list, sp.ID())
		srvrLog.Debugf("Removed peer %s", sp)
		return
	}

	if sp.connReq != nil {
		s.connManager.Disconnect(sp.connReq.ID())
	}

	// Update the address' last seen time if the peer has acknowledged
	// our version and has sent us its version as well.
	if sp.VerAckReceived() && sp.VersionKnown() && sp.NA() != nil {
		s.addrManager.Connected(sp.NA())
	}

	// If we get here it means that either we didn't know about the peer
	// or we purposefully deleted it.
}

// handleBanPeerMsg deals with banning peers.  It is invoked from the
// peerHandler goroutine.
func (s *Server) handleBanPeerMsg(state *peerState, sp *Peer) {
	host, _, err := net.SplitHostPort(sp.Addr())
	if err != nil {
		srvrLog.Debugf("can't split ban peer %s: %s", sp.Addr(), err)
		return
	}
	direction := logger.DirectionString(sp.Inbound())
	srvrLog.Infof("Banned peer %s (%s) for %s", host, direction,
		config.ActiveConfig().BanDuration)
	state.banned[host] = time.Now().Add(config.ActiveConfig().BanDuration)
}

// handleRelayInvMsg deals with relaying inventory to peers that are not already
// known to have it.  It is invoked from the peerHandler goroutine.
func (s *Server) handleRelayInvMsg(state *peerState, msg relayMsg) {
	state.forAllPeers(func(sp *Peer) bool {
		if !sp.Connected() {
			return true
		}

		// If the inventory is a block and the peer prefers headers,
		// generate and send a headers message instead of an inventory
		// message.
		if msg.invVect.Type == wire.InvTypeBlock && sp.WantsHeaders() {
			blockHeader, ok := msg.data.(wire.BlockHeader)
			if !ok {
				peerLog.Warnf("Underlying data for headers" +
					" is not a block header")
				return true
			}
			msgHeaders := wire.NewMsgHeaders()
			if err := msgHeaders.AddBlockHeader(&blockHeader); err != nil {
				peerLog.Errorf("Failed to add block"+
					" header: %s", err)
				return true
			}
			sp.QueueMessage(msgHeaders, nil)
			return true
		}

		if msg.invVect.Type == wire.InvTypeTx {
			// Don't relay the transaction to the peer when it has
			// transaction relaying disabled.
			if sp.relayTxDisabled() {
				return true
			}

			txD, ok := msg.data.(*mempool.TxDesc)
			if !ok {
				peerLog.Warnf("Underlying data for tx inv "+
					"relay is not a *mempool.TxDesc: %T",
					msg.data)
				return true
			}

			// Don't relay the transaction if the transaction fee-per-kb
			// is less than the peer's feefilter.
			feeFilter := uint64(atomic.LoadInt64(&sp.FeeFilterInt))
			if feeFilter > 0 && txD.FeePerKB < feeFilter {
				return true
			}

			// Don't relay the transaction if there is a bloom
			// filter loaded and the transaction doesn't match it.
			if sp.filter.IsLoaded() {
				if !sp.filter.MatchTxAndUpdate(txD.Tx) {
					return true
				}
			}

			// Don't relay the transaction if the peer's subnetwork is
			// incompatible with it.
			if !txD.Tx.MsgTx().IsSubnetworkCompatible(sp.Peer.SubnetworkID()) {
				return true
			}
		}

		// Queue the inventory to be relayed with the next batch.
		// It will be ignored if the peer is already known to
		// have the inventory.
		sp.QueueInventory(msg.invVect)
		return true
	})
}

// handleBroadcastMsg deals with broadcasting messages to peers.  It is invoked
// from the peerHandler goroutine.
func (s *Server) handleBroadcastMsg(state *peerState, bmsg *broadcastMsg) {
	state.forAllPeers(func(sp *Peer) bool {
		if !sp.Connected() {
			return true
		}

		for _, ep := range bmsg.excludePeers {
			if sp == ep {
				return true
			}
		}

		sp.QueueMessage(bmsg.message, nil)
		return true
	})
}

type getConnCountMsg struct {
	reply chan int32
}

type getShouldMineOnGenesisMsg struct {
	reply chan bool
}

//GetPeersMsg is the message type which is used by the rpc server to get the peers list from the p2p server
type GetPeersMsg struct {
	Reply chan []*Peer
}

type getOutboundGroup struct {
	key   string
	reply chan int
}

//GetManualNodesMsg is the message type which is used by the rpc server to get the list of persistent peers from the p2p server
type GetManualNodesMsg struct {
	Reply chan []*Peer
}

//DisconnectNodeMsg is the message that is sent to a peer before it gets disconnected
type DisconnectNodeMsg struct {
	Cmp   func(*Peer) bool
	Reply chan error
}

//ConnectNodeMsg is the message type which is used by the rpc server to add a peer to the p2p server
type ConnectNodeMsg struct {
	Addr      string
	Permanent bool
	Reply     chan error
}

//RemoveNodeMsg is the message type which is used by the rpc server to remove a peer from the p2p server
type RemoveNodeMsg struct {
	Cmp   func(*Peer) bool
	Reply chan error
}

// handleQuery is the central handler for all queries and commands from other
// goroutines related to peer state.
func (s *Server) handleQuery(state *peerState, querymsg interface{}) {
	switch msg := querymsg.(type) {
	case getConnCountMsg:
		nconnected := int32(0)
		state.forAllPeers(func(sp *Peer) bool {
			if sp.Connected() {
				nconnected++
			}
			return true
		})
		msg.reply <- nconnected

	case getShouldMineOnGenesisMsg:
		shouldMineOnGenesis := true
		if state.Count() != 0 {
			shouldMineOnGenesis = state.forAllPeers(func(sp *Peer) bool {
				if !sp.SelectedTip().IsEqual(s.DAGParams.GenesisHash) {
					return false
				}
				return true
			})
		} else {
			shouldMineOnGenesis = false
		}
		msg.reply <- shouldMineOnGenesis

	case GetPeersMsg:
		peers := make([]*Peer, 0, state.Count())
		state.forAllPeers(func(sp *Peer) bool {
			if !sp.Connected() {
				return true
			}
			peers = append(peers, sp)
			return true
		})
		msg.Reply <- peers

	case ConnectNodeMsg:
		// TODO: duplicate oneshots?
		// Limit max number of total peers.
<<<<<<< HEAD
		if state.Count() >= config.MainConfig().MaxPeers {
			msg.Reply <- connmgr.ErrMaxPeers
=======
		if state.Count() >= config.ActiveConfig().MaxPeers {
			msg.Reply <- errors.New("max peers reached")
>>>>>>> 1f35378a
			return
		}
		for _, peer := range state.persistentPeers {
			if peer.Addr() == msg.Addr {
				if msg.Permanent {
					msg.Reply <- connmgr.ErrAlreadyConnected
				} else {
					msg.Reply <- connmgr.ErrAlreadyPermanent
				}
				return
			}
		}

		netAddr, err := addrStringToNetAddr(msg.Addr)
		if err != nil {
			msg.Reply <- err
			return
		}

		// TODO: if too many, nuke a non-perm peer.
		go s.connManager.Connect(&connmgr.ConnReq{
			Addr:      netAddr,
			Permanent: msg.Permanent,
		})
		msg.Reply <- nil
	case RemoveNodeMsg:
		found := disconnectPeer(state.persistentPeers, msg.Cmp, func(sp *Peer) {
			// Keep group counts ok since we remove from
			// the list now.
			state.outboundGroups[addrmgr.GroupKey(sp.NA())]--
		})

		if found {
			msg.Reply <- nil
		} else {
			msg.Reply <- connmgr.ErrPeerNotFound
		}
	case getOutboundGroup:
		count, ok := state.outboundGroups[msg.key]
		if ok {
			msg.reply <- count
		} else {
			msg.reply <- 0
		}
	// Request a list of the persistent (added) peers.
	case GetManualNodesMsg:
		// Respond with a slice of the relevant peers.
		peers := make([]*Peer, 0, len(state.persistentPeers))
		for _, sp := range state.persistentPeers {
			peers = append(peers, sp)
		}
		msg.Reply <- peers
	case DisconnectNodeMsg:
		// Check inbound peers. We pass a nil callback since we don't
		// require any additional actions on disconnect for inbound peers.
		found := disconnectPeer(state.inboundPeers, msg.Cmp, nil)
		if found {
			msg.Reply <- nil
			return
		}

		// Check outbound peers.
		found = disconnectPeer(state.outboundPeers, msg.Cmp, func(sp *Peer) {
			// Keep group counts ok since we remove from
			// the list now.
			state.outboundGroups[addrmgr.GroupKey(sp.NA())]--
		})
		if found {
			// If there are multiple outbound connections to the same
			// ip:port, continue disconnecting them all until no such
			// peers are found.
			for found {
				found = disconnectPeer(state.outboundPeers, msg.Cmp, func(sp *Peer) {
					state.outboundGroups[addrmgr.GroupKey(sp.NA())]--
				})
			}
			msg.Reply <- nil
			return
		}

		msg.Reply <- connmgr.ErrPeerNotFound
	}
}

// disconnectPeer attempts to drop the connection of a targeted peer in the
// passed peer list. Targets are identified via usage of the passed
// `compareFunc`, which should return `true` if the passed peer is the target
// peer. This function returns true on success and false if the peer is unable
// to be located. If the peer is found, and the passed callback: `whenFound'
// isn't nil, we call it with the peer as the argument before it is removed
// from the peerList, and is disconnected from the server.
func disconnectPeer(peerList map[int32]*Peer, compareFunc func(*Peer) bool, whenFound func(*Peer)) bool {
	for addr, peer := range peerList {
		if compareFunc(peer) {
			if whenFound != nil {
				whenFound(peer)
			}

			// This is ok because we are not continuing
			// to iterate so won't corrupt the loop.
			delete(peerList, addr)
			peer.Disconnect()
			return true
		}
	}
	return false
}

// newPeerConfig returns the configuration for the given serverPeer.
func newPeerConfig(sp *Peer) *peer.Config {
	return &peer.Config{
		Listeners: peer.MessageListeners{
			OnVersion:         sp.OnVersion,
			OnMemPool:         sp.OnMemPool,
			OnTx:              sp.OnTx,
			OnBlock:           sp.OnBlock,
			OnInv:             sp.OnInv,
			OnHeaders:         sp.OnHeaders,
			OnGetData:         sp.OnGetData,
			OnGetBlockLocator: sp.OnGetBlockLocator,
			OnBlockLocator:    sp.OnBlockLocator,
			OnGetBlockInvs:    sp.OnGetBlockInvs,
			OnGetHeaders:      sp.OnGetHeaders,
			OnGetCFilters:     sp.OnGetCFilters,
			OnGetCFHeaders:    sp.OnGetCFHeaders,
			OnGetCFCheckpt:    sp.OnGetCFCheckpt,
			OnFeeFilter:       sp.OnFeeFilter,
			OnFilterAdd:       sp.OnFilterAdd,
			OnFilterClear:     sp.OnFilterClear,
			OnFilterLoad:      sp.OnFilterLoad,
			OnGetAddr:         sp.OnGetAddr,
			OnAddr:            sp.OnAddr,
			OnRead:            sp.OnRead,
			OnWrite:           sp.OnWrite,

			// Note: The reference client currently bans peers that send alerts
			// not signed with its key.  We could verify against their key, but
			// since the reference client is currently unwilling to support
			// other implementations' alert messages, we will not relay theirs.
			OnAlert: nil,
		},
		SelectedTip:       sp.selectedTip,
		BlockExists:       sp.blockExists,
		HostToNetAddress:  sp.server.addrManager.HostToNetAddress,
		Proxy:             config.ActiveConfig().Proxy,
		UserAgentName:     userAgentName,
		UserAgentVersion:  userAgentVersion,
		UserAgentComments: config.ActiveConfig().UserAgentComments,
		DAGParams:         sp.server.DAGParams,
		Services:          sp.server.services,
		DisableRelayTx:    config.ActiveConfig().BlocksOnly,
		ProtocolVersion:   peer.MaxProtocolVersion,
		SubnetworkID:      config.ActiveConfig().SubnetworkID,
	}
}

// inboundPeerConnected is invoked by the connection manager when a new inbound
// connection is established.  It initializes a new inbound server peer
// instance, associates it with the connection, and starts a goroutine to wait
// for disconnection.
func (s *Server) inboundPeerConnected(conn net.Conn) {
	sp := newServerPeer(s, false)
	sp.isWhitelisted = isWhitelisted(conn.RemoteAddr())
	sp.Peer = peer.NewInboundPeer(newPeerConfig(sp))
	sp.AssociateConnection(conn)
	spawn(func() {
		s.peerDoneHandler(sp)
	})
}

// outboundPeerConnected is invoked by the connection manager when a new
// outbound connection is established.  It initializes a new outbound server
// peer instance, associates it with the relevant state such as the connection
// request instance and the connection itself, and finally notifies the address
// manager of the attempt.
func (s *Server) outboundPeerConnected(state *peerState, msg *outboundPeerConnectedMsg) {
	sp := newServerPeer(s, msg.connReq.Permanent)
	outboundPeer, err := peer.NewOutboundPeer(newPeerConfig(sp), msg.connReq.Addr.String())
	if err != nil {
		srvrLog.Debugf("Cannot create outbound peer %s: %s", msg.connReq.Addr, err)
		s.connManager.Disconnect(msg.connReq.ID())
	}
	sp.Peer = outboundPeer
	sp.connReq = msg.connReq
	sp.isWhitelisted = isWhitelisted(msg.conn.RemoteAddr())
	sp.AssociateConnection(msg.conn)
	spawn(func() {
		s.peerDoneHandler(sp)
	})
	s.addrManager.Attempt(sp.NA())
	state.outboundGroups[addrmgr.GroupKey(sp.NA())]++
}

// peerDoneHandler handles peer disconnects by notifiying the server that it's
// done along with other performing other desirable cleanup.
func (s *Server) peerDoneHandler(sp *Peer) {
	sp.WaitForDisconnect()
	s.donePeers <- sp

	// Only tell sync manager we are gone if we ever told it we existed.
	if sp.VersionKnown() {
		s.SyncManager.DonePeer(sp.Peer)

		// Evict any remaining orphans that were sent by the peer.
		numEvicted := s.TxMemPool.RemoveOrphansByTag(mempool.Tag(sp.ID()))
		if numEvicted > 0 {
			txmpLog.Debugf("Evicted %d %s from peer %s (id %d)",
				numEvicted, logger.PickNoun(numEvicted, "orphan",
					"orphans"), sp, sp.ID())
		}
	}
	close(sp.quit)
}

// peerHandler is used to handle peer operations such as adding and removing
// peers to and from the server, banning peers, and broadcasting messages to
// peers.  It must be run in a goroutine.
func (s *Server) peerHandler() {
	// Start the address manager and sync manager, both of which are needed
	// by peers.  This is done here since their lifecycle is closely tied
	// to this handler and rather than adding more channels to sychronize
	// things, it's easier and slightly faster to simply start and stop them
	// in this handler.
	s.addrManager.Start()
	s.SyncManager.Start()

	srvrLog.Tracef("Starting peer handler")

	state := &peerState{
		inboundPeers:    make(map[int32]*Peer),
		persistentPeers: make(map[int32]*Peer),
		outboundPeers:   make(map[int32]*Peer),
		banned:          make(map[string]time.Time),
		outboundGroups:  make(map[string]int),
	}

	if !config.ActiveConfig().DisableDNSSeed {
		seedFromSubNetwork := func(subnetworkID *subnetworkid.SubnetworkID) {
			connmgr.SeedFromDNS(config.ActiveConfig().NetParams(), defaultRequiredServices,
				false, subnetworkID, serverutils.BTCDLookup, func(addrs []*wire.NetAddress) {
					// Bitcoind uses a lookup of the dns seeder here. Since seeder returns
					// IPs of nodes and not its own IP, we can not know real IP of
					// source. So we'll take first returned address as source.
					s.addrManager.AddAddresses(addrs, addrs[0], subnetworkID)
				})
		}

		// Add full nodes discovered through DNS to the address manager.
		seedFromSubNetwork(nil)

		if config.ActiveConfig().SubnetworkID != nil {
			// Node is partial - fetch nodes with same subnetwork
			seedFromSubNetwork(config.ActiveConfig().SubnetworkID)
		}
	}
	spawn(s.connManager.Start)

out:
	for {
		select {
		// New peers connected to the server.
		case p := <-s.newPeers:
			s.handleAddPeerMsg(state, p)

		// Disconnected peers.
		case p := <-s.donePeers:
			s.handleDonePeerMsg(state, p)

		// Peer to ban.
		case p := <-s.banPeers:
			s.handleBanPeerMsg(state, p)

		// New inventory to potentially be relayed to other peers.
		case invMsg := <-s.relayInv:
			s.handleRelayInvMsg(state, invMsg)

		// Message to broadcast to all connected peers except those
		// which are excluded by the message.
		case bmsg := <-s.broadcast:
			s.handleBroadcastMsg(state, &bmsg)

		case qmsg := <-s.Query:
			s.handleQuery(state, qmsg)

		case <-s.quit:
			// Disconnect all peers on server shutdown.
			state.forAllPeers(func(sp *Peer) bool {
				srvrLog.Tracef("Shutdown peer %s", sp)
				sp.Disconnect()
				return true
			})
			break out

		case opcMsg := <-s.newOutboundConnection:
			s.outboundPeerConnected(state, opcMsg)
		}
	}

	s.connManager.Stop()
	s.SyncManager.Stop()
	s.addrManager.Stop()

	// Drain channels before exiting so nothing is left waiting around
	// to send.
cleanup:
	for {
		select {
		case <-s.newPeers:
		case <-s.donePeers:
		case <-s.relayInv:
		case <-s.broadcast:
		case <-s.Query:
		default:
			break cleanup
		}
	}
	s.wg.Done()
	srvrLog.Tracef("Peer handler done")
}

// AddPeer adds a new peer that has already been connected to the server.
func (s *Server) AddPeer(sp *Peer) {
	s.newPeers <- sp
}

// BanPeer bans a peer that has already been connected to the server by ip.
func (s *Server) BanPeer(sp *Peer) {
	s.banPeers <- sp
}

// RelayInventory relays the passed inventory vector to all connected peers
// that are not already known to have it.
func (s *Server) RelayInventory(invVect *wire.InvVect, data interface{}) {
	s.relayInv <- relayMsg{invVect: invVect, data: data}
}

// BroadcastMessage sends msg to all peers currently connected to the server
// except those in the passed peers to exclude.
func (s *Server) BroadcastMessage(msg wire.Message, exclPeers ...*Peer) {
	// XXX: Need to determine if this is an alert that has already been
	// broadcast and refrain from broadcasting again.
	bmsg := broadcastMsg{message: msg, excludePeers: exclPeers}
	s.broadcast <- bmsg
}

// ConnectedCount returns the number of currently connected peers.
func (s *Server) ConnectedCount() int32 {
	replyChan := make(chan int32)

	s.Query <- getConnCountMsg{reply: replyChan}

	return <-replyChan
}

// ShouldMineOnGenesis checks if the node is connected to at least one
// peer, and at least one of its peers knows of any blocks that were mined
// on top of the genesis block.
func (s *Server) ShouldMineOnGenesis() bool {
	replyChan := make(chan bool)

	s.Query <- getShouldMineOnGenesisMsg{reply: replyChan}

	return <-replyChan
}

// OutboundGroupCount returns the number of peers connected to the given
// outbound group key.
func (s *Server) OutboundGroupCount(key string) int {
	replyChan := make(chan int)
	s.Query <- getOutboundGroup{key: key, reply: replyChan}
	return <-replyChan
}

// AddBytesSent adds the passed number of bytes to the total bytes sent counter
// for the server.  It is safe for concurrent access.
func (s *Server) AddBytesSent(bytesSent uint64) {
	atomic.AddUint64(&s.bytesSent, bytesSent)
}

// AddBytesReceived adds the passed number of bytes to the total bytes received
// counter for the server.  It is safe for concurrent access.
func (s *Server) AddBytesReceived(bytesReceived uint64) {
	atomic.AddUint64(&s.bytesReceived, bytesReceived)
}

// NetTotals returns the sum of all bytes received and sent across the network
// for all peers.  It is safe for concurrent access.
func (s *Server) NetTotals() (uint64, uint64) {
	return atomic.LoadUint64(&s.bytesReceived),
		atomic.LoadUint64(&s.bytesSent)
}

// rebroadcastHandler keeps track of user submitted inventories that we have
// sent out but have not yet made it into a block. We periodically rebroadcast
// them in case our peers restarted or otherwise lost track of them.
func (s *Server) rebroadcastHandler() {
	// Wait 5 min before first tx rebroadcast.
	timer := time.NewTimer(5 * time.Minute)
	pendingInvs := make(map[wire.InvVect]interface{})

out:
	for {
		select {
		case riv := <-s.modifyRebroadcastInv:
			switch msg := riv.(type) {
			// Incoming InvVects are added to our map of RPC txs.
			case broadcastInventoryAdd:
				pendingInvs[*msg.invVect] = msg.data

			// When an InvVect has been added to a block, we can
			// now remove it, if it was present.
			case broadcastInventoryDel:
				if _, ok := pendingInvs[*msg]; ok {
					delete(pendingInvs, *msg)
				}
			}

		case <-timer.C:
			// Any inventory we have has not made it into a block
			// yet. We periodically resubmit them until they have.
			for iv, data := range pendingInvs {
				ivCopy := iv
				s.RelayInventory(&ivCopy, data)
			}

			// Process at a random time up to 30mins (in seconds)
			// in the future.
			timer.Reset(time.Second *
				time.Duration(randomUint16Number(1800)))

		case <-s.quit:
			break out
		}
	}

	timer.Stop()

	// Drain channels before exiting so nothing is left waiting around
	// to send.
cleanup:
	for {
		select {
		case <-s.modifyRebroadcastInv:
		default:
			break cleanup
		}
	}
	s.wg.Done()
}

// Start begins accepting connections from peers.
func (s *Server) Start() {

	// Start the peer handler which in turn starts the address and block
	// managers.
	s.wg.Add(1)
	spawn(s.peerHandler)

	if s.nat != nil {
		s.wg.Add(1)
		spawn(s.upnpUpdateThread)
	}

	cfg := config.ActiveConfig()

	if !cfg.DisableRPC {
		s.wg.Add(1)

		// Start the rebroadcastHandler, which ensures user tx received by
		// the RPC server are rebroadcast until being included in a block.
		spawn(s.rebroadcastHandler)
	}
}

// Stop gracefully shuts down the server by stopping and disconnecting all
// peers and the main listener.
func (s *Server) Stop() error {
	// Signal the remaining goroutines to quit.
	close(s.quit)
	return nil
}

// WaitForShutdown blocks until the main listener and peer handlers are stopped.
func (s *Server) WaitForShutdown() {
	s.wg.Wait()
}

// ScheduleShutdown schedules a server shutdown after the specified duration.
// It also dynamically adjusts how often to warn the server is going down based
// on remaining duration.
func (s *Server) ScheduleShutdown(duration time.Duration) {
	// Don't schedule shutdown more than once.
	if atomic.AddInt32(&s.shutdownSched, 1) != 1 {
		return
	}
	srvrLog.Warnf("Server shutdown in %s", duration)
	spawn(func() {
		remaining := duration
		tickDuration := dynamicTickDuration(remaining)
		done := time.After(remaining)
		ticker := time.NewTicker(tickDuration)
	out:
		for {
			select {
			case <-done:
				ticker.Stop()
				s.Stop()
				break out
			case <-ticker.C:
				remaining = remaining - tickDuration
				if remaining < time.Second {
					continue
				}

				// Change tick duration dynamically based on remaining time.
				newDuration := dynamicTickDuration(remaining)
				if tickDuration != newDuration {
					tickDuration = newDuration
					ticker.Stop()
					ticker = time.NewTicker(tickDuration)
				}
				srvrLog.Warnf("Server shutdown in %s", remaining)
			}
		}
	})
}

// ParseListeners determines whether each listen address is IPv4 and IPv6 and
// returns a slice of appropriate net.Addrs to listen on with TCP. It also
// properly detects addresses which apply to "all interfaces" and adds the
// address as both IPv4 and IPv6.
func ParseListeners(addrs []string) ([]net.Addr, error) {
	netAddrs := make([]net.Addr, 0, len(addrs)*2)
	for _, addr := range addrs {
		host, _, err := net.SplitHostPort(addr)
		if err != nil {
			// Shouldn't happen due to already being normalized.
			return nil, err
		}

		// Empty host or host of * on plan9 is both IPv4 and IPv6.
		if host == "" || (host == "*" && runtime.GOOS == "plan9") {
			netAddrs = append(netAddrs, simpleAddr{net: "tcp4", addr: addr})
			netAddrs = append(netAddrs, simpleAddr{net: "tcp6", addr: addr})
			continue
		}

		// Strip IPv6 zone id if present since net.ParseIP does not
		// handle it.
		zoneIndex := strings.LastIndex(host, "%")
		if zoneIndex > 0 {
			host = host[:zoneIndex]
		}

		// Parse the IP.
		ip := net.ParseIP(host)
		if ip == nil {
			hostAddrs, err := net.LookupHost(host)
			if err != nil {
				return nil, err
			}
			ip = net.ParseIP(hostAddrs[0])
			if ip == nil {
				return nil, errors.Errorf("Cannot resolve IP address for host '%s'", host)
			}
		}

		// To4 returns nil when the IP is not an IPv4 address, so use
		// this determine the address type.
		if ip.To4() == nil {
			netAddrs = append(netAddrs, simpleAddr{net: "tcp6", addr: addr})
		} else {
			netAddrs = append(netAddrs, simpleAddr{net: "tcp4", addr: addr})
		}
	}
	return netAddrs, nil
}

func (s *Server) upnpUpdateThread() {
	// Go off immediately to prevent code duplication, thereafter we renew
	// lease every 15 minutes.
	timer := time.NewTimer(0 * time.Second)
	lport, _ := strconv.ParseInt(config.ActiveConfig().NetParams().DefaultPort, 10, 16)
	first := true
out:
	for {
		select {
		case <-timer.C:
			// TODO: pick external port  more cleverly
			// TODO: know which ports we are listening to on an external net.
			// TODO: if specific listen port doesn't work then ask for wildcard
			// listen port?
			// XXX this assumes timeout is in seconds.
			listenPort, err := s.nat.AddPortMapping("tcp", int(lport), int(lport),
				"btcd listen port", 20*60)
			if err != nil {
				srvrLog.Warnf("can't add UPnP port mapping: %s", err)
			}
			if first && err == nil {
				// TODO: look this up periodically to see if upnp domain changed
				// and so did ip.
				externalip, err := s.nat.GetExternalAddress()
				if err != nil {
					srvrLog.Warnf("UPnP can't get external address: %s", err)
					continue out
				}
				na := wire.NewNetAddressIPPort(externalip, uint16(listenPort),
					s.services)
				err = s.addrManager.AddLocalAddress(na, addrmgr.UpnpPrio)
				if err != nil {
					// XXX DeletePortMapping?
				}
				srvrLog.Warnf("Successfully bound via UPnP to %s", addrmgr.NetAddressKey(na))
				first = false
			}
			timer.Reset(time.Minute * 15)
		case <-s.quit:
			break out
		}
	}

	timer.Stop()

	if err := s.nat.DeletePortMapping("tcp", int(lport), int(lport)); err != nil {
		srvrLog.Warnf("unable to remove UPnP port mapping: %s", err)
	} else {
		srvrLog.Debugf("successfully disestablished UPnP port mapping")
	}

	s.wg.Done()
}

// NewServer returns a new btcd server configured to listen on addr for the
// bitcoin network type specified by dagParams.  Use start to begin accepting
// connections from peers.
func NewServer(listenAddrs []string, db database.DB, dagParams *dagconfig.Params, interrupt <-chan struct{}, notifyNewTransactions func(txns []*mempool.TxDesc)) (*Server, error) {
	services := defaultServices
	if config.ActiveConfig().NoPeerBloomFilters {
		services &^= wire.SFNodeBloom
	}
	if !config.ActiveConfig().EnableCFilters {
		services &^= wire.SFNodeCF
	}

	amgr := addrmgr.New(config.ActiveConfig().DataDir, serverutils.BTCDLookup, config.ActiveConfig().SubnetworkID)

	var listeners []net.Listener
	var nat serverutils.NAT
	if !config.ActiveConfig().DisableListen {
		var err error
		listeners, nat, err = initListeners(amgr, listenAddrs, services)
		if err != nil {
			return nil, err
		}
		if len(listeners) == 0 {
			return nil, errors.New("no valid listen address")
		}
	}

	s := Server{
		DAGParams:             dagParams,
		addrManager:           amgr,
		newPeers:              make(chan *Peer, config.ActiveConfig().MaxPeers),
		donePeers:             make(chan *Peer, config.ActiveConfig().MaxPeers),
		banPeers:              make(chan *Peer, config.ActiveConfig().MaxPeers),
		Query:                 make(chan interface{}),
		relayInv:              make(chan relayMsg, config.ActiveConfig().MaxPeers),
		broadcast:             make(chan broadcastMsg, config.ActiveConfig().MaxPeers),
		quit:                  make(chan struct{}),
		modifyRebroadcastInv:  make(chan interface{}),
		newOutboundConnection: make(chan *outboundPeerConnectedMsg),
		nat:                   nat,
		db:                    db,
		TimeSource:            blockdag.NewMedianTime(),
		services:              services,
		SigCache:              txscript.NewSigCache(config.ActiveConfig().SigCacheMaxSize),
		cfCheckptCaches:       make(map[wire.FilterType][]cfHeaderKV),
		notifyNewTransactions: notifyNewTransactions,
	}

	// Create the transaction and address indexes if needed.
	//
	// CAUTION: the txindex needs to be first in the indexes array because
	// the addrindex uses data from the txindex during catchup.  If the
	// addrindex is run first, it may not have the transactions from the
	// current block indexed.
	var indexes []indexers.Indexer
	if config.ActiveConfig().TxIndex || config.ActiveConfig().AddrIndex {
		// Enable transaction index if address index is enabled since it
		// requires it.
		if !config.ActiveConfig().TxIndex {
			indxLog.Infof("Transaction index enabled because it " +
				"is required by the address index")
			config.ActiveConfig().TxIndex = true
		} else {
			indxLog.Info("Transaction index is enabled")
		}

		s.TxIndex = indexers.NewTxIndex()
		indexes = append(indexes, s.TxIndex)
	}
	if config.ActiveConfig().AddrIndex {
		indxLog.Info("Address index is enabled")
		s.AddrIndex = indexers.NewAddrIndex(dagParams)
		indexes = append(indexes, s.AddrIndex)
	}
	if config.ActiveConfig().AcceptanceIndex {
		indxLog.Info("acceptance index is enabled")
		s.AcceptanceIndex = indexers.NewAcceptanceIndex()
		indexes = append(indexes, s.AcceptanceIndex)
	}
	if config.ActiveConfig().EnableCFilters {
		indxLog.Info("cf index is enabled")
		s.CfIndex = indexers.NewCfIndex(dagParams)
		indexes = append(indexes, s.CfIndex)
	}

	// Create an index manager if any of the optional indexes are enabled.
	var indexManager blockdag.IndexManager
	if len(indexes) > 0 {
		indexManager = indexers.NewManager(indexes)
	}

	// Merge given checkpoints with the default ones unless they are disabled.
	var checkpoints []dagconfig.Checkpoint
	if !config.ActiveConfig().DisableCheckpoints {
		checkpoints = mergeCheckpoints(s.DAGParams.Checkpoints, config.ActiveConfig().AddCheckpoints)
	}

	// Create a new block chain instance with the appropriate configuration.
	var err error
	s.DAG, err = blockdag.New(&blockdag.Config{
		DB:           s.db,
		Interrupt:    interrupt,
		DAGParams:    s.DAGParams,
		Checkpoints:  checkpoints,
		TimeSource:   s.TimeSource,
		SigCache:     s.SigCache,
		IndexManager: indexManager,
		SubnetworkID: config.ActiveConfig().SubnetworkID,
	})
	if err != nil {
		return nil, err
	}

	txC := mempool.Config{
		Policy: mempool.Policy{
			AcceptNonStd:    config.ActiveConfig().RelayNonStd,
			MaxOrphanTxs:    config.ActiveConfig().MaxOrphanTxs,
			MaxOrphanTxSize: config.DefaultMaxOrphanTxSize,
			MinRelayTxFee:   config.ActiveConfig().MinRelayTxFee,
			MaxTxVersion:    1,
		},
		DAGParams:      dagParams,
		DAGChainHeight: func() uint64 { return s.DAG.ChainHeight() },
		MedianTimePast: func() time.Time { return s.DAG.CalcPastMedianTime() },
		CalcSequenceLockNoLock: func(tx *util.Tx, utxoSet blockdag.UTXOSet) (*blockdag.SequenceLock, error) {
			return s.DAG.CalcSequenceLockNoLock(tx, utxoSet, true)
		},
		IsDeploymentActive: s.DAG.IsDeploymentActive,
		SigCache:           s.SigCache,
		AddrIndex:          s.AddrIndex,
		DAG:                s.DAG,
	}
	s.TxMemPool = mempool.New(&txC)

	cfg := config.ActiveConfig()

	s.SyncManager, err = netsync.New(&netsync.Config{
		PeerNotifier:       &s,
		DAG:                s.DAG,
		TxMemPool:          s.TxMemPool,
		ChainParams:        s.DAGParams,
		DisableCheckpoints: cfg.DisableCheckpoints,
		MaxPeers:           cfg.MaxPeers,
	})
	if err != nil {
		return nil, err
	}

	// Only setup a function to return new addresses to connect to when
	// not running in connect-only mode.  The simulation network is always
	// in connect-only mode since it is only intended to connect to
	// specified peers and actively avoid advertising and connecting to
	// discovered peers in order to prevent it from becoming a public test
	// network.
	var newAddressFunc func() (net.Addr, error)
	if !config.ActiveConfig().SimNet && len(config.ActiveConfig().ConnectPeers) == 0 {
		newAddressFunc = func() (net.Addr, error) {
			for tries := 0; tries < 100; tries++ {
				addr := s.addrManager.GetAddress()
				if addr == nil {
					break
				}

				// Address will not be invalid, local or unroutable
				// because addrmanager rejects those on addition.
				// Just check that we don't already have an address
				// in the same group so that we are not connecting
				// to the same network segment at the expense of
				// others.
				//
				// Networks that accept unroutable connections are exempt
				// from this rule, since they're meant to run within a
				// private subnet, like 10.0.0.0/16.
				if !config.ActiveConfig().NetParams().AcceptUnroutable {
					key := addrmgr.GroupKey(addr.NetAddress())
					if s.OutboundGroupCount(key) != 0 {
						continue
					}
				}

				// only allow recent nodes (10mins) after we failed 30
				// times
				if tries < 30 && time.Since(addr.LastAttempt()) < 10*time.Minute {
					continue
				}

				// allow nondefault ports after 50 failed tries.
				if tries < 50 && fmt.Sprintf("%d", addr.NetAddress().Port) !=
					config.ActiveConfig().NetParams().DefaultPort {
					continue
				}

				addrString := addrmgr.NetAddressKey(addr.NetAddress())
				return addrStringToNetAddr(addrString)
			}
			return nil, connmgr.ErrNoAddress
		}
	}

	// Create a connection manager.
	targetOutbound := defaultTargetOutbound
	if config.ActiveConfig().MaxPeers < targetOutbound {
		targetOutbound = config.ActiveConfig().MaxPeers
	}
	cmgr, err := connmgr.New(&connmgr.Config{
		Listeners:      listeners,
		OnAccept:       s.inboundPeerConnected,
		RetryDuration:  connectionRetryInterval,
		TargetOutbound: uint32(targetOutbound),
		Dial:           serverutils.BTCDDial,
		OnConnection: func(c *connmgr.ConnReq, conn net.Conn) {
			s.newOutboundConnection <- &outboundPeerConnectedMsg{
				connReq: c,
				conn:    conn,
			}
		},
		GetNewAddress: newAddressFunc,
	})
	if err != nil {
		return nil, err
	}
	s.connManager = cmgr

	// Start up persistent peers.
	permanentPeers := config.ActiveConfig().ConnectPeers
	if len(permanentPeers) == 0 {
		permanentPeers = config.ActiveConfig().AddPeers
	}
	for _, addr := range permanentPeers {
		netAddr, err := addrStringToNetAddr(addr)
		if err != nil {
			return nil, err
		}

		go s.connManager.Connect(&connmgr.ConnReq{
			Addr:      netAddr,
			Permanent: true,
		})
	}

	return &s, nil
}

// initListeners initializes the configured net listeners and adds any bound
// addresses to the address manager. Returns the listeners and a NAT interface,
// which is non-nil if UPnP is in use.
func initListeners(amgr *addrmgr.AddrManager, listenAddrs []string, services wire.ServiceFlag) ([]net.Listener, serverutils.NAT, error) {
	// Listen for TCP connections at the configured addresses
	netAddrs, err := ParseListeners(listenAddrs)
	if err != nil {
		return nil, nil, err
	}

	listeners := make([]net.Listener, 0, len(netAddrs))
	for _, addr := range netAddrs {
		listener, err := net.Listen(addr.Network(), addr.String())
		if err != nil {
			srvrLog.Warnf("Can't listen on %s: %s", addr, err)
			continue
		}
		listeners = append(listeners, listener)
	}

	var nat serverutils.NAT
	if len(config.ActiveConfig().ExternalIPs) != 0 {
		defaultPort, err := strconv.ParseUint(config.ActiveConfig().NetParams().DefaultPort, 10, 16)
		if err != nil {
			srvrLog.Errorf("Can not parse default port %s for active chain: %s",
				config.ActiveConfig().NetParams().DefaultPort, err)
			return nil, nil, err
		}

		for _, sip := range config.ActiveConfig().ExternalIPs {
			eport := uint16(defaultPort)
			host, portstr, err := net.SplitHostPort(sip)
			if err != nil {
				// no port, use default.
				host = sip
			} else {
				port, err := strconv.ParseUint(portstr, 10, 16)
				if err != nil {
					srvrLog.Warnf("Can not parse port from %s for "+
						"externalip: %s", sip, err)
					continue
				}
				eport = uint16(port)
			}
			na, err := amgr.HostToNetAddress(host, eport, services)
			if err != nil {
				srvrLog.Warnf("Not adding %s as externalip: %s", sip, err)
				continue
			}

			err = amgr.AddLocalAddress(na, addrmgr.ManualPrio)
			if err != nil {
				amgrLog.Warnf("Skipping specified external IP: %s", err)
			}
		}
	} else {
		if config.ActiveConfig().Upnp {
			var err error
			nat, err = serverutils.Discover()
			if err != nil {
				srvrLog.Warnf("Can't discover upnp: %s", err)
			}
			// nil nat here is fine, just means no upnp on network.
		}

		// Add bound addresses to address manager to be advertised to peers.
		for _, listener := range listeners {
			addr := listener.Addr().String()
			err := addLocalAddress(amgr, addr, services)
			if err != nil {
				amgrLog.Warnf("Skipping bound address %s: %s", addr, err)
			}
		}
	}

	return listeners, nat, nil
}

// addrStringToNetAddr takes an address in the form of 'host:port' and returns
// a net.Addr which maps to the original address with any host names resolved
// to IP addresses.  It also handles tor addresses properly by returning a
// net.Addr that encapsulates the address.
func addrStringToNetAddr(addr string) (net.Addr, error) {
	host, strPort, err := net.SplitHostPort(addr)
	if err != nil {
		return nil, err
	}

	port, err := strconv.Atoi(strPort)
	if err != nil {
		return nil, err
	}

	// Skip if host is already an IP address.
	if ip := net.ParseIP(host); ip != nil {
		return &net.TCPAddr{
			IP:   ip,
			Port: port,
		}, nil
	}

	// Tor addresses cannot be resolved to an IP, so just return an onion
	// address instead.
	if strings.HasSuffix(host, ".onion") {
		if config.ActiveConfig().NoOnion {
			return nil, errors.New("tor has been disabled")
		}

		return &onionAddr{addr: addr}, nil
	}

	// Attempt to look up an IP address associated with the parsed host.
	ips, err := serverutils.BTCDLookup(host)
	if err != nil {
		return nil, err
	}
	if len(ips) == 0 {
		return nil, errors.Errorf("no addresses found for %s", host)
	}

	return &net.TCPAddr{
		IP:   ips[0],
		Port: port,
	}, nil
}

// addLocalAddress adds an address that this node is listening on to the
// address manager so that it may be relayed to peers.
func addLocalAddress(addrMgr *addrmgr.AddrManager, addr string, services wire.ServiceFlag) error {
	host, portStr, err := net.SplitHostPort(addr)
	if err != nil {
		return err
	}
	port, err := strconv.ParseUint(portStr, 10, 16)
	if err != nil {
		return err
	}

	if ip := net.ParseIP(host); ip != nil && ip.IsUnspecified() {
		// If bound to unspecified address, advertise all local interfaces
		addrs, err := net.InterfaceAddrs()
		if err != nil {
			return err
		}

		for _, addr := range addrs {
			ifaceIP, _, err := net.ParseCIDR(addr.String())
			if err != nil {
				continue
			}

			// If bound to 0.0.0.0, do not add IPv6 interfaces and if bound to
			// ::, do not add IPv4 interfaces.
			if (ip.To4() == nil) != (ifaceIP.To4() == nil) {
				continue
			}

			netAddr := wire.NewNetAddressIPPort(ifaceIP, uint16(port), services)
			addrMgr.AddLocalAddress(netAddr, addrmgr.BoundPrio)
		}
	} else {
		netAddr, err := addrMgr.HostToNetAddress(host, uint16(port), services)
		if err != nil {
			return err
		}

		addrMgr.AddLocalAddress(netAddr, addrmgr.BoundPrio)
	}

	return nil
}

// dynamicTickDuration is a convenience function used to dynamically choose a
// tick duration based on remaining time.  It is primarily used during
// server shutdown to make shutdown warnings more frequent as the shutdown time
// approaches.
func dynamicTickDuration(remaining time.Duration) time.Duration {
	switch {
	case remaining <= time.Second*5:
		return time.Second
	case remaining <= time.Second*15:
		return time.Second * 5
	case remaining <= time.Minute:
		return time.Second * 15
	case remaining <= time.Minute*5:
		return time.Minute
	case remaining <= time.Minute*15:
		return time.Minute * 5
	case remaining <= time.Hour:
		return time.Minute * 15
	}
	return time.Hour
}

// isWhitelisted returns whether the IP address is included in the whitelisted
// networks and IPs.
func isWhitelisted(addr net.Addr) bool {
	if len(config.ActiveConfig().Whitelists) == 0 {
		return false
	}

	host, _, err := net.SplitHostPort(addr.String())
	if err != nil {
		srvrLog.Warnf("Unable to SplitHostPort on '%s': %s", addr, err)
		return false
	}
	ip := net.ParseIP(host)
	if ip == nil {
		srvrLog.Warnf("Unable to parse IP '%s'", addr)
		return false
	}

	for _, ipnet := range config.ActiveConfig().Whitelists {
		if ipnet.Contains(ip) {
			return true
		}
	}
	return false
}

// checkpointSorter implements sort.Interface to allow a slice of checkpoints to
// be sorted.
type checkpointSorter []dagconfig.Checkpoint

// Len returns the number of checkpoints in the slice.  It is part of the
// sort.Interface implementation.
func (s checkpointSorter) Len() int {
	return len(s)
}

// Swap swaps the checkpoints at the passed indices.  It is part of the
// sort.Interface implementation.
func (s checkpointSorter) Swap(i, j int) {
	s[i], s[j] = s[j], s[i]
}

// Less returns whether the checkpoint with index i should sort before the
// checkpoint with index j.  It is part of the sort.Interface implementation.
func (s checkpointSorter) Less(i, j int) bool {
	return s[i].ChainHeight < s[j].ChainHeight
}

// mergeCheckpoints returns two slices of checkpoints merged into one slice
// such that the checkpoints are sorted by height.  In the case the additional
// checkpoints contain a checkpoint with the same height as a checkpoint in the
// default checkpoints, the additional checkpoint will take precedence and
// overwrite the default one.
func mergeCheckpoints(defaultCheckpoints, additional []dagconfig.Checkpoint) []dagconfig.Checkpoint {
	// Create a map of the additional checkpoints to remove duplicates while
	// leaving the most recently-specified checkpoint.
	extra := make(map[uint64]dagconfig.Checkpoint)
	for _, checkpoint := range additional {
		extra[checkpoint.ChainHeight] = checkpoint
	}

	// Add all default checkpoints that do not have an override in the
	// additional checkpoints.
	numDefault := len(defaultCheckpoints)
	checkpoints := make([]dagconfig.Checkpoint, 0, numDefault+len(extra))
	for _, checkpoint := range defaultCheckpoints {
		if _, exists := extra[checkpoint.ChainHeight]; !exists {
			checkpoints = append(checkpoints, checkpoint)
		}
	}

	// Append the additional checkpoints and return the sorted results.
	for _, checkpoint := range extra {
		checkpoints = append(checkpoints, checkpoint)
	}
	sort.Sort(checkpointSorter(checkpoints))
	return checkpoints
}

// AnnounceNewTransactions generates and relays inventory vectors and notifies
// both websocket and getblocktemplate long poll clients of the passed
// transactions.  This function should be called whenever new transactions
// are added to the mempool.
func (s *Server) AnnounceNewTransactions(txns []*mempool.TxDesc) {
	// Generate and relay inventory vectors for all newly accepted
	// transactions.
	s.RelayTransactions(txns)

	// Notify both websocket and getblocktemplate long poll clients of all
	// newly accepted transactions.
	s.notifyNewTransactions(txns)
}

// TransactionConfirmed is a function for the peerNotifier interface.
// When a transaction has one confirmation, we can mark it as no
// longer needing rebroadcasting.
func (s *Server) TransactionConfirmed(tx *util.Tx) {
	// Rebroadcasting is only necessary when the RPC server is active.
	if config.ActiveConfig().DisableRPC {
		return
	}

	iv := wire.NewInvVect(wire.InvTypeTx, (*daghash.Hash)(tx.ID()))
	s.RemoveRebroadcastInventory(iv)
}<|MERGE_RESOLUTION|>--- conflicted
+++ resolved
@@ -938,13 +938,8 @@
 	case ConnectNodeMsg:
 		// TODO: duplicate oneshots?
 		// Limit max number of total peers.
-<<<<<<< HEAD
-		if state.Count() >= config.MainConfig().MaxPeers {
+		if state.Count() >= config.ActiveConfig().MaxPeers {
 			msg.Reply <- connmgr.ErrMaxPeers
-=======
-		if state.Count() >= config.ActiveConfig().MaxPeers {
-			msg.Reply <- errors.New("max peers reached")
->>>>>>> 1f35378a
 			return
 		}
 		for _, peer := range state.persistentPeers {
