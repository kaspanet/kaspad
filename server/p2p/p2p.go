// Copyright (c) 2013-2017 The btcsuite developers
// Copyright (c) 2015-2017 The Decred developers
// Use of this source code is governed by an ISC
// license that can be found in the LICENSE file.

package p2p

import (
	"bytes"
	"crypto/rand"
	"encoding/binary"
	"errors"
	"fmt"
	"math"
	"net"
	"runtime"
	"sort"
	"strconv"
	"strings"
	"sync"
	"sync/atomic"
	"time"

	"github.com/daglabs/btcd/util/subnetworkid"

	"github.com/daglabs/btcd/addrmgr"
	"github.com/daglabs/btcd/blockdag"
	"github.com/daglabs/btcd/blockdag/indexers"
	"github.com/daglabs/btcd/config"
	"github.com/daglabs/btcd/connmgr"
	"github.com/daglabs/btcd/dagconfig"
	"github.com/daglabs/btcd/dagconfig/daghash"
	"github.com/daglabs/btcd/database"
	"github.com/daglabs/btcd/logger"
	"github.com/daglabs/btcd/mempool"
	"github.com/daglabs/btcd/netsync"
	"github.com/daglabs/btcd/peer"
	"github.com/daglabs/btcd/server/serverutils"
	"github.com/daglabs/btcd/txscript"
	"github.com/daglabs/btcd/util"
	"github.com/daglabs/btcd/util/bloom"
	"github.com/daglabs/btcd/version"
	"github.com/daglabs/btcd/wire"
)

const (
	// defaultServices describes the default services that are supported by
	// the server.
	defaultServices = wire.SFNodeNetwork | wire.SFNodeBloom | wire.SFNodeCF

	// defaultRequiredServices describes the default services that are
	// required to be supported by outbound peers.
	defaultRequiredServices = wire.SFNodeNetwork

	// defaultTargetOutbound is the default number of outbound peers to target.
	defaultTargetOutbound = 8

	// connectionRetryInterval is the base amount of time to wait in between
	// retries when connecting to persistent peers.  It is adjusted by the
	// number of retries such that there is a retry backoff.
	connectionRetryInterval = time.Second * 5
)

var (
	// userAgentName is the user agent name and is used to help identify
	// ourselves to other bitcoin peers.
	userAgentName = "btcd"

	// userAgentVersion is the user agent version and is used to help
	// identify ourselves to other bitcoin peers.
	userAgentVersion = fmt.Sprintf("%d.%d.%d", version.AppMajor, version.AppMinor, version.AppPatch)
)

// onionAddr implements the net.Addr interface and represents a tor address.
type onionAddr struct {
	addr string
}

// String returns the onion address.
//
// This is part of the net.Addr interface.
func (oa *onionAddr) String() string {
	return oa.addr
}

// Network returns "onion".
//
// This is part of the net.Addr interface.
func (oa *onionAddr) Network() string {
	return "onion"
}

// Ensure onionAddr implements the net.Addr interface.
var _ net.Addr = (*onionAddr)(nil)

// simpleAddr implements the net.Addr interface with two struct fields
type simpleAddr struct {
	net, addr string
}

// String returns the address.
//
// This is part of the net.Addr interface.
func (a simpleAddr) String() string {
	return a.addr
}

// Network returns the network.
//
// This is part of the net.Addr interface.
func (a simpleAddr) Network() string {
	return a.net
}

// Ensure simpleAddr implements the net.Addr interface.
var _ net.Addr = simpleAddr{}

// broadcastMsg provides the ability to house a bitcoin message to be broadcast
// to all connected peers except specified excluded peers.
type broadcastMsg struct {
	message      wire.Message
	excludePeers []*Peer
}

// broadcastInventoryAdd is a type used to declare that the InvVect it contains
// needs to be added to the rebroadcast map
type broadcastInventoryAdd relayMsg

// broadcastInventoryDel is a type used to declare that the InvVect it contains
// needs to be removed from the rebroadcast map
type broadcastInventoryDel *wire.InvVect

// relayMsg packages an inventory vector along with the newly discovered
// inventory so the relay has access to that information.
type relayMsg struct {
	invVect *wire.InvVect
	data    interface{}
}

// updatePeerHeightsMsg is a message sent from the blockmanager to the server
// after a new block has been accepted. The purpose of the message is to update
// the heights of peers that were known to announce the block before we
// connected it to the main chain or recognized it as an orphan. With these
// updates, peer heights will be kept up to date, allowing for fresh data when
// selecting sync peer candidacy.
type updatePeerHeightsMsg struct {
	newHash    *daghash.Hash
	newHeight  int32
	originPeer *peer.Peer
}

// Peer extends the peer to maintain state shared by the server and
// the blockmanager.
type Peer struct {
	// The following variables must only be used atomically
	FeeFilterInt int64

	*peer.Peer

	connReq         *connmgr.ConnReq
	server          *Server
	persistent      bool
	continueHash    *daghash.Hash
	relayMtx        sync.Mutex
	DisableRelayTx  bool
	sentAddrs       bool
	isWhitelisted   bool
	filter          *bloom.Filter
	knownAddresses  map[string]struct{}
	DynamicBanScore connmgr.DynamicBanScore
	quit            chan struct{}
	// The following chans are used to sync blockmanager and server.
	txProcessed    chan struct{}
	blockProcessed chan struct{}
}

// peerState maintains state of inbound, persistent, outbound peers as well
// as banned peers and outbound groups.
type peerState struct {
	inboundPeers    map[int32]*Peer
	outboundPeers   map[int32]*Peer
	persistentPeers map[int32]*Peer
	banned          map[string]time.Time
	outboundGroups  map[string]int
}

// Count returns the count of all known peers.
func (ps *peerState) Count() int {
	return len(ps.inboundPeers) + len(ps.outboundPeers) +
		len(ps.persistentPeers)
}

// forAllOutboundPeers is a helper function that runs a callback on all outbound
// peers known to peerState.
// The loop stops and returns false if one of the callback calls returns false.
// Otherwise the function should return true.
func (ps *peerState) forAllOutboundPeers(callback func(sp *Peer) bool) bool {
	for _, e := range ps.outboundPeers {
		shouldContinue := callback(e)
		if !shouldContinue {
			return false
		}
	}
	for _, e := range ps.persistentPeers {
		shouldContinue := callback(e)
		if !shouldContinue {
			return false
		}
	}
	return true
}

// forAllInboundPeers is a helper function that runs a callback on all inbound
// peers known to peerState.
// The loop stops and returns false if one of the callback calls returns false.
// Otherwise the function should return true.
func (ps *peerState) forAllInboundPeers(callback func(sp *Peer) bool) bool {
	for _, e := range ps.inboundPeers {
		shouldContinue := callback(e)
		if !shouldContinue {
			return false
		}
	}
	return true
}

// forAllPeers is a helper function that runs a callback on all peers known to
// peerState.
// The loop stops and returns false if one of the callback calls returns false.
// Otherwise the function should return true.
func (ps *peerState) forAllPeers(callback func(sp *Peer) bool) bool {
	shouldContinue := ps.forAllInboundPeers(callback)
	if !shouldContinue {
		return false
	}
	ps.forAllOutboundPeers(callback)
	return true
}

// cfHeaderKV is a tuple of a filter header and its associated block hash. The
// struct is used to cache cfcheckpt responses.
type cfHeaderKV struct {
	blockHash    *daghash.Hash
	filterHeader *daghash.Hash
}

// Server provides a bitcoin server for handling communications to and from
// bitcoin peers.
type Server struct {
	// The following variables must only be used atomically.
	// Putting the uint64s first makes them 64-bit aligned for 32-bit systems.
	bytesReceived uint64 // Total bytes received from all peers since start.
	bytesSent     uint64 // Total bytes sent by all peers since start.
	started       int32
	shutdown      int32
	shutdownSched int32

	DAGParams   *dagconfig.Params
	addrManager *addrmgr.AddrManager
	connManager *connmgr.ConnManager
	SigCache    *txscript.SigCache
	SyncManager *netsync.SyncManager
	DAG         *blockdag.BlockDAG
	TxMemPool   *mempool.TxPool

	modifyRebroadcastInv chan interface{}
	newPeers             chan *Peer
	donePeers            chan *Peer
	banPeers             chan *Peer
	Query                chan interface{}
	relayInv             chan relayMsg
	broadcast            chan broadcastMsg
	wg                   sync.WaitGroup
	quit                 chan struct{}
	nat                  serverutils.NAT
	db                   database.DB
	TimeSource           blockdag.MedianTimeSource
	services             wire.ServiceFlag

	// The following fields are used for optional indexes.  They will be nil
	// if the associated index is not enabled.  These fields are set during
	// initial creation of the server and never changed afterwards, so they
	// do not need to be protected for concurrent access.
	TxIndex   *indexers.TxIndex
	AddrIndex *indexers.AddrIndex
	CfIndex   *indexers.CfIndex

	// The fee estimator keeps track of how long transactions are left in
	// the mempool before they are mined into blocks.
	FeeEstimator *mempool.FeeEstimator

	// cfCheckptCaches stores a cached slice of filter headers for cfcheckpt
	// messages for each filter type.
	cfCheckptCaches    map[wire.FilterType][]cfHeaderKV
	cfCheckptCachesMtx sync.RWMutex

	notifyNewTransactions func(txns []*mempool.TxDesc)
	isRPCServerActive     bool
}

// newServerPeer returns a new serverPeer instance. The peer needs to be set by
// the caller.
func newServerPeer(s *Server, isPersistent bool) *Peer {
	return &Peer{
		server:         s,
		persistent:     isPersistent,
		filter:         bloom.LoadFilter(nil),
		knownAddresses: make(map[string]struct{}),
		quit:           make(chan struct{}),
		txProcessed:    make(chan struct{}, 1),
		blockProcessed: make(chan struct{}, 1),
	}
}

<<<<<<< HEAD
// newestBlock returns the current best block hash and height using the format
// required by the configuration for the peer package.
func (sp *Peer) newestBlock() (*daghash.Hash, int32, error) {
	highestTipHash := sp.server.DAG.HighestTipHash()
	return highestTipHash, sp.server.DAG.Height(), nil //TODO: (Ori) This is probably wrong. Done only for compilation
=======
// selectedTip returns the current selected tip
func (sp *Peer) selectedTip() *daghash.Hash {
	return sp.server.DAG.SelectedTipHash()
}

// blockExists determines whether a block with the given hash exists in
// the DAG.
func (sp *Peer) blockExists(hash *daghash.Hash) (bool, error) {
	return sp.server.DAG.BlockExists(hash)
>>>>>>> 66fb7513
}

// addKnownAddresses adds the given addresses to the set of known addresses to
// the peer to prevent sending duplicate addresses.
func (sp *Peer) addKnownAddresses(addresses []*wire.NetAddress) {
	for _, na := range addresses {
		sp.knownAddresses[addrmgr.NetAddressKey(na)] = struct{}{}
	}
}

// addressKnown true if the given address is already known to the peer.
func (sp *Peer) addressKnown(na *wire.NetAddress) bool {
	_, exists := sp.knownAddresses[addrmgr.NetAddressKey(na)]
	return exists
}

// setDisableRelayTx toggles relaying of transactions for the given peer.
// It is safe for concurrent access.
func (sp *Peer) setDisableRelayTx(disable bool) {
	sp.relayMtx.Lock()
	sp.DisableRelayTx = disable
	sp.relayMtx.Unlock()
}

// relayTxDisabled returns whether or not relaying of transactions for the given
// peer is disabled.
// It is safe for concurrent access.
func (sp *Peer) relayTxDisabled() bool {
	sp.relayMtx.Lock()
	isDisabled := sp.DisableRelayTx
	sp.relayMtx.Unlock()

	return isDisabled
}

// pushAddrMsg sends an addr message to the connected peer using the provided
// addresses.
func (sp *Peer) pushAddrMsg(addresses []*wire.NetAddress, subnetworkID *subnetworkid.SubnetworkID) {
	// Filter addresses already known to the peer.
	addrs := make([]*wire.NetAddress, 0, len(addresses))
	for _, addr := range addresses {
		if !sp.addressKnown(addr) {
			addrs = append(addrs, addr)
		}
	}
	known, err := sp.PushAddrMsg(addrs, subnetworkID)
	if err != nil {
		peerLog.Errorf("Can't push address message to %s: %s", sp.Peer, err)
		sp.Disconnect()
		return
	}
	sp.addKnownAddresses(known)
}

// addBanScore increases the persistent and decaying ban score fields by the
// values passed as parameters. If the resulting score exceeds half of the ban
// threshold, a warning is logged including the reason provided. Further, if
// the score is above the ban threshold, the peer will be banned and
// disconnected.
func (sp *Peer) addBanScore(persistent, transient uint32, reason string) {
	// No warning is logged and no score is calculated if banning is disabled.
	if config.MainConfig().DisableBanning {
		return
	}
	if sp.isWhitelisted {
		peerLog.Debugf("Misbehaving whitelisted peer %s: %s", sp, reason)
		return
	}

	warnThreshold := config.MainConfig().BanThreshold >> 1
	if transient == 0 && persistent == 0 {
		// The score is not being increased, but a warning message is still
		// logged if the score is above the warn threshold.
		score := sp.DynamicBanScore.Int()
		if score > warnThreshold {
			peerLog.Warnf("Misbehaving peer %s: %s -- ban score is %d, "+
				"it was not increased this time", sp, reason, score)
		}
		return
	}
	score := sp.DynamicBanScore.Increase(persistent, transient)
	if score > warnThreshold {
		peerLog.Warnf("Misbehaving peer %s: %s -- ban score increased to %d",
			sp, reason, score)
		if score > config.MainConfig().BanThreshold {
			peerLog.Warnf("Misbehaving peer %s -- banning and disconnecting",
				sp)
			sp.server.BanPeer(sp)
			sp.Disconnect()
		}
	}
}

// OnVersion is invoked when a peer receives a version bitcoin message
// and is used to negotiate the protocol version details as well as kick start
// the communications.
func (sp *Peer) OnVersion(_ *peer.Peer, msg *wire.MsgVersion) {
	// Add the remote peer time as a sample for creating an offset against
	// the local clock to keep the network time in sync.
	sp.server.TimeSource.AddTimeSample(sp.Addr(), msg.Timestamp)

	// Signal the sync manager this peer is a new sync candidate.
	sp.server.SyncManager.NewPeer(sp.Peer)

	// Choose whether or not to relay transactions before a filter command
	// is received.
	sp.setDisableRelayTx(msg.DisableRelayTx)

	// Update the address manager and request known addresses from the
	// remote peer for outbound connections.  This is skipped when running
	// on the simulation test network since it is only intended to connect
	// to specified peers and actively avoids advertising and connecting to
	// discovered peers.
	if !config.MainConfig().SimNet {
		addrManager := sp.server.addrManager

		// Outbound connections.
		if !sp.Inbound() {
			// TODO(davec): Only do this if not doing the initial block
			// download and the local address is routable.
			if !config.MainConfig().DisableListen /* && isCurrent? */ {
				// Get address that best matches.
				lna := addrManager.GetBestLocalAddress(sp.NA())
				if addrmgr.IsRoutable(lna) {
					// Filter addresses the peer already knows about.
					addresses := []*wire.NetAddress{lna}
					sp.pushAddrMsg(addresses, sp.SubnetworkID())
				}
			}

			// Request known addresses if the server address manager needs
			// more.
			if addrManager.NeedMoreAddresses() {
				sp.QueueMessage(wire.NewMsgGetAddr(sp.SubnetworkID()), nil)

				if !sp.SubnetworkID().IsEqual(subnetworkid.SubnetworkIDSupportsAll) {
					sp.QueueMessage(wire.NewMsgGetAddr(subnetworkid.SubnetworkIDSupportsAll), nil)
				}
			}

			// Mark the address as a known good address.
			addrManager.Good(sp.NA(), &msg.SubnetworkID)
		}
	}

	// Add valid peer to the server.
	sp.server.AddPeer(sp)
}

// OnMemPool is invoked when a peer receives a mempool bitcoin message.
// It creates and sends an inventory message with the contents of the memory
// pool up to the maximum inventory allowed per message.  When the peer has a
// bloom filter loaded, the contents are filtered accordingly.
func (sp *Peer) OnMemPool(_ *peer.Peer, msg *wire.MsgMemPool) {
	// Only allow mempool requests if the server has bloom filtering
	// enabled.
	if sp.server.services&wire.SFNodeBloom != wire.SFNodeBloom {
		peerLog.Debugf("peer %s sent mempool request with bloom "+
			"filtering disabled -- disconnecting", sp)
		sp.Disconnect()
		return
	}

	// A decaying ban score increase is applied to prevent flooding.
	// The ban score accumulates and passes the ban threshold if a burst of
	// mempool messages comes from a peer. The score decays each minute to
	// half of its value.
	sp.addBanScore(0, 33, "mempool")

	// Generate inventory message with the available transactions in the
	// transaction memory pool.  Limit it to the max allowed inventory
	// per message.  The NewMsgInvSizeHint function automatically limits
	// the passed hint to the maximum allowed, so it's safe to pass it
	// without double checking it here.
	txMemPool := sp.server.TxMemPool
	txDescs := txMemPool.TxDescs()
	invMsg := wire.NewMsgInvSizeHint(uint(len(txDescs)))

	for _, txDesc := range txDescs {
		// Either add all transactions when there is no bloom filter,
		// or only the transactions that match the filter when there is
		// one.
		if !sp.filter.IsLoaded() || sp.filter.MatchTxAndUpdate(txDesc.Tx) {
			iv := wire.NewInvVect(wire.InvTypeTx, (*daghash.Hash)(txDesc.Tx.ID()))
			invMsg.AddInvVect(iv)
			if len(invMsg.InvList)+1 > wire.MaxInvPerMsg {
				break
			}
		}
	}

	// Send the inventory message if there is anything to send.
	if len(invMsg.InvList) > 0 {
		sp.QueueMessage(invMsg, nil)
	}
}

// OnTx is invoked when a peer receives a tx bitcoin message.  It blocks
// until the bitcoin transaction has been fully processed.  Unlock the block
// handler this does not serialize all transactions through a single thread
// transactions don't rely on the previous one in a linear fashion like blocks.
func (sp *Peer) OnTx(_ *peer.Peer, msg *wire.MsgTx) {
	if config.MainConfig().BlocksOnly {
		peerLog.Tracef("Ignoring tx %s from %s - blocksonly enabled",
			msg.TxID(), sp)
		return
	}

	// Add the transaction to the known inventory for the peer.
	// Convert the raw MsgTx to a util.Tx which provides some convenience
	// methods and things such as hash caching.
	tx := util.NewTx(msg)
	iv := wire.NewInvVect(wire.InvTypeTx, (*daghash.Hash)(tx.ID()))
	sp.AddKnownInventory(iv)

	// Queue the transaction up to be handled by the sync manager and
	// intentionally block further receives until the transaction is fully
	// processed and known good or bad.  This helps prevent a malicious peer
	// from queuing up a bunch of bad transactions before disconnecting (or
	// being disconnected) and wasting memory.
	sp.server.SyncManager.QueueTx(tx, sp.Peer, sp.txProcessed)
	<-sp.txProcessed
}

// OnBlock is invoked when a peer receives a block bitcoin message.  It
// blocks until the bitcoin block has been fully processed.
func (sp *Peer) OnBlock(_ *peer.Peer, msg *wire.MsgBlock, buf []byte) {
	// Convert the raw MsgBlock to a util.Block which provides some
	// convenience methods and things such as hash caching.
	block := util.NewBlockFromBlockAndBytes(msg, buf)

	// Add the block to the known inventory for the peer.
	iv := wire.NewInvVect(wire.InvTypeBlock, block.Hash())
	sp.AddKnownInventory(iv)

	// Queue the block up to be handled by the block
	// manager and intentionally block further receives
	// until the bitcoin block is fully processed and known
	// good or bad.  This helps prevent a malicious peer
	// from queuing up a bunch of bad blocks before
	// disconnecting (or being disconnected) and wasting
	// memory.  Additionally, this behavior is depended on
	// by at least the block acceptance test tool as the
	// reference implementation processes blocks in the same
	// thread and therefore blocks further messages until
	// the bitcoin block has been fully processed.
	sp.server.SyncManager.QueueBlock(block, sp.Peer, sp.blockProcessed)
	<-sp.blockProcessed
}

// OnInv is invoked when a peer receives an inv bitcoin message and is
// used to examine the inventory being advertised by the remote peer and react
// accordingly.  We pass the message down to blockmanager which will call
// QueueMessage with any appropriate responses.
func (sp *Peer) OnInv(_ *peer.Peer, msg *wire.MsgInv) {
	if !config.MainConfig().BlocksOnly {
		if len(msg.InvList) > 0 {
			sp.server.SyncManager.QueueInv(msg, sp.Peer)
		}
		return
	}

	newInv := wire.NewMsgInvSizeHint(uint(len(msg.InvList)))
	for _, invVect := range msg.InvList {
		if invVect.Type == wire.InvTypeTx {
			peerLog.Tracef("Ignoring tx %s in inv from %s -- "+
				"blocksonly enabled", invVect.Hash, sp)
			peerLog.Infof("Peer %s is announcing "+
				"transactions -- disconnecting", sp)
			sp.Disconnect()
			return
		}
		err := newInv.AddInvVect(invVect)
		if err != nil {
			peerLog.Errorf("Failed to add inventory vector: %s", err)
			break
		}
	}

	if len(newInv.InvList) > 0 {
		sp.server.SyncManager.QueueInv(newInv, sp.Peer)
	}
}

// OnHeaders is invoked when a peer receives a headers bitcoin
// message.  The message is passed down to the sync manager.
func (sp *Peer) OnHeaders(_ *peer.Peer, msg *wire.MsgHeaders) {
	sp.server.SyncManager.QueueHeaders(msg, sp.Peer)
}

// OnGetData is invoked when a peer receives a getdata bitcoin message and
// is used to deliver block and transaction information.
func (sp *Peer) OnGetData(_ *peer.Peer, msg *wire.MsgGetData) {
	numAdded := 0
	notFound := wire.NewMsgNotFound()

	length := len(msg.InvList)
	// A decaying ban score increase is applied to prevent exhausting resources
	// with unusually large inventory queries.
	// Requesting more than the maximum inventory vector length within a short
	// period of time yields a score above the default ban threshold. Sustained
	// bursts of small requests are not penalized as that would potentially ban
	// peers performing IBD.
	// This incremental score decays each minute to half of its value.
	sp.addBanScore(0, uint32(length)*99/wire.MaxInvPerMsg, "getdata")

	// We wait on this wait channel periodically to prevent queuing
	// far more data than we can send in a reasonable time, wasting memory.
	// The waiting occurs after the database fetch for the next one to
	// provide a little pipelining.
	var waitChan chan struct{}
	doneChan := make(chan struct{}, 1)

	for i, iv := range msg.InvList {
		var c chan struct{}
		// If this will be the last message we send.
		if i == length-1 && len(notFound.InvList) == 0 {
			c = doneChan
		} else if (i+1)%3 == 0 {
			// Buffered so as to not make the send goroutine block.
			c = make(chan struct{}, 1)
		}
		var err error
		switch iv.Type {
		case wire.InvTypeTx:
<<<<<<< HEAD
			err = sp.server.pushTxMsg(sp, (*daghash.TxID)(iv.Hash), c, waitChan)
=======
			err = sp.server.pushTxMsg(sp, (*daghash.TxID)(&iv.Hash), c, waitChan)
		case wire.InvTypeSyncBlock:
			fallthrough
>>>>>>> 66fb7513
		case wire.InvTypeBlock:
			err = sp.server.pushBlockMsg(sp, iv.Hash, c, waitChan)
		case wire.InvTypeFilteredBlock:
			err = sp.server.pushMerkleBlockMsg(sp, iv.Hash, c, waitChan)
		default:
			peerLog.Warnf("Unknown type in inventory request %d",
				iv.Type)
			continue
		}
		if err != nil {
			notFound.AddInvVect(iv)

			// When there is a failure fetching the final entry
			// and the done channel was sent in due to there
			// being no outstanding not found inventory, consume
			// it here because there is now not found inventory
			// that will use the channel momentarily.
			if i == len(msg.InvList)-1 && c != nil {
				<-c
			}
		}
		numAdded++
		waitChan = c
	}
	if len(notFound.InvList) != 0 {
		sp.QueueMessage(notFound, doneChan)
	}

	// Wait for messages to be sent. We can send quite a lot of data at this
	// point and this will keep the peer busy for a decent amount of time.
	// We don't process anything else by them in this time so that we
	// have an idea of when we should hear back from them - else the idle
	// timeout could fire when we were only half done sending the blocks.
	if numAdded > 0 {
		<-doneChan
	}
}

// OnGetBlocks is invoked when a peer receives a getblocks bitcoin
// message.
func (sp *Peer) OnGetBlocks(_ *peer.Peer, msg *wire.MsgGetBlocks) {
	// Find the most recent known block in the dag based on the block
	// locator and fetch all of the block hashes after it until either
	// wire.MaxBlocksPerMsg have been fetched or the provided stop hash is
	// encountered.
	//
	// Use the block after the genesis block if no other blocks in the
	// provided locator are known.  This does mean the client will start
	// over with the genesis block if unknown block locators are provided.
	//
	// This mirrors the behavior in the reference implementation.
	dag := sp.server.DAG
	hashList := dag.LocateBlocks(msg.BlockLocatorHashes, msg.HashStop,
		wire.MaxBlocksPerMsg)

	// Generate inventory message.
	invMsg := wire.NewMsgInv()
	for i := range hashList {
<<<<<<< HEAD
		iv := wire.NewInvVect(wire.InvTypeBlock, hashList[i])
=======
		iv := wire.NewInvVect(wire.InvTypeSyncBlock, &hashList[i])
>>>>>>> 66fb7513
		invMsg.AddInvVect(iv)
	}

	// Send the inventory message if there is anything to send.
	if len(invMsg.InvList) > 0 {
		invListLen := len(invMsg.InvList)
		if invListLen == wire.MaxBlocksPerMsg {
			// Intentionally use a copy of the final hash so there
			// is not a reference into the inventory slice which
			// would prevent the entire slice from being eligible
			// for GC as soon as it's sent.
			continueHash := invMsg.InvList[invListLen-1].Hash
			sp.continueHash = continueHash
		}
		sp.QueueMessage(invMsg, nil)
	}
}

// OnGetHeaders is invoked when a peer receives a getheaders bitcoin
// message.
func (sp *Peer) OnGetHeaders(_ *peer.Peer, msg *wire.MsgGetHeaders) {
	// Ignore getheaders requests if not in sync.
	if !sp.server.SyncManager.IsCurrent() {
		return
	}

	// Find the most recent known block in the best chain based on the block
	// locator and fetch all of the headers after it until either
	// wire.MaxBlockHeadersPerMsg have been fetched or the provided stop
	// hash is encountered.
	//
	// Use the block after the genesis block if no other blocks in the
	// provided locator are known.  This does mean the client will start
	// over with the genesis block if unknown block locators are provided.
	//
	// This mirrors the behavior in the reference implementation.
<<<<<<< HEAD
	chain := sp.server.DAG
	headers := chain.LocateHeaders(msg.BlockLocatorHashes, msg.HashStop)
=======
	dag := sp.server.DAG
	headers := dag.LocateHeaders(msg.BlockLocatorHashes, &msg.HashStop)
>>>>>>> 66fb7513

	// Send found headers to the requesting peer.
	blockHeaders := make([]*wire.BlockHeader, len(headers))
	for i := range headers {
		blockHeaders[i] = headers[i]
	}
	sp.QueueMessage(&wire.MsgHeaders{Headers: blockHeaders}, nil)
}

// OnGetCFilters is invoked when a peer receives a getcfilters bitcoin message.
func (sp *Peer) OnGetCFilters(_ *peer.Peer, msg *wire.MsgGetCFilters) {
	// Ignore getcfilters requests if not in sync.
	if !sp.server.SyncManager.IsCurrent() {
		return
	}

	hashes, err := sp.server.DAG.HeightToHashRange(int32(msg.StartHeight),
		msg.StopHash, wire.MaxGetCFiltersReqRange)
	if err != nil {
		peerLog.Debugf("Invalid getcfilters request: %s", err)
		return
	}

	// Create []*daghash.Hash from []*daghash.Hash to pass to
	// FiltersByBlockHashes.
	hashPtrs := make([]*daghash.Hash, len(hashes))
	for i := range hashes {
		hashPtrs[i] = hashes[i]
	}

	filters, err := sp.server.CfIndex.FiltersByBlockHashes(hashPtrs,
		msg.FilterType)
	if err != nil {
		peerLog.Errorf("Error retrieving cfilters: %s", err)
		return
	}

	for i, filterBytes := range filters {
		if len(filterBytes) == 0 {
			peerLog.Warnf("Could not obtain cfilter for %s", hashes[i])
			return
		}
		filterMsg := wire.NewMsgCFilter(msg.FilterType, hashes[i], filterBytes)
		sp.QueueMessage(filterMsg, nil)
	}
}

// OnGetCFHeaders is invoked when a peer receives a getcfheader bitcoin message.
func (sp *Peer) OnGetCFHeaders(_ *peer.Peer, msg *wire.MsgGetCFHeaders) {
	// Ignore getcfilterheader requests if not in sync.
	if !sp.server.SyncManager.IsCurrent() {
		return
	}

	startHeight := int32(msg.StartHeight)
	maxResults := wire.MaxCFHeadersPerMsg

	// If StartHeight is positive, fetch the predecessor block hash so we can
	// populate the PrevFilterHeader field.
	if msg.StartHeight > 0 {
		startHeight--
		maxResults++
	}

	// Fetch the hashes from the block index.
	hashList, err := sp.server.DAG.HeightToHashRange(startHeight,
		msg.StopHash, maxResults)
	if err != nil {
		peerLog.Debugf("Invalid getcfheaders request: %s", err)
	}

	// This is possible if StartHeight is one greater that the height of
	// StopHash, and we pull a valid range of hashes including the previous
	// filter header.
	if len(hashList) == 0 || (msg.StartHeight > 0 && len(hashList) == 1) {
		peerLog.Debug("No results for getcfheaders request")
		return
	}

	// Create []*daghash.Hash from []*daghash.Hash to pass to
	// FilterHeadersByBlockHashes.
	hashPtrs := make([]*daghash.Hash, len(hashList))
	for i := range hashList {
		hashPtrs[i] = hashList[i]
	}

	// Fetch the raw filter hash bytes from the database for all blocks.
	filterHashes, err := sp.server.CfIndex.FilterHashesByBlockHashes(hashPtrs,
		msg.FilterType)
	if err != nil {
		peerLog.Errorf("Error retrieving cfilter hashes: %s", err)
		return
	}

	// Generate cfheaders message and send it.
	headersMsg := wire.NewMsgCFHeaders()

	// Populate the PrevFilterHeader field.
	if msg.StartHeight > 0 {
		parentHash := hashList[0]

		// Fetch the raw committed filter header bytes from the
		// database.
		headerBytes, err := sp.server.CfIndex.FilterHeaderByBlockHash(
			parentHash, msg.FilterType)
		if err != nil {
			peerLog.Errorf("Error retrieving CF header: %s", err)
			return
		}
		if len(headerBytes) == 0 {
			peerLog.Warnf("Could not obtain CF header for %s", parentHash)
			return
		}

		// Deserialize the hash into PrevFilterHeader.
		err = headersMsg.PrevFilterHeader.SetBytes(headerBytes)
		if err != nil {
			peerLog.Warnf("Committed filter header deserialize "+
				"failed: %s", err)
			return
		}

		hashList = hashList[1:]
		filterHashes = filterHashes[1:]
	}

	// Populate HeaderHashes.
	for i, hashBytes := range filterHashes {
		if len(hashBytes) == 0 {
			peerLog.Warnf("Could not obtain CF hash for %s", hashList[i])
			return
		}

		// Deserialize the hash.
		filterHash, err := daghash.NewHash(hashBytes)
		if err != nil {
			peerLog.Warnf("Committed filter hash deserialize "+
				"failed: %s", err)
			return
		}

		headersMsg.AddCFHash(filterHash)
	}

	headersMsg.FilterType = msg.FilterType
	headersMsg.StopHash = msg.StopHash
	sp.QueueMessage(headersMsg, nil)
}

// OnGetCFCheckpt is invoked when a peer receives a getcfcheckpt bitcoin message.
func (sp *Peer) OnGetCFCheckpt(_ *peer.Peer, msg *wire.MsgGetCFCheckpt) {
	// Ignore getcfcheckpt requests if not in sync.
	if !sp.server.SyncManager.IsCurrent() {
		return
	}

	blockHashes, err := sp.server.DAG.IntervalBlockHashes(msg.StopHash,
		wire.CFCheckptInterval)
	if err != nil {
		peerLog.Debugf("Invalid getcfilters request: %s", err)
		return
	}

	var updateCache bool
	var checkptCache []cfHeaderKV

	if len(blockHashes) > len(checkptCache) {
		// Update the cache if the checkpoint chain is longer than the cached
		// one. This ensures that the cache is relatively stable and mostly
		// overlaps with the best chain, since it follows the longest chain
		// heuristic.
		updateCache = true

		// Take write lock because we are going to update cache.
		sp.server.cfCheckptCachesMtx.Lock()
		defer sp.server.cfCheckptCachesMtx.Unlock()

		// Grow the checkptCache to be the length of blockHashes.
		additionalLength := len(blockHashes) - len(checkptCache)
		checkptCache = append(sp.server.cfCheckptCaches[msg.FilterType],
			make([]cfHeaderKV, additionalLength)...)
	} else {
		updateCache = false

		// Take reader lock because we are not going to update cache.
		sp.server.cfCheckptCachesMtx.RLock()
		defer sp.server.cfCheckptCachesMtx.RUnlock()

		checkptCache = sp.server.cfCheckptCaches[msg.FilterType]
	}

	// Iterate backwards until the block hash is found in the cache.
	var forkIdx int
	for forkIdx = len(checkptCache); forkIdx > 0; forkIdx-- {
		if checkptCache[forkIdx-1].blockHash.IsEqual(blockHashes[forkIdx-1]) {
			break
		}
	}

	// Populate results with cached checkpoints.
	checkptMsg := wire.NewMsgCFCheckpt(msg.FilterType, msg.StopHash,
		len(blockHashes))
	for i := 0; i < forkIdx; i++ {
		checkptMsg.AddCFHeader(checkptCache[i].filterHeader)
	}

	// Look up any filter headers that aren't cached.
	blockHashPtrs := make([]*daghash.Hash, 0, len(blockHashes)-forkIdx)
	for i := forkIdx; i < len(blockHashes); i++ {
		blockHashPtrs = append(blockHashPtrs, blockHashes[i])
	}

	filterHeaders, err := sp.server.CfIndex.FilterHeadersByBlockHashes(blockHashPtrs,
		msg.FilterType)
	if err != nil {
		peerLog.Errorf("Error retrieving cfilter headers: %s", err)
		return
	}

	for i, filterHeaderBytes := range filterHeaders {
		if len(filterHeaderBytes) == 0 {
			peerLog.Warnf("Could not obtain CF header for %s", blockHashPtrs[i])
			return
		}

		filterHeader, err := daghash.NewHash(filterHeaderBytes)
		if err != nil {
			peerLog.Warnf("Committed filter header deserialize "+
				"failed: %s", err)
			return
		}

		checkptMsg.AddCFHeader(filterHeader)
		if updateCache {
			checkptCache[forkIdx+i] = cfHeaderKV{
				blockHash:    blockHashes[forkIdx+i],
				filterHeader: filterHeader,
			}
		}
	}

	if updateCache {
		sp.server.cfCheckptCaches[msg.FilterType] = checkptCache
	}

	sp.QueueMessage(checkptMsg, nil)
}

// enforceNodeBloomFlag disconnects the peer if the server is not configured to
// allow bloom filters.  Additionally, if the peer has negotiated to a protocol
// version  that is high enough to observe the bloom filter service support bit,
// it will be banned since it is intentionally violating the protocol.
func (sp *Peer) enforceNodeBloomFlag(cmd string) bool {
	if sp.server.services&wire.SFNodeBloom != wire.SFNodeBloom {
		// NOTE: Even though the addBanScore function already examines
		// whether or not banning is enabled, it is checked here as well
		// to ensure the violation is logged and the peer is
		// disconnected regardless.
		if !config.MainConfig().DisableBanning {

			// Disconnect the peer regardless of whether it was
			// banned.
			sp.addBanScore(100, 0, cmd)
			sp.Disconnect()
			return false
		}

		// Disconnect the peer regardless of protocol version or banning
		// state.
		peerLog.Debugf("%s sent an unsupported %s request -- "+
			"disconnecting", sp, cmd)
		sp.Disconnect()
		return false
	}

	return true
}

// OnFeeFilter is invoked when a peer receives a feefilter bitcoin message and
// is used by remote peers to request that no transactions which have a fee rate
// lower than provided value are inventoried to them.  The peer will be
// disconnected if an invalid fee filter value is provided.
func (sp *Peer) OnFeeFilter(_ *peer.Peer, msg *wire.MsgFeeFilter) {
	// Check that the passed minimum fee is a valid amount.
	if msg.MinFee < 0 || msg.MinFee > util.MaxSatoshi {
		peerLog.Debugf("Peer %s sent an invalid feefilter '%s' -- "+
			"disconnecting", sp, util.Amount(msg.MinFee))
		sp.Disconnect()
		return
	}

	atomic.StoreInt64(&sp.FeeFilterInt, msg.MinFee)
}

// OnFilterAdd is invoked when a peer receives a filteradd bitcoin
// message and is used by remote peers to add data to an already loaded bloom
// filter.  The peer will be disconnected if a filter is not loaded when this
// message is received or the server is not configured to allow bloom filters.
func (sp *Peer) OnFilterAdd(_ *peer.Peer, msg *wire.MsgFilterAdd) {
	// Disconnect and/or ban depending on the node bloom services flag and
	// negotiated protocol version.
	if !sp.enforceNodeBloomFlag(msg.Command()) {
		return
	}

	if sp.filter.IsLoaded() {
		peerLog.Debugf("%s sent a filteradd request with no filter "+
			"loaded -- disconnecting", sp)
		sp.Disconnect()
		return
	}

	sp.filter.Add(msg.Data)
}

// OnFilterClear is invoked when a peer receives a filterclear bitcoin
// message and is used by remote peers to clear an already loaded bloom filter.
// The peer will be disconnected if a filter is not loaded when this message is
// received  or the server is not configured to allow bloom filters.
func (sp *Peer) OnFilterClear(_ *peer.Peer, msg *wire.MsgFilterClear) {
	// Disconnect and/or ban depending on the node bloom services flag and
	// negotiated protocol version.
	if !sp.enforceNodeBloomFlag(msg.Command()) {
		return
	}

	if !sp.filter.IsLoaded() {
		peerLog.Debugf("%s sent a filterclear request with no "+
			"filter loaded -- disconnecting", sp)
		sp.Disconnect()
		return
	}

	sp.filter.Unload()
}

// OnFilterLoad is invoked when a peer receives a filterload bitcoin
// message and it used to load a bloom filter that should be used for
// delivering merkle blocks and associated transactions that match the filter.
// The peer will be disconnected if the server is not configured to allow bloom
// filters.
func (sp *Peer) OnFilterLoad(_ *peer.Peer, msg *wire.MsgFilterLoad) {
	// Disconnect and/or ban depending on the node bloom services flag and
	// negotiated protocol version.
	if !sp.enforceNodeBloomFlag(msg.Command()) {
		return
	}

	sp.setDisableRelayTx(false)

	sp.filter.Reload(msg)
}

// OnGetAddr is invoked when a peer receives a getaddr bitcoin message
// and is used to provide the peer with known addresses from the address
// manager.
func (sp *Peer) OnGetAddr(_ *peer.Peer, msg *wire.MsgGetAddr) {
	// Don't return any addresses when running on the simulation test
	// network.  This helps prevent the network from becoming another
	// public test network since it will not be able to learn about other
	// peers that have not specifically been provided.
	if config.MainConfig().SimNet {
		return
	}

	// Do not accept getaddr requests from outbound peers.  This reduces
	// fingerprinting attacks.
	if !sp.Inbound() {
		peerLog.Debugf("Ignoring getaddr request from outbound peer ",
			"%s", sp)
		return
	}

	// Only allow one getaddr request per connection to discourage
	// address stamping of inv announcements.
	if sp.sentAddrs {
		peerLog.Debugf("Ignoring repeated getaddr request from peer ",
			"%s", sp)
		return
	}
	sp.sentAddrs = true

	// Get the current known addresses from the address manager.
	addrCache := sp.server.addrManager.AddressCache(msg.SubnetworkID)

	// Push the addresses.
	sp.pushAddrMsg(addrCache, sp.SubnetworkID())
}

// OnAddr is invoked when a peer receives an addr bitcoin message and is
// used to notify the server about advertised addresses.
func (sp *Peer) OnAddr(_ *peer.Peer, msg *wire.MsgAddr) {
	// Ignore addresses when running on the simulation test network.  This
	// helps prevent the network from becoming another public test network
	// since it will not be able to learn about other peers that have not
	// specifically been provided.
	if config.MainConfig().SimNet {
		return
	}

	// A message that has no addresses is invalid.
	if len(msg.AddrList) == 0 {
		peerLog.Errorf("Command [%s] from %s does not contain any addresses",
			msg.Command(), sp.Peer)
		sp.Disconnect()
		return
	}

	if msg.SubnetworkID == nil || (!msg.SubnetworkID.IsEqual(config.MainConfig().SubnetworkID) && !msg.SubnetworkID.IsEqual(subnetworkid.SubnetworkIDSupportsAll)) {
		peerLog.Errorf("Only %s and %s subnetwork IDs are allowed in [%s] command, but got subnetwork ID %s from %s",
			subnetworkid.SubnetworkIDSupportsAll, config.MainConfig().SubnetworkID, msg.Command(), msg.SubnetworkID, sp.Peer)
		sp.Disconnect()
		return
	}

	for _, na := range msg.AddrList {
		// Don't add more address if we're disconnecting.
		if !sp.Connected() {
			return
		}

		// Set the timestamp to 5 days ago if it's more than 24 hours
		// in the future so this address is one of the first to be
		// removed when space is needed.
		now := time.Now()
		if na.Timestamp.After(now.Add(time.Minute * 10)) {
			na.Timestamp = now.Add(-1 * time.Hour * 24 * 5)
		}

		// Add address to known addresses for this peer.
		sp.addKnownAddresses([]*wire.NetAddress{na})
	}

	// Add addresses to server address manager.  The address manager handles
	// the details of things such as preventing duplicate addresses, max
	// addresses, and last seen updates.
	// XXX bitcoind gives a 2 hour time penalty here, do we want to do the
	// same?
	sp.server.addrManager.AddAddresses(msg.AddrList, sp.NA(), msg.SubnetworkID)
}

// OnRead is invoked when a peer receives a message and it is used to update
// the bytes received by the server.
func (sp *Peer) OnRead(_ *peer.Peer, bytesRead int, msg wire.Message, err error) {
	sp.server.AddBytesReceived(uint64(bytesRead))
}

// OnWrite is invoked when a peer sends a message and it is used to update
// the bytes sent by the server.
func (sp *Peer) OnWrite(_ *peer.Peer, bytesWritten int, msg wire.Message, err error) {
	sp.server.AddBytesSent(uint64(bytesWritten))
}

// randomUint16Number returns a random uint16 in a specified input range.  Note
// that the range is in zeroth ordering; if you pass it 1800, you will get
// values from 0 to 1800.
func randomUint16Number(max uint16) uint16 {
	// In order to avoid modulo bias and ensure every possible outcome in
	// [0, max) has equal probability, the random number must be sampled
	// from a random source that has a range limited to a multiple of the
	// modulus.
	var randomNumber uint16
	var limitRange = (math.MaxUint16 / max) * max
	for {
		binary.Read(rand.Reader, binary.LittleEndian, &randomNumber)
		if randomNumber < limitRange {
			return (randomNumber % max)
		}
	}
}

// AddRebroadcastInventory adds 'iv' to the list of inventories to be
// rebroadcasted at random intervals until they show up in a block.
func (s *Server) AddRebroadcastInventory(iv *wire.InvVect, data interface{}) {
	// Ignore if shutting down.
	if atomic.LoadInt32(&s.shutdown) != 0 {
		return
	}

	s.modifyRebroadcastInv <- broadcastInventoryAdd{invVect: iv, data: data}
}

// RemoveRebroadcastInventory removes 'iv' from the list of items to be
// rebroadcasted if present.
func (s *Server) RemoveRebroadcastInventory(iv *wire.InvVect) {
	// Ignore if shutting down.
	if atomic.LoadInt32(&s.shutdown) != 0 {
		return
	}

	s.modifyRebroadcastInv <- broadcastInventoryDel(iv)
}

// RelayTransactions generates and relays inventory vectors for all of the
// passed transactions to all connected peers.
func (s *Server) RelayTransactions(txns []*mempool.TxDesc) {
	for _, txD := range txns {
		iv := wire.NewInvVect(wire.InvTypeTx, (*daghash.Hash)(txD.Tx.ID()))
		s.RelayInventory(iv, txD)
	}
}

// pushTxMsg sends a tx message for the provided transaction hash to the
// connected peer.  An error is returned if the transaction hash is not known.
func (s *Server) pushTxMsg(sp *Peer, txID *daghash.TxID, doneChan chan<- struct{},
	waitChan <-chan struct{}) error {

	// Attempt to fetch the requested transaction from the pool.  A
	// call could be made to check for existence first, but simply trying
	// to fetch a missing transaction results in the same behavior.
	tx, err := s.TxMemPool.FetchTransaction(txID)
	if err != nil {
		peerLog.Tracef("Unable to fetch tx %s from transaction "+
			"pool: %s", txID, err)

		if doneChan != nil {
			doneChan <- struct{}{}
		}
		return err
	}

	// Once we have fetched data wait for any previous operation to finish.
	if waitChan != nil {
		<-waitChan
	}

	sp.QueueMessage(tx.MsgTx(), doneChan)

	return nil
}

// pushBlockMsg sends a block message for the provided block hash to the
// connected peer.  An error is returned if the block hash is not known.
func (s *Server) pushBlockMsg(sp *Peer, hash *daghash.Hash, doneChan chan<- struct{},
	waitChan <-chan struct{}) error {

	// Fetch the raw block bytes from the database.
	var blockBytes []byte
	err := sp.server.db.View(func(dbTx database.Tx) error {
		var err error
		blockBytes, err = dbTx.FetchBlock(hash)
		return err
	})
	if err != nil {
		peerLog.Tracef("Unable to fetch requested block hash %s: %s",
			hash, err)

		if doneChan != nil {
			doneChan <- struct{}{}
		}
		return err
	}

	// Deserialize the block.
	var msgBlock wire.MsgBlock
	err = msgBlock.Deserialize(bytes.NewReader(blockBytes))
	if err != nil {
		peerLog.Tracef("Unable to deserialize requested block hash "+
			"%s: %s", hash, err)

		if doneChan != nil {
			doneChan <- struct{}{}
		}
		return err
	}

	// If we are a full node and the peer is a partial node, we must convert
	// the block to a partial block.
	nodeSubnetworkID := s.DAG.SubnetworkID()
	peerSubnetworkID := sp.Peer.SubnetworkID()
	isNodeFull := nodeSubnetworkID.IsEqual(subnetworkid.SubnetworkIDSupportsAll)
	isPeerFull := peerSubnetworkID.IsEqual(subnetworkid.SubnetworkIDSupportsAll)
	if isNodeFull && !isPeerFull {
		msgBlock.ConvertToPartial(peerSubnetworkID)
	}

	// Once we have fetched data wait for any previous operation to finish.
	if waitChan != nil {
		<-waitChan
	}

	// We only send the channel for this message if we aren't sending
	// an inv straight after.
	var dc chan<- struct{}
	continueHash := sp.continueHash
	sendInv := continueHash != nil && continueHash.IsEqual(hash)
	if !sendInv {
		dc = doneChan
	}
	sp.QueueMessage(&msgBlock, dc)

	// When the peer requests the final block that was advertised in
	// response to a getblocks message which requested more blocks than
	// would fit into a single message, send it a new inventory message
	// to trigger it to issue another getblocks message for the next
	// batch of inventory.
	if sendInv {
		highestTipHash := sp.server.DAG.HighestTipHash()
		invMsg := wire.NewMsgInvSizeHint(1)
		iv := wire.NewInvVect(wire.InvTypeBlock, highestTipHash)
		invMsg.AddInvVect(iv)
		sp.QueueMessage(invMsg, doneChan)
		sp.continueHash = nil
	}
	return nil
}

// pushMerkleBlockMsg sends a merkleblock message for the provided block hash to
// the connected peer.  Since a merkle block requires the peer to have a filter
// loaded, this call will simply be ignored if there is no filter loaded.  An
// error is returned if the block hash is not known.
func (s *Server) pushMerkleBlockMsg(sp *Peer, hash *daghash.Hash,
	doneChan chan<- struct{}, waitChan <-chan struct{}) error {

	// Do not send a response if the peer doesn't have a filter loaded.
	if !sp.filter.IsLoaded() {
		if doneChan != nil {
			doneChan <- struct{}{}
		}
		return nil
	}

	// Fetch the raw block bytes from the database.
	blk, err := sp.server.DAG.BlockByHash(hash)
	if err != nil {
		peerLog.Tracef("Unable to fetch requested block hash %s: %s",
			hash, err)

		if doneChan != nil {
			doneChan <- struct{}{}
		}
		return err
	}

	// Generate a merkle block by filtering the requested block according
	// to the filter for the peer.
	merkle, matchedTxIndices := bloom.NewMerkleBlock(blk, sp.filter)

	// Once we have fetched data wait for any previous operation to finish.
	if waitChan != nil {
		<-waitChan
	}

	// Send the merkleblock.  Only send the done channel with this message
	// if no transactions will be sent afterwards.
	var dc chan<- struct{}
	if len(matchedTxIndices) == 0 {
		dc = doneChan
	}
	sp.QueueMessage(merkle, dc)

	// Finally, send any matched transactions.
	blkTransactions := blk.MsgBlock().Transactions
	for i, txIndex := range matchedTxIndices {
		// Only send the done channel on the final transaction.
		var dc chan<- struct{}
		if i == len(matchedTxIndices)-1 {
			dc = doneChan
		}
		if txIndex < uint32(len(blkTransactions)) {
			sp.QueueMessage(blkTransactions[txIndex], dc)
		}
	}

	return nil
}

// handleAddPeerMsg deals with adding new peers.  It is invoked from the
// peerHandler goroutine.
func (s *Server) handleAddPeerMsg(state *peerState, sp *Peer) bool {
	if sp == nil {
		return false
	}

	// Ignore new peers if we're shutting down.
	if atomic.LoadInt32(&s.shutdown) != 0 {
		srvrLog.Infof("New peer %s ignored - server is shutting down", sp)
		sp.Disconnect()
		return false
	}

	// Disconnect banned peers.
	host, _, err := net.SplitHostPort(sp.Addr())
	if err != nil {
		srvrLog.Debugf("can't split hostport %s", err)
		sp.Disconnect()
		return false
	}
	if banEnd, ok := state.banned[host]; ok {
		if time.Now().Before(banEnd) {
			srvrLog.Debugf("Peer %s is banned for another %s - disconnecting",
				host, time.Until(banEnd))
			sp.Disconnect()
			return false
		}

		srvrLog.Infof("Peer %s is no longer banned", host)
		delete(state.banned, host)
	}

	// TODO: Check for max peers from a single IP.

	// Limit max number of total peers.
	if state.Count() >= config.MainConfig().MaxPeers {
		srvrLog.Infof("Max peers reached [%d] - disconnecting peer %s",
			config.MainConfig().MaxPeers, sp)
		sp.Disconnect()
		// TODO: how to handle permanent peers here?
		// they should be rescheduled.
		return false
	}

	// Add the new peer and start it.
	srvrLog.Debugf("New peer %s", sp)
	if sp.Inbound() {
		state.inboundPeers[sp.ID()] = sp
	} else {
		state.outboundGroups[addrmgr.GroupKey(sp.NA())]++
		if sp.persistent {
			state.persistentPeers[sp.ID()] = sp
		} else {
			state.outboundPeers[sp.ID()] = sp
		}
	}

	return true
}

// handleDonePeerMsg deals with peers that have signalled they are done.  It is
// invoked from the peerHandler goroutine.
func (s *Server) handleDonePeerMsg(state *peerState, sp *Peer) {
	var list map[int32]*Peer
	if sp.persistent {
		list = state.persistentPeers
	} else if sp.Inbound() {
		list = state.inboundPeers
	} else {
		list = state.outboundPeers
	}
	if _, ok := list[sp.ID()]; ok {
		if !sp.Inbound() && sp.VersionKnown() {
			state.outboundGroups[addrmgr.GroupKey(sp.NA())]--
		}
		if !sp.Inbound() && sp.connReq != nil {
			s.connManager.Disconnect(sp.connReq.ID())
		}
		delete(list, sp.ID())
		srvrLog.Debugf("Removed peer %s", sp)
		return
	}

	if sp.connReq != nil {
		s.connManager.Disconnect(sp.connReq.ID())
	}

	// Update the address' last seen time if the peer has acknowledged
	// our version and has sent us its version as well.
	if sp.VerAckReceived() && sp.VersionKnown() && sp.NA() != nil {
		s.addrManager.Connected(sp.NA())
	}

	// If we get here it means that either we didn't know about the peer
	// or we purposefully deleted it.
}

// handleBanPeerMsg deals with banning peers.  It is invoked from the
// peerHandler goroutine.
func (s *Server) handleBanPeerMsg(state *peerState, sp *Peer) {
	host, _, err := net.SplitHostPort(sp.Addr())
	if err != nil {
		srvrLog.Debugf("can't split ban peer %s: %s", sp.Addr(), err)
		return
	}
	direction := logger.DirectionString(sp.Inbound())
	srvrLog.Infof("Banned peer %s (%s) for %s", host, direction,
		config.MainConfig().BanDuration)
	state.banned[host] = time.Now().Add(config.MainConfig().BanDuration)
}

// handleRelayInvMsg deals with relaying inventory to peers that are not already
// known to have it.  It is invoked from the peerHandler goroutine.
func (s *Server) handleRelayInvMsg(state *peerState, msg relayMsg) {
	state.forAllPeers(func(sp *Peer) bool {
		if !sp.Connected() {
			return true
		}

		// If the inventory is a block and the peer prefers headers,
		// generate and send a headers message instead of an inventory
		// message.
		if msg.invVect.Type == wire.InvTypeBlock && sp.WantsHeaders() {
			blockHeader, ok := msg.data.(wire.BlockHeader)
			if !ok {
				peerLog.Warnf("Underlying data for headers" +
					" is not a block header")
				return true
			}
			msgHeaders := wire.NewMsgHeaders()
			if err := msgHeaders.AddBlockHeader(&blockHeader); err != nil {
				peerLog.Errorf("Failed to add block"+
					" header: %s", err)
				return true
			}
			sp.QueueMessage(msgHeaders, nil)
			return true
		}

		if msg.invVect.Type == wire.InvTypeTx {
			// Don't relay the transaction to the peer when it has
			// transaction relaying disabled.
			if sp.relayTxDisabled() {
				return true
			}

			txD, ok := msg.data.(*mempool.TxDesc)
			if !ok {
				peerLog.Warnf("Underlying data for tx inv "+
					"relay is not a *mempool.TxDesc: %T",
					msg.data)
				return true
			}

			// Don't relay the transaction if the transaction fee-per-kb
			// is less than the peer's feefilter.
			feeFilter := uint64(atomic.LoadInt64(&sp.FeeFilterInt))
			if feeFilter > 0 && txD.FeePerKB < feeFilter {
				return true
			}

			// Don't relay the transaction if there is a bloom
			// filter loaded and the transaction doesn't match it.
			if sp.filter.IsLoaded() {
				if !sp.filter.MatchTxAndUpdate(txD.Tx) {
					return true
				}
			}

			// Don't relay the transaction if the peer's subnetwork is
			// incompatible with it.
			if !txD.Tx.MsgTx().IsSubnetworkCompatible(sp.Peer.SubnetworkID()) {
				return true
			}
		}

		// Queue the inventory to be relayed with the next batch.
		// It will be ignored if the peer is already known to
		// have the inventory.
		sp.QueueInventory(msg.invVect)
		return true
	})
}

// handleBroadcastMsg deals with broadcasting messages to peers.  It is invoked
// from the peerHandler goroutine.
func (s *Server) handleBroadcastMsg(state *peerState, bmsg *broadcastMsg) {
	state.forAllPeers(func(sp *Peer) bool {
		if !sp.Connected() {
			return true
		}

		for _, ep := range bmsg.excludePeers {
			if sp == ep {
				return true
			}
		}

		sp.QueueMessage(bmsg.message, nil)
		return true
	})
}

type getConnCountMsg struct {
	reply chan int32
}

type getShouldMineOnGenesisMsg struct {
	reply chan bool
}

//GetPeersMsg is the message type which is used by the rpc server to get the peers list from the p2p server
type GetPeersMsg struct {
	Reply chan []*Peer
}

type getOutboundGroup struct {
	key   string
	reply chan int
}

//GetManualNodesMsg is the message type which is used by the rpc server to get the list of persistent peers from the p2p server
type GetManualNodesMsg struct {
	Reply chan []*Peer
}

//DisconnectNodeMsg is the message that is sent to a peer before it gets disconnected
type DisconnectNodeMsg struct {
	Cmp   func(*Peer) bool
	Reply chan error
}

//ConnectNodeMsg is the message type which is used by the rpc server to add a peer to the p2p server
type ConnectNodeMsg struct {
	Addr      string
	Permanent bool
	Reply     chan error
}

//RemoveNodeMsg is the message type which is used by the rpc server to remove a peer from the p2p server
type RemoveNodeMsg struct {
	Cmp   func(*Peer) bool
	Reply chan error
}

// handleQuery is the central handler for all queries and commands from other
// goroutines related to peer state.
func (s *Server) handleQuery(state *peerState, querymsg interface{}) {
	switch msg := querymsg.(type) {
	case getConnCountMsg:
		nconnected := int32(0)
		state.forAllPeers(func(sp *Peer) bool {
			if sp.Connected() {
				nconnected++
			}
			return true
		})
		msg.reply <- nconnected

	case getShouldMineOnGenesisMsg:
		shouldMineOnGenesis := true
		if state.Count() != 0 {
			shouldMineOnGenesis = state.forAllPeers(func(sp *Peer) bool {
				if !sp.SelectedTip().IsEqual(s.DAGParams.GenesisHash) {
					return false
				}
				return true
			})
		} else {
			shouldMineOnGenesis = false
		}
		msg.reply <- shouldMineOnGenesis

	case GetPeersMsg:
		peers := make([]*Peer, 0, state.Count())
		state.forAllPeers(func(sp *Peer) bool {
			if !sp.Connected() {
				return true
			}
			peers = append(peers, sp)
			return true
		})
		msg.Reply <- peers

	case ConnectNodeMsg:
		// TODO: duplicate oneshots?
		// Limit max number of total peers.
		if state.Count() >= config.MainConfig().MaxPeers {
			msg.Reply <- errors.New("max peers reached")
			return
		}
		for _, peer := range state.persistentPeers {
			if peer.Addr() == msg.Addr {
				if msg.Permanent {
					msg.Reply <- errors.New("peer already connected")
				} else {
					msg.Reply <- errors.New("peer exists as a permanent peer")
				}
				return
			}
		}

		netAddr, err := addrStringToNetAddr(msg.Addr)
		if err != nil {
			msg.Reply <- err
			return
		}

		// TODO: if too many, nuke a non-perm peer.
		go s.connManager.Connect(&connmgr.ConnReq{
			Addr:      netAddr,
			Permanent: msg.Permanent,
		})
		msg.Reply <- nil
	case RemoveNodeMsg:
		found := disconnectPeer(state.persistentPeers, msg.Cmp, func(sp *Peer) {
			// Keep group counts ok since we remove from
			// the list now.
			state.outboundGroups[addrmgr.GroupKey(sp.NA())]--
		})

		if found {
			msg.Reply <- nil
		} else {
			msg.Reply <- errors.New("peer not found")
		}
	case getOutboundGroup:
		count, ok := state.outboundGroups[msg.key]
		if ok {
			msg.reply <- count
		} else {
			msg.reply <- 0
		}
	// Request a list of the persistent (added) peers.
	case GetManualNodesMsg:
		// Respond with a slice of the relevant peers.
		peers := make([]*Peer, 0, len(state.persistentPeers))
		for _, sp := range state.persistentPeers {
			peers = append(peers, sp)
		}
		msg.Reply <- peers
	case DisconnectNodeMsg:
		// Check inbound peers. We pass a nil callback since we don't
		// require any additional actions on disconnect for inbound peers.
		found := disconnectPeer(state.inboundPeers, msg.Cmp, nil)
		if found {
			msg.Reply <- nil
			return
		}

		// Check outbound peers.
		found = disconnectPeer(state.outboundPeers, msg.Cmp, func(sp *Peer) {
			// Keep group counts ok since we remove from
			// the list now.
			state.outboundGroups[addrmgr.GroupKey(sp.NA())]--
		})
		if found {
			// If there are multiple outbound connections to the same
			// ip:port, continue disconnecting them all until no such
			// peers are found.
			for found {
				found = disconnectPeer(state.outboundPeers, msg.Cmp, func(sp *Peer) {
					state.outboundGroups[addrmgr.GroupKey(sp.NA())]--
				})
			}
			msg.Reply <- nil
			return
		}

		msg.Reply <- errors.New("peer not found")
	}
}

// disconnectPeer attempts to drop the connection of a targeted peer in the
// passed peer list. Targets are identified via usage of the passed
// `compareFunc`, which should return `true` if the passed peer is the target
// peer. This function returns true on success and false if the peer is unable
// to be located. If the peer is found, and the passed callback: `whenFound'
// isn't nil, we call it with the peer as the argument before it is removed
// from the peerList, and is disconnected from the server.
func disconnectPeer(peerList map[int32]*Peer, compareFunc func(*Peer) bool, whenFound func(*Peer)) bool {
	for addr, peer := range peerList {
		if compareFunc(peer) {
			if whenFound != nil {
				whenFound(peer)
			}

			// This is ok because we are not continuing
			// to iterate so won't corrupt the loop.
			delete(peerList, addr)
			peer.Disconnect()
			return true
		}
	}
	return false
}

// newPeerConfig returns the configuration for the given serverPeer.
func newPeerConfig(sp *Peer) *peer.Config {
	return &peer.Config{
		Listeners: peer.MessageListeners{
			OnVersion:      sp.OnVersion,
			OnMemPool:      sp.OnMemPool,
			OnTx:           sp.OnTx,
			OnBlock:        sp.OnBlock,
			OnInv:          sp.OnInv,
			OnHeaders:      sp.OnHeaders,
			OnGetData:      sp.OnGetData,
			OnGetBlocks:    sp.OnGetBlocks,
			OnGetHeaders:   sp.OnGetHeaders,
			OnGetCFilters:  sp.OnGetCFilters,
			OnGetCFHeaders: sp.OnGetCFHeaders,
			OnGetCFCheckpt: sp.OnGetCFCheckpt,
			OnFeeFilter:    sp.OnFeeFilter,
			OnFilterAdd:    sp.OnFilterAdd,
			OnFilterClear:  sp.OnFilterClear,
			OnFilterLoad:   sp.OnFilterLoad,
			OnGetAddr:      sp.OnGetAddr,
			OnAddr:         sp.OnAddr,
			OnRead:         sp.OnRead,
			OnWrite:        sp.OnWrite,

			// Note: The reference client currently bans peers that send alerts
			// not signed with its key.  We could verify against their key, but
			// since the reference client is currently unwilling to support
			// other implementations' alert messages, we will not relay theirs.
			OnAlert: nil,
		},
		SelectedTip:       sp.selectedTip,
		BlockExists:       sp.blockExists,
		HostToNetAddress:  sp.server.addrManager.HostToNetAddress,
		Proxy:             config.MainConfig().Proxy,
		UserAgentName:     userAgentName,
		UserAgentVersion:  userAgentVersion,
		UserAgentComments: config.MainConfig().UserAgentComments,
		DAGParams:         sp.server.DAGParams,
		Services:          sp.server.services,
		DisableRelayTx:    config.MainConfig().BlocksOnly,
		ProtocolVersion:   peer.MaxProtocolVersion,
		SubnetworkID:      config.MainConfig().SubnetworkID,
	}
}

// inboundPeerConnected is invoked by the connection manager when a new inbound
// connection is established.  It initializes a new inbound server peer
// instance, associates it with the connection, and starts a goroutine to wait
// for disconnection.
func (s *Server) inboundPeerConnected(conn net.Conn) {
	sp := newServerPeer(s, false)
	sp.isWhitelisted = isWhitelisted(conn.RemoteAddr())
	sp.Peer = peer.NewInboundPeer(newPeerConfig(sp))
	sp.AssociateConnection(conn)
	go s.peerDoneHandler(sp)
}

// outboundPeerConnected is invoked by the connection manager when a new
// outbound connection is established.  It initializes a new outbound server
// peer instance, associates it with the relevant state such as the connection
// request instance and the connection itself, and finally notifies the address
// manager of the attempt.
func (s *Server) outboundPeerConnected(c *connmgr.ConnReq, conn net.Conn) {
	sp := newServerPeer(s, c.Permanent)
	p, err := peer.NewOutboundPeer(newPeerConfig(sp), c.Addr.String())
	if err != nil {
		srvrLog.Debugf("Cannot create outbound peer %s: %s", c.Addr, err)
		s.connManager.Disconnect(c.ID())
	}
	sp.Peer = p
	sp.connReq = c
	sp.isWhitelisted = isWhitelisted(conn.RemoteAddr())
	sp.AssociateConnection(conn)
	go s.peerDoneHandler(sp)
	s.addrManager.Attempt(sp.NA())
}

// peerDoneHandler handles peer disconnects by notifiying the server that it's
// done along with other performing other desirable cleanup.
func (s *Server) peerDoneHandler(sp *Peer) {
	sp.WaitForDisconnect()
	s.donePeers <- sp

	// Only tell sync manager we are gone if we ever told it we existed.
	if sp.VersionKnown() {
		s.SyncManager.DonePeer(sp.Peer)

		// Evict any remaining orphans that were sent by the peer.
		numEvicted := s.TxMemPool.RemoveOrphansByTag(mempool.Tag(sp.ID()))
		if numEvicted > 0 {
			txmpLog.Debugf("Evicted %d %s from peer %s (id %d)",
				numEvicted, logger.PickNoun(numEvicted, "orphan",
					"orphans"), sp, sp.ID())
		}
	}
	close(sp.quit)
}

// peerHandler is used to handle peer operations such as adding and removing
// peers to and from the server, banning peers, and broadcasting messages to
// peers.  It must be run in a goroutine.
func (s *Server) peerHandler() {
	// Start the address manager and sync manager, both of which are needed
	// by peers.  This is done here since their lifecycle is closely tied
	// to this handler and rather than adding more channels to sychronize
	// things, it's easier and slightly faster to simply start and stop them
	// in this handler.
	s.addrManager.Start()
	s.SyncManager.Start()

	srvrLog.Tracef("Starting peer handler")

	state := &peerState{
		inboundPeers:    make(map[int32]*Peer),
		persistentPeers: make(map[int32]*Peer),
		outboundPeers:   make(map[int32]*Peer),
		banned:          make(map[string]time.Time),
		outboundGroups:  make(map[string]int),
	}

	if !config.MainConfig().DisableDNSSeed {
		seedFromSubNetwork := func(subnetworkID *subnetworkid.SubnetworkID) {
			connmgr.SeedFromDNS(config.ActiveNetParams(), defaultRequiredServices,
				subnetworkid.SubnetworkIDSupportsAll, serverutils.BTCDLookup, func(addrs []*wire.NetAddress) {
					// Bitcoind uses a lookup of the dns seeder here. Since seeder returns
					// IPs of nodes and not its own IP, we can not know real IP of
					// source. So we'll take first returned address as source.
					s.addrManager.AddAddresses(addrs, addrs[0], subnetworkID)
				})
		}

		// Add full nodes discovered through DNS to the address manager.
		seedFromSubNetwork(subnetworkid.SubnetworkIDSupportsAll)

		if !config.MainConfig().SubnetworkID.IsEqual(subnetworkid.SubnetworkIDSupportsAll) {
			// Node is partial - fetch nodes with same subnetwork
			seedFromSubNetwork(config.MainConfig().SubnetworkID)
		}
	}
	go s.connManager.Start()

out:
	for {
		select {
		// New peers connected to the server.
		case p := <-s.newPeers:
			s.handleAddPeerMsg(state, p)

		// Disconnected peers.
		case p := <-s.donePeers:
			s.handleDonePeerMsg(state, p)

		// Peer to ban.
		case p := <-s.banPeers:
			s.handleBanPeerMsg(state, p)

		// New inventory to potentially be relayed to other peers.
		case invMsg := <-s.relayInv:
			s.handleRelayInvMsg(state, invMsg)

		// Message to broadcast to all connected peers except those
		// which are excluded by the message.
		case bmsg := <-s.broadcast:
			s.handleBroadcastMsg(state, &bmsg)

		case qmsg := <-s.Query:
			s.handleQuery(state, qmsg)

		case <-s.quit:
			// Disconnect all peers on server shutdown.
			state.forAllPeers(func(sp *Peer) bool {
				srvrLog.Tracef("Shutdown peer %s", sp)
				sp.Disconnect()
				return true
			})
			break out
		}
	}

	s.connManager.Stop()
	s.SyncManager.Stop()
	s.addrManager.Stop()

	// Drain channels before exiting so nothing is left waiting around
	// to send.
cleanup:
	for {
		select {
		case <-s.newPeers:
		case <-s.donePeers:
		case <-s.relayInv:
		case <-s.broadcast:
		case <-s.Query:
		default:
			break cleanup
		}
	}
	s.wg.Done()
	srvrLog.Tracef("Peer handler done")
}

// AddPeer adds a new peer that has already been connected to the server.
func (s *Server) AddPeer(sp *Peer) {
	s.newPeers <- sp
}

// BanPeer bans a peer that has already been connected to the server by ip.
func (s *Server) BanPeer(sp *Peer) {
	s.banPeers <- sp
}

// RelayInventory relays the passed inventory vector to all connected peers
// that are not already known to have it.
func (s *Server) RelayInventory(invVect *wire.InvVect, data interface{}) {
	s.relayInv <- relayMsg{invVect: invVect, data: data}
}

// BroadcastMessage sends msg to all peers currently connected to the server
// except those in the passed peers to exclude.
func (s *Server) BroadcastMessage(msg wire.Message, exclPeers ...*Peer) {
	// XXX: Need to determine if this is an alert that has already been
	// broadcast and refrain from broadcasting again.
	bmsg := broadcastMsg{message: msg, excludePeers: exclPeers}
	s.broadcast <- bmsg
}

// ConnectedCount returns the number of currently connected peers.
func (s *Server) ConnectedCount() int32 {
	replyChan := make(chan int32)

	s.Query <- getConnCountMsg{reply: replyChan}

	return <-replyChan
}

// ShouldMineOnGenesis checks if the node is connected to at least one
// peer, and at least one of its peers knows of any blocks that were mined
// on top of the genesis block.
func (s *Server) ShouldMineOnGenesis() bool {
	replyChan := make(chan bool)

	s.Query <- getShouldMineOnGenesisMsg{reply: replyChan}

	return <-replyChan
}

// OutboundGroupCount returns the number of peers connected to the given
// outbound group key.
func (s *Server) OutboundGroupCount(key string) int {
	replyChan := make(chan int)
	s.Query <- getOutboundGroup{key: key, reply: replyChan}
	return <-replyChan
}

// AddBytesSent adds the passed number of bytes to the total bytes sent counter
// for the server.  It is safe for concurrent access.
func (s *Server) AddBytesSent(bytesSent uint64) {
	atomic.AddUint64(&s.bytesSent, bytesSent)
}

// AddBytesReceived adds the passed number of bytes to the total bytes received
// counter for the server.  It is safe for concurrent access.
func (s *Server) AddBytesReceived(bytesReceived uint64) {
	atomic.AddUint64(&s.bytesReceived, bytesReceived)
}

// NetTotals returns the sum of all bytes received and sent across the network
// for all peers.  It is safe for concurrent access.
func (s *Server) NetTotals() (uint64, uint64) {
	return atomic.LoadUint64(&s.bytesReceived),
		atomic.LoadUint64(&s.bytesSent)
}

// rebroadcastHandler keeps track of user submitted inventories that we have
// sent out but have not yet made it into a block. We periodically rebroadcast
// them in case our peers restarted or otherwise lost track of them.
func (s *Server) rebroadcastHandler() {
	// Wait 5 min before first tx rebroadcast.
	timer := time.NewTimer(5 * time.Minute)
	pendingInvs := make(map[wire.InvVect]interface{})

out:
	for {
		select {
		case riv := <-s.modifyRebroadcastInv:
			switch msg := riv.(type) {
			// Incoming InvVects are added to our map of RPC txs.
			case broadcastInventoryAdd:
				pendingInvs[*msg.invVect] = msg.data

			// When an InvVect has been added to a block, we can
			// now remove it, if it was present.
			case broadcastInventoryDel:
				if _, ok := pendingInvs[*msg]; ok {
					delete(pendingInvs, *msg)
				}
			}

		case <-timer.C:
			// Any inventory we have has not made it into a block
			// yet. We periodically resubmit them until they have.
			for iv, data := range pendingInvs {
				ivCopy := iv
				s.RelayInventory(&ivCopy, data)
			}

			// Process at a random time up to 30mins (in seconds)
			// in the future.
			timer.Reset(time.Second *
				time.Duration(randomUint16Number(1800)))

		case <-s.quit:
			break out
		}
	}

	timer.Stop()

	// Drain channels before exiting so nothing is left waiting around
	// to send.
cleanup:
	for {
		select {
		case <-s.modifyRebroadcastInv:
		default:
			break cleanup
		}
	}
	s.wg.Done()
}

// Start begins accepting connections from peers.
func (s *Server) Start() {

	// Start the peer handler which in turn starts the address and block
	// managers.
	s.wg.Add(1)
	go s.peerHandler()

	if s.nat != nil {
		s.wg.Add(1)
		go s.upnpUpdateThread()
	}

	cfg := config.MainConfig()

	if !cfg.DisableRPC {
		s.wg.Add(1)

		// Start the rebroadcastHandler, which ensures user tx received by
		// the RPC server are rebroadcast until being included in a block.
		go s.rebroadcastHandler()
	}
}

// Stop gracefully shuts down the server by stopping and disconnecting all
// peers and the main listener.
func (s *Server) Stop() error {

	// Save fee estimator state in the database.
	s.db.Update(func(dbTx database.Tx) error {
		metadata := dbTx.Metadata()
		metadata.Put(mempool.EstimateFeeDatabaseKey, s.FeeEstimator.Save())

		return nil
	})

	// Signal the remaining goroutines to quit.
	close(s.quit)
	return nil
}

// WaitForShutdown blocks until the main listener and peer handlers are stopped.
func (s *Server) WaitForShutdown() {
	s.wg.Wait()
}

// ScheduleShutdown schedules a server shutdown after the specified duration.
// It also dynamically adjusts how often to warn the server is going down based
// on remaining duration.
func (s *Server) ScheduleShutdown(duration time.Duration) {
	// Don't schedule shutdown more than once.
	if atomic.AddInt32(&s.shutdownSched, 1) != 1 {
		return
	}
	srvrLog.Warnf("Server shutdown in %s", duration)
	go func() {
		remaining := duration
		tickDuration := dynamicTickDuration(remaining)
		done := time.After(remaining)
		ticker := time.NewTicker(tickDuration)
	out:
		for {
			select {
			case <-done:
				ticker.Stop()
				s.Stop()
				break out
			case <-ticker.C:
				remaining = remaining - tickDuration
				if remaining < time.Second {
					continue
				}

				// Change tick duration dynamically based on remaining time.
				newDuration := dynamicTickDuration(remaining)
				if tickDuration != newDuration {
					tickDuration = newDuration
					ticker.Stop()
					ticker = time.NewTicker(tickDuration)
				}
				srvrLog.Warnf("Server shutdown in %s", remaining)
			}
		}
	}()
}

// ParseListeners determines whether each listen address is IPv4 and IPv6 and
// returns a slice of appropriate net.Addrs to listen on with TCP. It also
// properly detects addresses which apply to "all interfaces" and adds the
// address as both IPv4 and IPv6.
func ParseListeners(addrs []string) ([]net.Addr, error) {
	netAddrs := make([]net.Addr, 0, len(addrs)*2)
	for _, addr := range addrs {
		host, _, err := net.SplitHostPort(addr)
		if err != nil {
			// Shouldn't happen due to already being normalized.
			return nil, err
		}

		// Empty host or host of * on plan9 is both IPv4 and IPv6.
		if host == "" || (host == "*" && runtime.GOOS == "plan9") {
			netAddrs = append(netAddrs, simpleAddr{net: "tcp4", addr: addr})
			netAddrs = append(netAddrs, simpleAddr{net: "tcp6", addr: addr})
			continue
		}

		// Strip IPv6 zone id if present since net.ParseIP does not
		// handle it.
		zoneIndex := strings.LastIndex(host, "%")
		if zoneIndex > 0 {
			host = host[:zoneIndex]
		}

		// Parse the IP.
		ip := net.ParseIP(host)
		if ip == nil {
			hostAddrs, err := net.LookupHost(host)
			if err != nil {
				return nil, err
			}
			ip = net.ParseIP(hostAddrs[0])
			if ip == nil {
				return nil, fmt.Errorf("Cannot resolve IP address for host '%s'", host)
			}
		}

		// To4 returns nil when the IP is not an IPv4 address, so use
		// this determine the address type.
		if ip.To4() == nil {
			netAddrs = append(netAddrs, simpleAddr{net: "tcp6", addr: addr})
		} else {
			netAddrs = append(netAddrs, simpleAddr{net: "tcp4", addr: addr})
		}
	}
	return netAddrs, nil
}

func (s *Server) upnpUpdateThread() {
	// Go off immediately to prevent code duplication, thereafter we renew
	// lease every 15 minutes.
	timer := time.NewTimer(0 * time.Second)
	lport, _ := strconv.ParseInt(config.ActiveNetParams().DefaultPort, 10, 16)
	first := true
out:
	for {
		select {
		case <-timer.C:
			// TODO: pick external port  more cleverly
			// TODO: know which ports we are listening to on an external net.
			// TODO: if specific listen port doesn't work then ask for wildcard
			// listen port?
			// XXX this assumes timeout is in seconds.
			listenPort, err := s.nat.AddPortMapping("tcp", int(lport), int(lport),
				"btcd listen port", 20*60)
			if err != nil {
				srvrLog.Warnf("can't add UPnP port mapping: %s", err)
			}
			if first && err == nil {
				// TODO: look this up periodically to see if upnp domain changed
				// and so did ip.
				externalip, err := s.nat.GetExternalAddress()
				if err != nil {
					srvrLog.Warnf("UPnP can't get external address: %s", err)
					continue out
				}
				na := wire.NewNetAddressIPPort(externalip, uint16(listenPort),
					s.services)
				err = s.addrManager.AddLocalAddress(na, addrmgr.UpnpPrio)
				if err != nil {
					// XXX DeletePortMapping?
				}
				srvrLog.Warnf("Successfully bound via UPnP to %s", addrmgr.NetAddressKey(na))
				first = false
			}
			timer.Reset(time.Minute * 15)
		case <-s.quit:
			break out
		}
	}

	timer.Stop()

	if err := s.nat.DeletePortMapping("tcp", int(lport), int(lport)); err != nil {
		srvrLog.Warnf("unable to remove UPnP port mapping: %s", err)
	} else {
		srvrLog.Debugf("successfully disestablished UPnP port mapping")
	}

	s.wg.Done()
}

// NewServer returns a new btcd server configured to listen on addr for the
// bitcoin network type specified by dagParams.  Use start to begin accepting
// connections from peers.
func NewServer(listenAddrs []string, db database.DB, dagParams *dagconfig.Params, interrupt <-chan struct{}, notifyNewTransactions func(txns []*mempool.TxDesc)) (*Server, error) {
	services := defaultServices
	if config.MainConfig().NoPeerBloomFilters {
		services &^= wire.SFNodeBloom
	}
	if !config.MainConfig().EnableCFilters {
		services &^= wire.SFNodeCF
	}

	amgr := addrmgr.New(config.MainConfig().DataDir, serverutils.BTCDLookup, config.MainConfig().SubnetworkID)

	var listeners []net.Listener
	var nat serverutils.NAT
	if !config.MainConfig().DisableListen {
		var err error
		listeners, nat, err = initListeners(amgr, listenAddrs, services)
		if err != nil {
			return nil, err
		}
		if len(listeners) == 0 {
			return nil, errors.New("no valid listen address")
		}
	}

	s := Server{
		DAGParams:             dagParams,
		addrManager:           amgr,
		newPeers:              make(chan *Peer, config.MainConfig().MaxPeers),
		donePeers:             make(chan *Peer, config.MainConfig().MaxPeers),
		banPeers:              make(chan *Peer, config.MainConfig().MaxPeers),
		Query:                 make(chan interface{}),
		relayInv:              make(chan relayMsg, config.MainConfig().MaxPeers),
		broadcast:             make(chan broadcastMsg, config.MainConfig().MaxPeers),
		quit:                  make(chan struct{}),
		modifyRebroadcastInv:  make(chan interface{}),
		nat:                   nat,
		db:                    db,
		TimeSource:            blockdag.NewMedianTime(),
		services:              services,
		SigCache:              txscript.NewSigCache(config.MainConfig().SigCacheMaxSize),
		cfCheckptCaches:       make(map[wire.FilterType][]cfHeaderKV),
		notifyNewTransactions: notifyNewTransactions,
	}

	// Create the transaction and address indexes if needed.
	//
	// CAUTION: the txindex needs to be first in the indexes array because
	// the addrindex uses data from the txindex during catchup.  If the
	// addrindex is run first, it may not have the transactions from the
	// current block indexed.
	var indexes []indexers.Indexer
	if config.MainConfig().TxIndex || config.MainConfig().AddrIndex {
		// Enable transaction index if address index is enabled since it
		// requires it.
		if !config.MainConfig().TxIndex {
			indxLog.Infof("Transaction index enabled because it " +
				"is required by the address index")
			config.MainConfig().TxIndex = true
		} else {
			indxLog.Info("Transaction index is enabled")
		}

		s.TxIndex = indexers.NewTxIndex()
		indexes = append(indexes, s.TxIndex)
	}
	if config.MainConfig().AddrIndex {
		indxLog.Info("Address index is enabled")
		s.AddrIndex = indexers.NewAddrIndex(dagParams)
		indexes = append(indexes, s.AddrIndex)
	}
	if config.MainConfig().EnableCFilters {
		indxLog.Info("cf index is enabled")
		s.CfIndex = indexers.NewCfIndex(dagParams)
		indexes = append(indexes, s.CfIndex)
	}

	// Create an index manager if any of the optional indexes are enabled.
	var indexManager blockdag.IndexManager
	if len(indexes) > 0 {
		indexManager = indexers.NewManager(indexes)
	}

	// Merge given checkpoints with the default ones unless they are disabled.
	var checkpoints []dagconfig.Checkpoint
	if !config.MainConfig().DisableCheckpoints {
		checkpoints = mergeCheckpoints(s.DAGParams.Checkpoints, config.MainConfig().AddCheckpoints)
	}

	// Create a new block chain instance with the appropriate configuration.
	var err error
	s.DAG, err = blockdag.New(&blockdag.Config{
		DB:           s.db,
		Interrupt:    interrupt,
		DAGParams:    s.DAGParams,
		Checkpoints:  checkpoints,
		TimeSource:   s.TimeSource,
		SigCache:     s.SigCache,
		IndexManager: indexManager,
		SubnetworkID: config.MainConfig().SubnetworkID,
	})
	if err != nil {
		return nil, err
	}

	// Search for a FeeEstimator state in the database. If none can be found
	// or if it cannot be loaded, create a new one.
	db.Update(func(dbTx database.Tx) error {
		metadata := dbTx.Metadata()
		feeEstimationData := metadata.Get(mempool.EstimateFeeDatabaseKey)
		if feeEstimationData != nil {
			// delete it from the database so that we don't try to restore the
			// same thing again somehow.
			metadata.Delete(mempool.EstimateFeeDatabaseKey)

			// If there is an error, log it and make a new fee estimator.
			var err error
			s.FeeEstimator, err = mempool.RestoreFeeEstimator(feeEstimationData)

			if err != nil {
				peerLog.Errorf("Failed to restore fee estimator %s", err)
			}
		}

		return nil
	})

	// If no feeEstimator has been found, or if the one that has been found
	// is behind somehow, create a new one and start over.
	if s.FeeEstimator == nil || s.FeeEstimator.LastKnownHeight() != s.DAG.Height() { //TODO: (Ori) This is probably wrong. Done only for compilation
		s.FeeEstimator = mempool.NewFeeEstimator(
			mempool.DefaultEstimateFeeMaxRollback,
			mempool.DefaultEstimateFeeMinRegisteredBlocks)
	}

	txC := mempool.Config{
		Policy: mempool.Policy{
			DisableRelayPriority: config.MainConfig().NoRelayPriority,
			AcceptNonStd:         config.MainConfig().RelayNonStd,
			FreeTxRelayLimit:     config.MainConfig().FreeTxRelayLimit,
			MaxOrphanTxs:         config.MainConfig().MaxOrphanTxs,
			MaxOrphanTxSize:      config.DefaultMaxOrphanTxSize,
			MaxSigOpsPerTx:       blockdag.MaxSigOpsPerBlock / 5,
			MinRelayTxFee:        config.MainConfig().MinRelayTxFee,
			MaxTxVersion:         1,
		},
		DAGParams:      dagParams,
		BestHeight:     func() int32 { return s.DAG.Height() }, //TODO: (Ori) This is probably wrong. Done only for compilation
		MedianTimePast: func() time.Time { return s.DAG.CalcPastMedianTime() },
		CalcSequenceLock: func(tx *util.Tx, utxoSet blockdag.UTXOSet) (*blockdag.SequenceLock, error) {
			return s.DAG.CalcSequenceLock(tx, utxoSet, true)
		},
		IsDeploymentActive: s.DAG.IsDeploymentActive,
		SigCache:           s.SigCache,
		AddrIndex:          s.AddrIndex,
		FeeEstimator:       s.FeeEstimator,
		DAG:                s.DAG,
	}
	s.TxMemPool = mempool.New(&txC)

	cfg := config.MainConfig()

	s.SyncManager, err = netsync.New(&netsync.Config{
		PeerNotifier:       &s,
		DAG:                s.DAG,
		TxMemPool:          s.TxMemPool,
		ChainParams:        s.DAGParams,
		DisableCheckpoints: cfg.DisableCheckpoints,
		MaxPeers:           cfg.MaxPeers,
		FeeEstimator:       s.FeeEstimator,
	})
	if err != nil {
		return nil, err
	}

	// Only setup a function to return new addresses to connect to when
	// not running in connect-only mode.  The simulation network is always
	// in connect-only mode since it is only intended to connect to
	// specified peers and actively avoid advertising and connecting to
	// discovered peers in order to prevent it from becoming a public test
	// network.
	var newAddressFunc func() (net.Addr, error)
	if !config.MainConfig().SimNet && len(config.MainConfig().ConnectPeers) == 0 {
		newAddressFunc = func() (net.Addr, error) {
			for tries := 0; tries < 100; tries++ {
				addr := s.addrManager.GetAddress()
				if addr == nil {
					break
				}

				// Address will not be invalid, local or unroutable
				// because addrmanager rejects those on addition.
				// Just check that we don't already have an address
				// in the same group so that we are not connecting
				// to the same network segment at the expense of
				// others.
				key := addrmgr.GroupKey(addr.NetAddress())
				if s.OutboundGroupCount(key) != 0 {
					continue
				}

				// only allow recent nodes (10mins) after we failed 30
				// times
				if tries < 30 && time.Since(addr.LastAttempt()) < 10*time.Minute {
					continue
				}

				// allow nondefault ports after 50 failed tries.
				if tries < 50 && fmt.Sprintf("%d", addr.NetAddress().Port) !=
					config.ActiveNetParams().DefaultPort {
					continue
				}

				addrString := addrmgr.NetAddressKey(addr.NetAddress())
				return addrStringToNetAddr(addrString)
			}

			return nil, errors.New("no valid connect address")
		}
	}

	// Create a connection manager.
	targetOutbound := defaultTargetOutbound
	if config.MainConfig().MaxPeers < targetOutbound {
		targetOutbound = config.MainConfig().MaxPeers
	}
	cmgr, err := connmgr.New(&connmgr.Config{
		Listeners:      listeners,
		OnAccept:       s.inboundPeerConnected,
		RetryDuration:  connectionRetryInterval,
		TargetOutbound: uint32(targetOutbound),
		Dial:           serverutils.BTCDDial,
		OnConnection:   s.outboundPeerConnected,
		GetNewAddress:  newAddressFunc,
	})
	if err != nil {
		return nil, err
	}
	s.connManager = cmgr

	// Start up persistent peers.
	permanentPeers := config.MainConfig().ConnectPeers
	if len(permanentPeers) == 0 {
		permanentPeers = config.MainConfig().AddPeers
	}
	for _, addr := range permanentPeers {
		netAddr, err := addrStringToNetAddr(addr)
		if err != nil {
			return nil, err
		}

		go s.connManager.Connect(&connmgr.ConnReq{
			Addr:      netAddr,
			Permanent: true,
		})
	}

	return &s, nil
}

// initListeners initializes the configured net listeners and adds any bound
// addresses to the address manager. Returns the listeners and a NAT interface,
// which is non-nil if UPnP is in use.
func initListeners(amgr *addrmgr.AddrManager, listenAddrs []string, services wire.ServiceFlag) ([]net.Listener, serverutils.NAT, error) {
	// Listen for TCP connections at the configured addresses
	netAddrs, err := ParseListeners(listenAddrs)
	if err != nil {
		return nil, nil, err
	}

	listeners := make([]net.Listener, 0, len(netAddrs))
	for _, addr := range netAddrs {
		listener, err := net.Listen(addr.Network(), addr.String())
		if err != nil {
			srvrLog.Warnf("Can't listen on %s: %s", addr, err)
			continue
		}
		listeners = append(listeners, listener)
	}

	var nat serverutils.NAT
	if len(config.MainConfig().ExternalIPs) != 0 {
		defaultPort, err := strconv.ParseUint(config.ActiveNetParams().DefaultPort, 10, 16)
		if err != nil {
			srvrLog.Errorf("Can not parse default port %s for active chain: %s",
				config.ActiveNetParams().DefaultPort, err)
			return nil, nil, err
		}

		for _, sip := range config.MainConfig().ExternalIPs {
			eport := uint16(defaultPort)
			host, portstr, err := net.SplitHostPort(sip)
			if err != nil {
				// no port, use default.
				host = sip
			} else {
				port, err := strconv.ParseUint(portstr, 10, 16)
				if err != nil {
					srvrLog.Warnf("Can not parse port from %s for "+
						"externalip: %s", sip, err)
					continue
				}
				eport = uint16(port)
			}
			na, err := amgr.HostToNetAddress(host, eport, services)
			if err != nil {
				srvrLog.Warnf("Not adding %s as externalip: %s", sip, err)
				continue
			}

			err = amgr.AddLocalAddress(na, addrmgr.ManualPrio)
			if err != nil {
				amgrLog.Warnf("Skipping specified external IP: %s", err)
			}
		}
	} else {
		if config.MainConfig().Upnp {
			var err error
			nat, err = serverutils.Discover()
			if err != nil {
				srvrLog.Warnf("Can't discover upnp: %s", err)
			}
			// nil nat here is fine, just means no upnp on network.
		}

		// Add bound addresses to address manager to be advertised to peers.
		for _, listener := range listeners {
			addr := listener.Addr().String()
			err := addLocalAddress(amgr, addr, services)
			if err != nil {
				amgrLog.Warnf("Skipping bound address %s: %s", addr, err)
			}
		}
	}

	return listeners, nat, nil
}

// addrStringToNetAddr takes an address in the form of 'host:port' and returns
// a net.Addr which maps to the original address with any host names resolved
// to IP addresses.  It also handles tor addresses properly by returning a
// net.Addr that encapsulates the address.
func addrStringToNetAddr(addr string) (net.Addr, error) {
	host, strPort, err := net.SplitHostPort(addr)
	if err != nil {
		return nil, err
	}

	port, err := strconv.Atoi(strPort)
	if err != nil {
		return nil, err
	}

	// Skip if host is already an IP address.
	if ip := net.ParseIP(host); ip != nil {
		return &net.TCPAddr{
			IP:   ip,
			Port: port,
		}, nil
	}

	// Tor addresses cannot be resolved to an IP, so just return an onion
	// address instead.
	if strings.HasSuffix(host, ".onion") {
		if config.MainConfig().NoOnion {
			return nil, errors.New("tor has been disabled")
		}

		return &onionAddr{addr: addr}, nil
	}

	// Attempt to look up an IP address associated with the parsed host.
	ips, err := serverutils.BTCDLookup(host)
	if err != nil {
		return nil, err
	}
	if len(ips) == 0 {
		return nil, fmt.Errorf("no addresses found for %s", host)
	}

	return &net.TCPAddr{
		IP:   ips[0],
		Port: port,
	}, nil
}

// addLocalAddress adds an address that this node is listening on to the
// address manager so that it may be relayed to peers.
func addLocalAddress(addrMgr *addrmgr.AddrManager, addr string, services wire.ServiceFlag) error {
	host, portStr, err := net.SplitHostPort(addr)
	if err != nil {
		return err
	}
	port, err := strconv.ParseUint(portStr, 10, 16)
	if err != nil {
		return err
	}

	if ip := net.ParseIP(host); ip != nil && ip.IsUnspecified() {
		// If bound to unspecified address, advertise all local interfaces
		addrs, err := net.InterfaceAddrs()
		if err != nil {
			return err
		}

		for _, addr := range addrs {
			ifaceIP, _, err := net.ParseCIDR(addr.String())
			if err != nil {
				continue
			}

			// If bound to 0.0.0.0, do not add IPv6 interfaces and if bound to
			// ::, do not add IPv4 interfaces.
			if (ip.To4() == nil) != (ifaceIP.To4() == nil) {
				continue
			}

			netAddr := wire.NewNetAddressIPPort(ifaceIP, uint16(port), services)
			addrMgr.AddLocalAddress(netAddr, addrmgr.BoundPrio)
		}
	} else {
		netAddr, err := addrMgr.HostToNetAddress(host, uint16(port), services)
		if err != nil {
			return err
		}

		addrMgr.AddLocalAddress(netAddr, addrmgr.BoundPrio)
	}

	return nil
}

// dynamicTickDuration is a convenience function used to dynamically choose a
// tick duration based on remaining time.  It is primarily used during
// server shutdown to make shutdown warnings more frequent as the shutdown time
// approaches.
func dynamicTickDuration(remaining time.Duration) time.Duration {
	switch {
	case remaining <= time.Second*5:
		return time.Second
	case remaining <= time.Second*15:
		return time.Second * 5
	case remaining <= time.Minute:
		return time.Second * 15
	case remaining <= time.Minute*5:
		return time.Minute
	case remaining <= time.Minute*15:
		return time.Minute * 5
	case remaining <= time.Hour:
		return time.Minute * 15
	}
	return time.Hour
}

// isWhitelisted returns whether the IP address is included in the whitelisted
// networks and IPs.
func isWhitelisted(addr net.Addr) bool {
	if len(config.MainConfig().Whitelists) == 0 {
		return false
	}

	host, _, err := net.SplitHostPort(addr.String())
	if err != nil {
		srvrLog.Warnf("Unable to SplitHostPort on '%s': %s", addr, err)
		return false
	}
	ip := net.ParseIP(host)
	if ip == nil {
		srvrLog.Warnf("Unable to parse IP '%s'", addr)
		return false
	}

	for _, ipnet := range config.MainConfig().Whitelists {
		if ipnet.Contains(ip) {
			return true
		}
	}
	return false
}

// checkpointSorter implements sort.Interface to allow a slice of checkpoints to
// be sorted.
type checkpointSorter []dagconfig.Checkpoint

// Len returns the number of checkpoints in the slice.  It is part of the
// sort.Interface implementation.
func (s checkpointSorter) Len() int {
	return len(s)
}

// Swap swaps the checkpoints at the passed indices.  It is part of the
// sort.Interface implementation.
func (s checkpointSorter) Swap(i, j int) {
	s[i], s[j] = s[j], s[i]
}

// Less returns whether the checkpoint with index i should sort before the
// checkpoint with index j.  It is part of the sort.Interface implementation.
func (s checkpointSorter) Less(i, j int) bool {
	return s[i].Height < s[j].Height
}

// mergeCheckpoints returns two slices of checkpoints merged into one slice
// such that the checkpoints are sorted by height.  In the case the additional
// checkpoints contain a checkpoint with the same height as a checkpoint in the
// default checkpoints, the additional checkpoint will take precedence and
// overwrite the default one.
func mergeCheckpoints(defaultCheckpoints, additional []dagconfig.Checkpoint) []dagconfig.Checkpoint {
	// Create a map of the additional checkpoints to remove duplicates while
	// leaving the most recently-specified checkpoint.
	extra := make(map[int32]dagconfig.Checkpoint)
	for _, checkpoint := range additional {
		extra[checkpoint.Height] = checkpoint
	}

	// Add all default checkpoints that do not have an override in the
	// additional checkpoints.
	numDefault := len(defaultCheckpoints)
	checkpoints := make([]dagconfig.Checkpoint, 0, numDefault+len(extra))
	for _, checkpoint := range defaultCheckpoints {
		if _, exists := extra[checkpoint.Height]; !exists {
			checkpoints = append(checkpoints, checkpoint)
		}
	}

	// Append the additional checkpoints and return the sorted results.
	for _, checkpoint := range extra {
		checkpoints = append(checkpoints, checkpoint)
	}
	sort.Sort(checkpointSorter(checkpoints))
	return checkpoints
}

// AnnounceNewTransactions generates and relays inventory vectors and notifies
// both websocket and getblocktemplate long poll clients of the passed
// transactions.  This function should be called whenever new transactions
// are added to the mempool.
func (s *Server) AnnounceNewTransactions(txns []*mempool.TxDesc) {
	// Generate and relay inventory vectors for all newly accepted
	// transactions.
	s.RelayTransactions(txns)

	// Notify both websocket and getblocktemplate long poll clients of all
	// newly accepted transactions.
	s.notifyNewTransactions(txns)
}

// TransactionConfirmed is a function for the peerNotifier interface.
// When a transaction has one confirmation, we can mark it as no
// longer needing rebroadcasting.
func (s *Server) TransactionConfirmed(tx *util.Tx) {
	// Rebroadcasting is only necessary when the RPC server is active.
	if config.MainConfig().DisableRPC {
		return
	}

	iv := wire.NewInvVect(wire.InvTypeTx, (*daghash.Hash)(tx.ID()))
	s.RemoveRebroadcastInventory(iv)
}<|MERGE_RESOLUTION|>--- conflicted
+++ resolved
@@ -312,13 +312,6 @@
 	}
 }
 
-<<<<<<< HEAD
-// newestBlock returns the current best block hash and height using the format
-// required by the configuration for the peer package.
-func (sp *Peer) newestBlock() (*daghash.Hash, int32, error) {
-	highestTipHash := sp.server.DAG.HighestTipHash()
-	return highestTipHash, sp.server.DAG.Height(), nil //TODO: (Ori) This is probably wrong. Done only for compilation
-=======
 // selectedTip returns the current selected tip
 func (sp *Peer) selectedTip() *daghash.Hash {
 	return sp.server.DAG.SelectedTipHash()
@@ -328,7 +321,6 @@
 // the DAG.
 func (sp *Peer) blockExists(hash *daghash.Hash) (bool, error) {
 	return sp.server.DAG.BlockExists(hash)
->>>>>>> 66fb7513
 }
 
 // addKnownAddresses adds the given addresses to the set of known addresses to
@@ -654,13 +646,9 @@
 		var err error
 		switch iv.Type {
 		case wire.InvTypeTx:
-<<<<<<< HEAD
 			err = sp.server.pushTxMsg(sp, (*daghash.TxID)(iv.Hash), c, waitChan)
-=======
-			err = sp.server.pushTxMsg(sp, (*daghash.TxID)(&iv.Hash), c, waitChan)
 		case wire.InvTypeSyncBlock:
 			fallthrough
->>>>>>> 66fb7513
 		case wire.InvTypeBlock:
 			err = sp.server.pushBlockMsg(sp, iv.Hash, c, waitChan)
 		case wire.InvTypeFilteredBlock:
@@ -719,11 +707,7 @@
 	// Generate inventory message.
 	invMsg := wire.NewMsgInv()
 	for i := range hashList {
-<<<<<<< HEAD
-		iv := wire.NewInvVect(wire.InvTypeBlock, hashList[i])
-=======
-		iv := wire.NewInvVect(wire.InvTypeSyncBlock, &hashList[i])
->>>>>>> 66fb7513
+		iv := wire.NewInvVect(wire.InvTypeSyncBlock, hashList[i])
 		invMsg.AddInvVect(iv)
 	}
 
@@ -760,13 +744,8 @@
 	// over with the genesis block if unknown block locators are provided.
 	//
 	// This mirrors the behavior in the reference implementation.
-<<<<<<< HEAD
-	chain := sp.server.DAG
-	headers := chain.LocateHeaders(msg.BlockLocatorHashes, msg.HashStop)
-=======
 	dag := sp.server.DAG
-	headers := dag.LocateHeaders(msg.BlockLocatorHashes, &msg.HashStop)
->>>>>>> 66fb7513
+	headers := dag.LocateHeaders(msg.BlockLocatorHashes, msg.HashStop)
 
 	// Send found headers to the requesting peer.
 	blockHeaders := make([]*wire.BlockHeader, len(headers))
