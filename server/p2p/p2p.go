--- conflicted
+++ resolved
@@ -2438,15 +2438,9 @@
 		},
 		ChainParams:    dagParams,
 		FetchUtxoView:  s.DAG.FetchUtxoView,
-<<<<<<< HEAD
 		BestHeight:     func() int32 { return s.DAG.GetVirtualBlock().SelectedTipHeight() },
 		MedianTimePast: func() time.Time { return s.DAG.GetVirtualBlock().SelectedTip().CalcPastMedianTime() },
-		CalcSequenceLock: func(tx *btcutil.Tx, view *blockdag.UtxoViewpoint) (*blockdag.SequenceLock, error) {
-=======
-		BestHeight:     func() int32 { return s.DAG.GetDAGState().SelectedTip.Height },
-		MedianTimePast: func() time.Time { return s.DAG.GetDAGState().SelectedTip.MedianTime },
 		CalcSequenceLock: func(tx *util.Tx, view *blockdag.UtxoViewpoint) (*blockdag.SequenceLock, error) {
->>>>>>> c65d9aa1
 			return s.DAG.CalcSequenceLock(tx, view, true)
 		},
 		IsDeploymentActive: s.DAG.IsDeploymentActive,
