--- conflicted
+++ resolved
@@ -682,12 +682,11 @@
 	}
 }
 
-<<<<<<< HEAD
-// OnGetBlockLocator is invoked when a peer receives a getblklocatr bitcoin
+// OnGetBlockLocator is invoked when a peer receives a getlocator bitcoin
 // message.
 func (sp *Peer) OnGetBlockLocator(_ *peer.Peer, msg *wire.MsgGetBlockLocator) {
 	dag := sp.server.DAG
-	locator := dag.BlockLocatorFromHashes(msg.HashStart, msg.HashStop)
+	locator := dag.BlockLocatorFromHashes(msg.StartHash, msg.StopHash)
 
 	if len(locator) == 0 {
 		peerLog.Infof("Couldn't build a block locator between blocks %s and %s"+
@@ -703,14 +702,9 @@
 	}
 }
 
-// OnBlockLocator is invoked when a peer receives a blklocatr bitcoin
+// OnBlockLocator is invoked when a peer receives a locator bitcoin
 // message.
 func (sp *Peer) OnBlockLocator(_ *peer.Peer, msg *wire.MsgBlockLocator) {
-=======
-// OnGetBlockInvs is invoked when a peer receives a getblockinvs bitcoin
-// message.
-func (sp *Peer) OnGetBlockInvs(_ *peer.Peer, msg *wire.MsgGetBlockInvs) {
->>>>>>> 5f49115c
 	// Find the most recent known block in the dag based on the block
 	// locator and fetch all of the block hashes after it until either
 	// wire.MaxBlocksPerMsg have been fetched or the provided stop hash is
@@ -722,7 +716,6 @@
 	//
 	// This mirrors the behavior in the reference implementation.
 	dag := sp.server.DAG
-<<<<<<< HEAD
 	hashStart, hashStop := dag.FindNextLocatorBoundaries(msg.BlockLocatorHashes)
 	if hashStart != nil {
 		sp.PushGetBlockLocatorMsg(hashStart, hashStop)
@@ -736,11 +729,11 @@
 	}
 }
 
-// OnGetBlocks is invoked when a peer receives a getblocks bitcoin
+// OnGetBlockInvs is invoked when a peer receives a getblockinvs bitcoin
 // message.
-// It finds the blue future between msg.HashStart and msg.HashStop
+// It finds the blue future between msg.StartHash and msg.StopHash
 // and send the invs to the requesting peer.
-func (sp *Peer) OnGetBlocks(_ *peer.Peer, msg *wire.MsgGetBlocks) {
+func (sp *Peer) OnGetBlockInvs(_ *peer.Peer, msg *wire.MsgGetBlockInvs) {
 	dag := sp.server.DAG
 	// We want to prevent a situation where the syncing peer needs
 	// to call getblocks once again, but the block we sent him
@@ -751,10 +744,7 @@
 	// This way, if one getblocks is not enough to get the peer
 	// synced, we can know for sure that its selected chain will
 	// change, so we'll have higher shared chain block.
-	hashList := dag.LocateBlocks(msg.HashStart, msg.HashStop,
-=======
-	hashList := dag.LocateBlocks(msg.BlockLocatorHashes, msg.StopHash,
->>>>>>> 5f49115c
+	hashList := dag.LocateBlocks(msg.StartHash, msg.StopHash,
 		wire.MaxInvPerMsg)
 
 	// Generate inventory message.
@@ -789,11 +779,7 @@
 	//
 	// This mirrors the behavior in the reference implementation.
 	dag := sp.server.DAG
-<<<<<<< HEAD
-	headers := dag.LocateHeaders(msg.HashStart, msg.HashStop)
-=======
-	headers := dag.LocateHeaders(msg.BlockLocatorHashes, msg.StopHash)
->>>>>>> 5f49115c
+	headers := dag.LocateHeaders(msg.StartHash, msg.StopHash)
 
 	// Send found headers to the requesting peer.
 	blockHeaders := make([]*wire.BlockHeader, len(headers))
@@ -1833,7 +1819,6 @@
 func newPeerConfig(sp *Peer) *peer.Config {
 	return &peer.Config{
 		Listeners: peer.MessageListeners{
-<<<<<<< HEAD
 			OnVersion:         sp.OnVersion,
 			OnMemPool:         sp.OnMemPool,
 			OnTx:              sp.OnTx,
@@ -1843,7 +1828,7 @@
 			OnGetData:         sp.OnGetData,
 			OnGetBlockLocator: sp.OnGetBlockLocator,
 			OnBlockLocator:    sp.OnBlockLocator,
-			OnGetBlocks:       sp.OnGetBlocks,
+			OnGetBlockInvs:    sp.OnGetBlockInvs,
 			OnGetHeaders:      sp.OnGetHeaders,
 			OnGetCFilters:     sp.OnGetCFilters,
 			OnGetCFHeaders:    sp.OnGetCFHeaders,
@@ -1856,28 +1841,6 @@
 			OnAddr:            sp.OnAddr,
 			OnRead:            sp.OnRead,
 			OnWrite:           sp.OnWrite,
-=======
-			OnVersion:      sp.OnVersion,
-			OnMemPool:      sp.OnMemPool,
-			OnTx:           sp.OnTx,
-			OnBlock:        sp.OnBlock,
-			OnInv:          sp.OnInv,
-			OnHeaders:      sp.OnHeaders,
-			OnGetData:      sp.OnGetData,
-			OnGetBlockInvs: sp.OnGetBlockInvs,
-			OnGetHeaders:   sp.OnGetHeaders,
-			OnGetCFilters:  sp.OnGetCFilters,
-			OnGetCFHeaders: sp.OnGetCFHeaders,
-			OnGetCFCheckpt: sp.OnGetCFCheckpt,
-			OnFeeFilter:    sp.OnFeeFilter,
-			OnFilterAdd:    sp.OnFilterAdd,
-			OnFilterClear:  sp.OnFilterClear,
-			OnFilterLoad:   sp.OnFilterLoad,
-			OnGetAddr:      sp.OnGetAddr,
-			OnAddr:         sp.OnAddr,
-			OnRead:         sp.OnRead,
-			OnWrite:        sp.OnWrite,
->>>>>>> 5f49115c
 
 			// Note: The reference client currently bans peers that send alerts
 			// not signed with its key.  We could verify against their key, but
