module github.com/kaspanet/kaspad

go 1.18

require (
	github.com/btcsuite/btcutil v1.0.2
	github.com/btcsuite/go-socks v0.0.0-20170105172521-4720035b7bfd
	github.com/btcsuite/winsvc v1.0.0
	github.com/davecgh/go-spew v1.1.1
	github.com/gofrs/flock v0.8.1
	github.com/golang/protobuf v1.5.2
	github.com/jessevdk/go-flags v1.4.0
	github.com/jrick/logrotate v1.0.0
	github.com/kaspanet/go-muhash v0.0.4
	github.com/kaspanet/go-secp256k1 v0.0.7
	github.com/pkg/errors v0.9.1
	github.com/syndtr/goleveldb v1.0.1-0.20190923125748-758128399b1d
	github.com/tyler-smith/go-bip39 v1.1.0
	golang.org/x/crypto v0.1.0
	golang.org/x/exp v0.0.0-20220414153411-bcd21879b8fd
<<<<<<< HEAD
	golang.org/x/term v0.5.0
=======
	golang.org/x/term v0.1.0
>>>>>>> 1c0887ca
	google.golang.org/grpc v1.38.0
	google.golang.org/protobuf v1.28.1
)

require (
	github.com/golang/snappy v0.0.1 // indirect
<<<<<<< HEAD
	golang.org/x/net v0.7.0 // indirect
	golang.org/x/sys v0.5.0 // indirect
	golang.org/x/text v0.7.0 // indirect
=======
	golang.org/x/net v0.1.0 // indirect
	golang.org/x/sys v0.1.0 // indirect
	golang.org/x/text v0.4.0 // indirect
>>>>>>> 1c0887ca
	google.golang.org/genproto v0.0.0-20210604141403-392c879c8b08 // indirect
	gopkg.in/yaml.v2 v2.3.0 // indirect
)<|MERGE_RESOLUTION|>--- conflicted
+++ resolved
@@ -18,26 +18,16 @@
 	github.com/tyler-smith/go-bip39 v1.1.0
 	golang.org/x/crypto v0.1.0
 	golang.org/x/exp v0.0.0-20220414153411-bcd21879b8fd
-<<<<<<< HEAD
 	golang.org/x/term v0.5.0
-=======
-	golang.org/x/term v0.1.0
->>>>>>> 1c0887ca
 	google.golang.org/grpc v1.38.0
 	google.golang.org/protobuf v1.28.1
 )
 
 require (
 	github.com/golang/snappy v0.0.1 // indirect
-<<<<<<< HEAD
 	golang.org/x/net v0.7.0 // indirect
 	golang.org/x/sys v0.5.0 // indirect
 	golang.org/x/text v0.7.0 // indirect
-=======
-	golang.org/x/net v0.1.0 // indirect
-	golang.org/x/sys v0.1.0 // indirect
-	golang.org/x/text v0.4.0 // indirect
->>>>>>> 1c0887ca
 	google.golang.org/genproto v0.0.0-20210604141403-392c879c8b08 // indirect
 	gopkg.in/yaml.v2 v2.3.0 // indirect
 )