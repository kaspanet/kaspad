--- conflicted
+++ resolved
@@ -102,13 +102,8 @@
 	// would ordinarily be the real transaction that is being spent.  It
 	// contains a single output that pays to address in the amount of 1 BTC.
 	originTx := wire.NewMsgTx(wire.TxVersion)
-<<<<<<< HEAD
 	prevOut := wire.NewOutPoint(&daghash.Hash{}, ^uint32(0))
-	txIn := wire.NewTxIn(prevOut, []byte{txscript.OP_0, txscript.OP_0})
-=======
-	prevOut := wire.NewOutPoint(&chainhash.Hash{}, ^uint32(0))
 	txIn := wire.NewTxIn(prevOut, []byte{txscript.Op0, txscript.Op0})
->>>>>>> 8195acd0
 	originTx.AddTxIn(txIn)
 	pkScript, err := txscript.PayToAddrScript(addr)
 	if err != nil {
