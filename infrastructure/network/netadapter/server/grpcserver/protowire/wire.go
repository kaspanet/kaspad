--- conflicted
+++ resolved
@@ -331,10 +331,13 @@
 			return nil, err
 		}
 		return payload, nil
-<<<<<<< HEAD
 	case *appmessage.MsgRequestNextPruningPointAndItsAnticoneBlocks:
 		payload := new(KaspadMessage_RequestNextPruningPointAndItsAnticoneBlocks)
-=======
+		err := payload.fromAppMessage(message)
+		if err != nil {
+			return nil, err
+		}
+		return payload, nil
 	case *appmessage.MsgRequestIBDChainBlockLocator:
 		payload := new(KaspadMessage_RequestIBDChainBlockLocator)
 		err := payload.fromAppMessage(message)
@@ -351,7 +354,6 @@
 		return payload, nil
 	case *appmessage.MsgRequestAnticone:
 		payload := new(KaspadMessage_RequestAnticone)
->>>>>>> e5598c15
 		err := payload.fromAppMessage(message)
 		if err != nil {
 			return nil, err
