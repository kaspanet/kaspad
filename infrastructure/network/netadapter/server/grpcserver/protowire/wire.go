package protowire

import (
	"github.com/kaspanet/kaspad/app/appmessage"
	"github.com/pkg/errors"
)

type converter interface {
	toAppMessage() (appmessage.Message, error)
}

// ToAppMessage converts a KaspadMessage to its appmessage.Message representation
func (x *KaspadMessage) ToAppMessage() (appmessage.Message, error) {
	if x == nil {
		return nil, errors.Wrapf(errorNil, "KaspadMessage is nil")
	}
	converter, ok := x.Payload.(converter)
	if !ok {
		return nil, errors.Errorf("received invalid message")
	}
	appMessage, err := converter.toAppMessage()
	if err != nil {
		return nil, err
	}
	return appMessage, nil
}

// FromAppMessage creates a KaspadMessage from a appmessage.Message
func FromAppMessage(message appmessage.Message) (*KaspadMessage, error) {
	payload, err := toPayload(message)
	if err != nil {
		return nil, err
	}
	return &KaspadMessage{
		Payload: payload,
	}, nil
}

func toPayload(message appmessage.Message) (isKaspadMessage_Payload, error) {
	p2pPayload, err := toP2PPayload(message)
	if err != nil {
		return nil, err
	}
	if p2pPayload != nil {
		return p2pPayload, nil
	}

	rpcPayload, err := toRPCPayload(message)
	if err != nil {
		return nil, err
	}
	if rpcPayload != nil {
		return rpcPayload, nil
	}

	return nil, errors.Errorf("unknown message type %T", message)
}

func toP2PPayload(message appmessage.Message) (isKaspadMessage_Payload, error) {
	switch message := message.(type) {
	case *appmessage.MsgAddresses:
		payload := new(KaspadMessage_Addresses)
		err := payload.fromAppMessage(message)
		if err != nil {
			return nil, err
		}
		return payload, nil
	case *appmessage.MsgBlock:
		payload := new(KaspadMessage_Block)
		err := payload.fromAppMessage(message)
		if err != nil {
			return nil, err
		}
		return payload, nil
	case *appmessage.MsgRequestBlockLocator:
		payload := new(KaspadMessage_RequestBlockLocator)
		err := payload.fromAppMessage(message)
		if err != nil {
			return nil, err
		}
		return payload, nil
	case *appmessage.MsgBlockLocator:
		payload := new(KaspadMessage_BlockLocator)
		err := payload.fromAppMessage(message)
		if err != nil {
			return nil, err
		}
		return payload, nil
	case *appmessage.MsgRequestAddresses:
		payload := new(KaspadMessage_RequestAddresses)
		err := payload.fromAppMessage(message)
		if err != nil {
			return nil, err
		}
		return payload, nil
	case *appmessage.MsgRequestIBDBlocks:
		payload := new(KaspadMessage_RequestIBDBlocks)
		err := payload.fromAppMessage(message)
		if err != nil {
			return nil, err
		}
		return payload, nil
	case *appmessage.MsgRequestNextHeaders:
		payload := new(KaspadMessage_RequestNextHeaders)
		err := payload.fromAppMessage(message)
		if err != nil {
			return nil, err
		}
		return payload, nil
	case *appmessage.MsgDoneHeaders:
		payload := new(KaspadMessage_DoneHeaders)
		err := payload.fromAppMessage(message)
		if err != nil {
			return nil, err
		}
		return payload, nil
	case *appmessage.MsgRequestRelayBlocks:
		payload := new(KaspadMessage_RequestRelayBlocks)
		err := payload.fromAppMessage(message)
		if err != nil {
			return nil, err
		}
		return payload, nil
	case *appmessage.MsgRequestTransactions:
		payload := new(KaspadMessage_RequestTransactions)
		err := payload.fromAppMessage(message)
		if err != nil {
			return nil, err
		}
		return payload, nil
	case *appmessage.MsgTransactionNotFound:
		payload := new(KaspadMessage_TransactionNotFound)
		err := payload.fromAppMessage(message)
		if err != nil {
			return nil, err
		}
		return payload, nil
	case *appmessage.MsgInvRelayBlock:
		payload := new(KaspadMessage_InvRelayBlock)
		err := payload.fromAppMessage(message)
		if err != nil {
			return nil, err
		}
		return payload, nil
	case *appmessage.MsgInvTransaction:
		payload := new(KaspadMessage_InvTransactions)
		err := payload.fromAppMessage(message)
		if err != nil {
			return nil, err
		}
		return payload, nil
	case *appmessage.MsgPing:
		payload := new(KaspadMessage_Ping)
		err := payload.fromAppMessage(message)
		if err != nil {
			return nil, err
		}
		return payload, nil
	case *appmessage.MsgPong:
		payload := new(KaspadMessage_Pong)
		err := payload.fromAppMessage(message)
		if err != nil {
			return nil, err
		}
		return payload, nil
	case *appmessage.MsgTx:
		payload := new(KaspadMessage_Transaction)
		err := payload.fromAppMessage(message)
		if err != nil {
			return nil, err
		}
		return payload, nil
	case *appmessage.MsgVerAck:
		payload := new(KaspadMessage_Verack)
		err := payload.fromAppMessage(message)
		if err != nil {
			return nil, err
		}
		return payload, nil
	case *appmessage.MsgVersion:
		payload := new(KaspadMessage_Version)
		err := payload.fromAppMessage(message)
		if err != nil {
			return nil, err
		}
		return payload, nil
	case *appmessage.MsgReject:
		payload := new(KaspadMessage_Reject)
		err := payload.fromAppMessage(message)
		if err != nil {
			return nil, err
		}
		return payload, nil
	case *appmessage.MsgRequestPruningPointUTXOSet:
		payload := new(KaspadMessage_RequestPruningPointUTXOSet)
		err := payload.fromAppMessage(message)
		if err != nil {
			return nil, err
		}
		return payload, nil
	case *appmessage.MsgPruningPointUTXOSetChunk:
		payload := new(KaspadMessage_PruningPointUtxoSetChunk)
		err := payload.fromAppMessage(message)
		if err != nil {
			return nil, err
		}
		return payload, nil
	case *appmessage.MsgUnexpectedPruningPoint:
		payload := new(KaspadMessage_UnexpectedPruningPoint)
		err := payload.fromAppMessage(message)
		if err != nil {
			return nil, err
		}
		return payload, nil
	case *appmessage.MsgIBDBlockLocator:
		payload := new(KaspadMessage_IbdBlockLocator)
		err := payload.fromAppMessage(message)
		if err != nil {
			return nil, err
		}
		return payload, nil
	case *appmessage.MsgIBDBlockLocatorHighestHash:
		payload := new(KaspadMessage_IbdBlockLocatorHighestHash)
		err := payload.fromAppMessage(message)
		if err != nil {
			return nil, err
		}
		return payload, nil
	case *appmessage.MsgIBDBlockLocatorHighestHashNotFound:
		payload := new(KaspadMessage_IbdBlockLocatorHighestHashNotFound)
		err := payload.fromAppMessage(message)
		if err != nil {
			return nil, err
		}
		return payload, nil
	case *appmessage.BlockHeadersMessage:
		payload := new(KaspadMessage_BlockHeaders)
		err := payload.fromAppMessage(message)
		if err != nil {
			return nil, err
		}
		return payload, nil
	case *appmessage.MsgRequestNextPruningPointUTXOSetChunk:
		payload := new(KaspadMessage_RequestNextPruningPointUtxoSetChunk)
		err := payload.fromAppMessage(message)
		if err != nil {
			return nil, err
		}
		return payload, nil
	case *appmessage.MsgDonePruningPointUTXOSetChunks:
		payload := new(KaspadMessage_DonePruningPointUtxoSetChunks)
		err := payload.fromAppMessage(message)
		if err != nil {
			return nil, err
		}
		return payload, nil
	case *appmessage.MsgBlockWithTrustedData:
		payload := new(KaspadMessage_BlockWithTrustedData)
		err := payload.fromAppMessage(message)
		if err != nil {
			return nil, err
		}
		return payload, nil
	case *appmessage.MsgRequestPruningPointAndItsAnticone:
		payload := new(KaspadMessage_RequestPruningPointAndItsAnticone)
		err := payload.fromAppMessage(message)
		if err != nil {
			return nil, err
		}
		return payload, nil
	case *appmessage.MsgDoneBlocksWithTrustedData:
		payload := new(KaspadMessage_DoneBlocksWithTrustedData)
		err := payload.fromAppMessage(message)
		if err != nil {
			return nil, err
		}
		return payload, nil
	case *appmessage.MsgIBDBlock:
		payload := new(KaspadMessage_IbdBlock)
		err := payload.fromAppMessage(message)
		if err != nil {
			return nil, err
		}
		return payload, nil
	case *appmessage.MsgRequestHeaders:
		payload := new(KaspadMessage_RequestHeaders)
		err := payload.fromAppMessage(message)
		if err != nil {
			return nil, err
		}
		return payload, nil
	case *appmessage.MsgPruningPoints:
		payload := new(KaspadMessage_PruningPoints)
		err := payload.fromAppMessage(message)
		if err != nil {
			return nil, err
		}
		return payload, nil
	case *appmessage.MsgRequestPruningPointProof:
		payload := new(KaspadMessage_RequestPruningPointProof)
		err := payload.fromAppMessage(message)
		if err != nil {
			return nil, err
		}
		return payload, nil
	case *appmessage.MsgPruningPointProof:
		payload := new(KaspadMessage_PruningPointProof)
		err := payload.fromAppMessage(message)
		if err != nil {
			return nil, err
		}
		return payload, nil
	default:
		return nil, nil
	}
}

func toRPCPayload(message appmessage.Message) (isKaspadMessage_Payload, error) {
	switch message := message.(type) {
	case *appmessage.GetCurrentNetworkRequestMessage:
		payload := new(KaspadMessage_GetCurrentNetworkRequest)
		err := payload.fromAppMessage(message)
		if err != nil {
			return nil, err
		}
		return payload, nil
	case *appmessage.GetCurrentNetworkResponseMessage:
		payload := new(KaspadMessage_GetCurrentNetworkResponse)
		err := payload.fromAppMessage(message)
		if err != nil {
			return nil, err
		}
		return payload, nil
	case *appmessage.SubmitBlockRequestMessage:
		payload := new(KaspadMessage_SubmitBlockRequest)
		err := payload.fromAppMessage(message)
		if err != nil {
			return nil, err
		}
		return payload, nil
	case *appmessage.SubmitBlockResponseMessage:
		payload := new(KaspadMessage_SubmitBlockResponse)
		err := payload.fromAppMessage(message)
		if err != nil {
			return nil, err
		}
		return payload, nil
	case *appmessage.GetBlockTemplateRequestMessage:
		payload := new(KaspadMessage_GetBlockTemplateRequest)
		err := payload.fromAppMessage(message)
		if err != nil {
			return nil, err
		}
		return payload, nil
	case *appmessage.GetBlockTemplateResponseMessage:
		payload := new(KaspadMessage_GetBlockTemplateResponse)
		err := payload.fromAppMessage(message)
		if err != nil {
			return nil, err
		}
		return payload, nil
	case *appmessage.NotifyBlockAddedRequestMessage:
		payload := new(KaspadMessage_NotifyBlockAddedRequest)
		err := payload.fromAppMessage(message)
		if err != nil {
			return nil, err
		}
		return payload, nil
	case *appmessage.NotifyBlockAddedResponseMessage:
		payload := new(KaspadMessage_NotifyBlockAddedResponse)
		err := payload.fromAppMessage(message)
		if err != nil {
			return nil, err
		}
		return payload, nil
	case *appmessage.BlockAddedNotificationMessage:
		payload := new(KaspadMessage_BlockAddedNotification)
		err := payload.fromAppMessage(message)
		if err != nil {
			return nil, err
		}
		return payload, nil
	case *appmessage.GetPeerAddressesRequestMessage:
		payload := new(KaspadMessage_GetPeerAddressesRequest)
		err := payload.fromAppMessage(message)
		if err != nil {
			return nil, err
		}
		return payload, nil
	case *appmessage.GetPeerAddressesResponseMessage:
		payload := new(KaspadMessage_GetPeerAddressesResponse)
		err := payload.fromAppMessage(message)
		if err != nil {
			return nil, err
		}
		return payload, nil
	case *appmessage.GetSelectedTipHashRequestMessage:
		payload := new(KaspadMessage_GetSelectedTipHashRequest)
		err := payload.fromAppMessage(message)
		if err != nil {
			return nil, err
		}
		return payload, nil
	case *appmessage.GetSelectedTipHashResponseMessage:
		payload := new(KaspadMessage_GetSelectedTipHashResponse)
		err := payload.fromAppMessage(message)
		if err != nil {
			return nil, err
		}
		return payload, nil
	case *appmessage.GetMempoolEntryRequestMessage:
		payload := new(KaspadMessage_GetMempoolEntryRequest)
		err := payload.fromAppMessage(message)
		if err != nil {
			return nil, err
		}
		return payload, nil
	case *appmessage.GetMempoolEntryResponseMessage:
		payload := new(KaspadMessage_GetMempoolEntryResponse)
		err := payload.fromAppMessage(message)
		if err != nil {
			return nil, err
		}
		return payload, nil
	case *appmessage.GetConnectedPeerInfoRequestMessage:
		payload := new(KaspadMessage_GetConnectedPeerInfoRequest)
		err := payload.fromAppMessage(message)
		if err != nil {
			return nil, err
		}
		return payload, nil
	case *appmessage.GetConnectedPeerInfoResponseMessage:
		payload := new(KaspadMessage_GetConnectedPeerInfoResponse)
		err := payload.fromAppMessage(message)
		if err != nil {
			return nil, err
		}
		return payload, nil
	case *appmessage.AddPeerRequestMessage:
		payload := new(KaspadMessage_AddPeerRequest)
		err := payload.fromAppMessage(message)
		if err != nil {
			return nil, err
		}
		return payload, nil
	case *appmessage.AddPeerResponseMessage:
		payload := new(KaspadMessage_AddPeerResponse)
		err := payload.fromAppMessage(message)
		if err != nil {
			return nil, err
		}
		return payload, nil
	case *appmessage.SubmitTransactionRequestMessage:
		payload := new(KaspadMessage_SubmitTransactionRequest)
		err := payload.fromAppMessage(message)
		if err != nil {
			return nil, err
		}
		return payload, nil
	case *appmessage.SubmitTransactionResponseMessage:
		payload := new(KaspadMessage_SubmitTransactionResponse)
		err := payload.fromAppMessage(message)
		if err != nil {
			return nil, err
		}
		return payload, nil
	case *appmessage.NotifyVirtualSelectedParentChainChangedRequestMessage:
		payload := new(KaspadMessage_NotifyVirtualSelectedParentChainChangedRequest)
		err := payload.fromAppMessage(message)
		if err != nil {
			return nil, err
		}
		return payload, nil
	case *appmessage.NotifyVirtualSelectedParentChainChangedResponseMessage:
		payload := new(KaspadMessage_NotifyVirtualSelectedParentChainChangedResponse)
		err := payload.fromAppMessage(message)
		if err != nil {
			return nil, err
		}
		return payload, nil
	case *appmessage.VirtualSelectedParentChainChangedNotificationMessage:
		payload := new(KaspadMessage_VirtualSelectedParentChainChangedNotification)
		err := payload.fromAppMessage(message)
		if err != nil {
			return nil, err
		}
		return payload, nil
	case *appmessage.GetBlockRequestMessage:
		payload := new(KaspadMessage_GetBlockRequest)
		err := payload.fromAppMessage(message)
		if err != nil {
			return nil, err
		}
		return payload, nil
	case *appmessage.GetBlockResponseMessage:
		payload := new(KaspadMessage_GetBlockResponse)
		err := payload.fromAppMessage(message)
		if err != nil {
			return nil, err
		}
		return payload, nil
	case *appmessage.GetSubnetworkRequestMessage:
		payload := new(KaspadMessage_GetSubnetworkRequest)
		err := payload.fromAppMessage(message)
		if err != nil {
			return nil, err
		}
		return payload, nil
	case *appmessage.GetSubnetworkResponseMessage:
		payload := new(KaspadMessage_GetSubnetworkResponse)
		err := payload.fromAppMessage(message)
		if err != nil {
			return nil, err
		}
		return payload, nil
	case *appmessage.GetVirtualSelectedParentChainFromBlockRequestMessage:
		payload := new(KaspadMessage_GetVirtualSelectedParentChainFromBlockRequest)
		err := payload.fromAppMessage(message)
		if err != nil {
			return nil, err
		}
		return payload, nil
	case *appmessage.GetVirtualSelectedParentChainFromBlockResponseMessage:
		payload := new(KaspadMessage_GetVirtualSelectedParentChainFromBlockResponse)
		err := payload.fromAppMessage(message)
		if err != nil {
			return nil, err
		}
		return payload, nil
	case *appmessage.GetBlocksRequestMessage:
		payload := new(KaspadMessage_GetBlocksRequest)
		err := payload.fromAppMessage(message)
		if err != nil {
			return nil, err
		}
		return payload, nil
	case *appmessage.GetBlocksResponseMessage:
		payload := new(KaspadMessage_GetBlocksResponse)
		err := payload.fromAppMessage(message)
		if err != nil {
			return nil, err
		}
		return payload, nil
	case *appmessage.GetBlockCountRequestMessage:
		payload := new(KaspadMessage_GetBlockCountRequest)
		err := payload.fromAppMessage(message)
		if err != nil {
			return nil, err
		}
		return payload, nil
	case *appmessage.GetBlockCountResponseMessage:
		payload := new(KaspadMessage_GetBlockCountResponse)
		err := payload.fromAppMessage(message)
		if err != nil {
			return nil, err
		}
		return payload, nil
	case *appmessage.GetBlockDAGInfoRequestMessage:
		payload := new(KaspadMessage_GetBlockDagInfoRequest)
		err := payload.fromAppMessage(message)
		if err != nil {
			return nil, err
		}
		return payload, nil
	case *appmessage.GetBlockDAGInfoResponseMessage:
		payload := new(KaspadMessage_GetBlockDagInfoResponse)
		err := payload.fromAppMessage(message)
		if err != nil {
			return nil, err
		}
		return payload, nil
	case *appmessage.ResolveFinalityConflictRequestMessage:
		payload := new(KaspadMessage_ResolveFinalityConflictRequest)
		err := payload.fromAppMessage(message)
		if err != nil {
			return nil, err
		}
		return payload, nil
	case *appmessage.ResolveFinalityConflictResponseMessage:
		payload := new(KaspadMessage_ResolveFinalityConflictResponse)
		err := payload.fromAppMessage(message)
		if err != nil {
			return nil, err
		}
		return payload, nil
	case *appmessage.NotifyFinalityConflictsRequestMessage:
		payload := new(KaspadMessage_NotifyFinalityConflictsRequest)
		err := payload.fromAppMessage(message)
		if err != nil {
			return nil, err
		}
		return payload, nil
	case *appmessage.NotifyFinalityConflictsResponseMessage:
		payload := new(KaspadMessage_NotifyFinalityConflictsResponse)
		err := payload.fromAppMessage(message)
		if err != nil {
			return nil, err
		}
		return payload, nil
	case *appmessage.FinalityConflictNotificationMessage:
		payload := new(KaspadMessage_FinalityConflictNotification)
		err := payload.fromAppMessage(message)
		if err != nil {
			return nil, err
		}
		return payload, nil
	case *appmessage.FinalityConflictResolvedNotificationMessage:
		payload := new(KaspadMessage_FinalityConflictResolvedNotification)
		err := payload.fromAppMessage(message)
		if err != nil {
			return nil, err
		}
		return payload, nil
	case *appmessage.GetMempoolEntriesRequestMessage:
		payload := new(KaspadMessage_GetMempoolEntriesRequest)
		err := payload.fromAppMessage(message)
		if err != nil {
			return nil, err
		}
		return payload, nil
	case *appmessage.GetMempoolEntriesResponseMessage:
		payload := new(KaspadMessage_GetMempoolEntriesResponse)
		err := payload.fromAppMessage(message)
		if err != nil {
			return nil, err
		}
		return payload, nil
	case *appmessage.ShutDownRequestMessage:
		payload := new(KaspadMessage_ShutDownRequest)
		err := payload.fromAppMessage(message)
		if err != nil {
			return nil, err
		}
		return payload, nil
	case *appmessage.ShutDownResponseMessage:
		payload := new(KaspadMessage_ShutDownResponse)
		err := payload.fromAppMessage(message)
		if err != nil {
			return nil, err
		}
		return payload, nil
	case *appmessage.GetHeadersRequestMessage:
		payload := new(KaspadMessage_GetHeadersRequest)
		err := payload.fromAppMessage(message)
		if err != nil {
			return nil, err
		}
		return payload, nil
	case *appmessage.GetHeadersResponseMessage:
		payload := new(KaspadMessage_GetHeadersResponse)
		err := payload.fromAppMessage(message)
		if err != nil {
			return nil, err
		}
		return payload, nil
	case *appmessage.NotifyUTXOsChangedRequestMessage:
		payload := new(KaspadMessage_NotifyUtxosChangedRequest)
		err := payload.fromAppMessage(message)
		if err != nil {
			return nil, err
		}
		return payload, nil
	case *appmessage.NotifyUTXOsChangedResponseMessage:
		payload := new(KaspadMessage_NotifyUtxosChangedResponse)
		err := payload.fromAppMessage(message)
		if err != nil {
			return nil, err
		}
		return payload, nil
	case *appmessage.UTXOsChangedNotificationMessage:
		payload := new(KaspadMessage_UtxosChangedNotification)
		err := payload.fromAppMessage(message)
		if err != nil {
			return nil, err
		}
		return payload, nil
	case *appmessage.StopNotifyingUTXOsChangedRequestMessage:
		payload := new(KaspadMessage_StopNotifyingUtxosChangedRequest)
		err := payload.fromAppMessage(message)
		if err != nil {
			return nil, err
		}
		return payload, nil
	case *appmessage.StopNotifyingUTXOsChangedResponseMessage:
		payload := new(KaspadMessage_StopNotifyingUtxosChangedResponse)
		err := payload.fromAppMessage(message)
		if err != nil {
			return nil, err
		}
		return payload, nil
	case *appmessage.GetUTXOsByAddressesRequestMessage:
		payload := new(KaspadMessage_GetUtxosByAddressesRequest)
		err := payload.fromAppMessage(message)
		if err != nil {
			return nil, err
		}
		return payload, nil
	case *appmessage.GetUTXOsByAddressesResponseMessage:
		payload := new(KaspadMessage_GetUtxosByAddressesResponse)
		err := payload.fromAppMessage(message)
		if err != nil {
			return nil, err
		}
		return payload, nil
<<<<<<< HEAD
	case *appmessage.GetBalanceByAddressRequestMessage:
		payload := new(KaspadMessage_GetBalanceByAddressRequest)
=======
	case *appmessage.GetBalanceByAddressRequest:
		payload := new(KaspadMessage_GetBalanceByAddressRequestMessage)
>>>>>>> da14a5d1
		err := payload.fromAppMessage(message)
		if err != nil {
			return nil, err
		}
		return payload, nil
<<<<<<< HEAD
	case *appmessage.GetBalanceByAddressResponseMessage:
		payload := new(KaspadMessage_GetBalanceByAddressResponse)
=======
	case *appmessage.GetBalanceByAddressResponse:
		payload := new(KaspadMessage_GetBalanceByAddressResponseMessage)
>>>>>>> da14a5d1
		err := payload.fromAppMessage(message)
		if err != nil {
			return nil, err
		}
		return payload, nil
	case *appmessage.GetVirtualSelectedParentBlueScoreRequestMessage:
		payload := new(KaspadMessage_GetVirtualSelectedParentBlueScoreRequest)
		err := payload.fromAppMessage(message)
		if err != nil {
			return nil, err
		}
		return payload, nil
	case *appmessage.GetVirtualSelectedParentBlueScoreResponseMessage:
		payload := new(KaspadMessage_GetVirtualSelectedParentBlueScoreResponse)
		err := payload.fromAppMessage(message)
		if err != nil {
			return nil, err
		}
		return payload, nil
	case *appmessage.NotifyVirtualSelectedParentBlueScoreChangedRequestMessage:
		payload := new(KaspadMessage_NotifyVirtualSelectedParentBlueScoreChangedRequest)
		err := payload.fromAppMessage(message)
		if err != nil {
			return nil, err
		}
		return payload, nil
	case *appmessage.NotifyVirtualSelectedParentBlueScoreChangedResponseMessage:
		payload := new(KaspadMessage_NotifyVirtualSelectedParentBlueScoreChangedResponse)
		err := payload.fromAppMessage(message)
		if err != nil {
			return nil, err
		}
		return payload, nil
	case *appmessage.VirtualSelectedParentBlueScoreChangedNotificationMessage:
		payload := new(KaspadMessage_VirtualSelectedParentBlueScoreChangedNotification)
		err := payload.fromAppMessage(message)
		if err != nil {
			return nil, err
		}
		return payload, nil
	case *appmessage.BanRequestMessage:
		payload := new(KaspadMessage_BanRequest)
		err := payload.fromAppMessage(message)
		if err != nil {
			return nil, err
		}
		return payload, nil
	case *appmessage.BanResponseMessage:
		payload := new(KaspadMessage_BanResponse)
		err := payload.fromAppMessage(message)
		if err != nil {
			return nil, err
		}
		return payload, nil
	case *appmessage.UnbanRequestMessage:
		payload := new(KaspadMessage_UnbanRequest)
		err := payload.fromAppMessage(message)
		if err != nil {
			return nil, err
		}
		return payload, nil
	case *appmessage.UnbanResponseMessage:
		payload := new(KaspadMessage_UnbanResponse)
		err := payload.fromAppMessage(message)
		if err != nil {
			return nil, err
		}
		return payload, nil
	case *appmessage.GetInfoRequestMessage:
		payload := new(KaspadMessage_GetInfoRequest)
		err := payload.fromAppMessage(message)
		if err != nil {
			return nil, err
		}
		return payload, nil
	case *appmessage.GetInfoResponseMessage:
		payload := new(KaspadMessage_GetInfoResponse)
		err := payload.fromAppMessage(message)
		if err != nil {
			return nil, err
		}
		return payload, nil
	case *appmessage.NotifyPruningPointUTXOSetOverrideRequestMessage:
		payload := new(KaspadMessage_NotifyPruningPointUTXOSetOverrideRequest)
		err := payload.fromAppMessage(message)
		if err != nil {
			return nil, err
		}
		return payload, nil
	case *appmessage.NotifyPruningPointUTXOSetOverrideResponseMessage:
		payload := new(KaspadMessage_NotifyPruningPointUTXOSetOverrideResponse)
		err := payload.fromAppMessage(message)
		if err != nil {
			return nil, err
		}
		return payload, nil
	case *appmessage.PruningPointUTXOSetOverrideNotificationMessage:
		payload := new(KaspadMessage_PruningPointUTXOSetOverrideNotification)
		err := payload.fromAppMessage(message)
		if err != nil {
			return nil, err
		}
		return payload, nil
	case *appmessage.StopNotifyingPruningPointUTXOSetOverrideRequestMessage:
		payload := new(KaspadMessage_StopNotifyingPruningPointUTXOSetOverrideRequest)
		err := payload.fromAppMessage(message)
		if err != nil {
			return nil, err
		}
		return payload, nil
	case *appmessage.EstimateNetworkHashesPerSecondRequestMessage:
		payload := new(KaspadMessage_EstimateNetworkHashesPerSecondRequest)
		err := payload.fromAppMessage(message)
		if err != nil {
			return nil, err
		}
		return payload, nil
	case *appmessage.EstimateNetworkHashesPerSecondResponseMessage:
		payload := new(KaspadMessage_EstimateNetworkHashesPerSecondResponse)
		err := payload.fromAppMessage(message)
		if err != nil {
			return nil, err
		}
		return payload, nil
	case *appmessage.NotifyVirtualDaaScoreChangedRequestMessage:
		payload := new(KaspadMessage_NotifyVirtualDaaScoreChangedRequest)
		err := payload.fromAppMessage(message)
		if err != nil {
			return nil, err
		}
		return payload, nil
	case *appmessage.NotifyVirtualDaaScoreChangedResponseMessage:
		payload := new(KaspadMessage_NotifyVirtualDaaScoreChangedResponse)
		err := payload.fromAppMessage(message)
		if err != nil {
			return nil, err
		}
		return payload, nil
	case *appmessage.VirtualDaaScoreChangedNotificationMessage:
		payload := new(KaspadMessage_VirtualDaaScoreChangedNotification)
		err := payload.fromAppMessage(message)
		if err != nil {
			return nil, err
		}
		return payload, nil
	default:
		return nil, nil
	}
}<|MERGE_RESOLUTION|>--- conflicted
+++ resolved
@@ -702,25 +702,15 @@
 			return nil, err
 		}
 		return payload, nil
-<<<<<<< HEAD
 	case *appmessage.GetBalanceByAddressRequestMessage:
-		payload := new(KaspadMessage_GetBalanceByAddressRequest)
-=======
-	case *appmessage.GetBalanceByAddressRequest:
 		payload := new(KaspadMessage_GetBalanceByAddressRequestMessage)
->>>>>>> da14a5d1
-		err := payload.fromAppMessage(message)
-		if err != nil {
-			return nil, err
-		}
-		return payload, nil
-<<<<<<< HEAD
+		err := payload.fromAppMessage(message)
+		if err != nil {
+			return nil, err
+		}
+		return payload, nil
 	case *appmessage.GetBalanceByAddressResponseMessage:
-		payload := new(KaspadMessage_GetBalanceByAddressResponse)
-=======
-	case *appmessage.GetBalanceByAddressResponse:
 		payload := new(KaspadMessage_GetBalanceByAddressResponseMessage)
->>>>>>> da14a5d1
 		err := payload.fromAppMessage(message)
 		if err != nil {
 			return nil, err
