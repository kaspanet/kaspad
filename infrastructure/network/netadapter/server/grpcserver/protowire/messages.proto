syntax = "proto3";
package protowire;

option go_package = "github.com/kaspanet/kaspad/protowire";

import "p2p.proto";
import "rpc.proto";

message KaspadMessage {
  oneof payload {
    AddressesMessage addresses = 1;
    BlockMessage block = 2;
    TransactionMessage transaction = 3;
    BlockLocatorMessage blockLocator = 5;
    RequestAddressesMessage requestAddresses = 6;
    RequestRelayBlocksMessage requestRelayBlocks = 10;
    RequestTransactionsMessage requestTransactions = 12;
    BlockMessage ibdBlock = 13;
    InvRelayBlockMessage invRelayBlock = 14;
    InvTransactionsMessage invTransactions = 15;
    PingMessage ping = 16;
    PongMessage pong = 17;
    VerackMessage verack = 19;
    VersionMessage version = 20;
    TransactionNotFoundMessage transactionNotFound = 21;
    RejectMessage reject = 22;
    PruningPointUtxoSetChunkMessage pruningPointUtxoSetChunk = 25;
    RequestIBDBlocksMessage requestIBDBlocks = 26;
    UnexpectedPruningPointMessage unexpectedPruningPoint = 27;
    IbdBlockLocatorMessage ibdBlockLocator = 30;
    IbdBlockLocatorHighestHashMessage ibdBlockLocatorHighestHash = 31;
    RequestNextPruningPointUtxoSetChunkMessage requestNextPruningPointUtxoSetChunk = 33;
    DonePruningPointUtxoSetChunksMessage donePruningPointUtxoSetChunks = 34;
    IbdBlockLocatorHighestHashNotFoundMessage ibdBlockLocatorHighestHashNotFound = 35;
    BlockWithTrustedDataMessage blockWithTrustedData = 36;
    DoneBlocksWithTrustedDataMessage doneBlocksWithTrustedData = 37;
    RequestPruningPointAndItsAnticoneMessage requestPruningPointAndItsAnticone = 40;
    BlockHeadersMessage blockHeaders = 41;
    RequestNextHeadersMessage requestNextHeaders = 42;
    DoneHeadersMessage DoneHeaders = 43;
    RequestPruningPointUTXOSetMessage requestPruningPointUTXOSet = 44;
    RequestHeadersMessage requestHeaders = 45;
    RequestBlockLocatorMessage requestBlockLocator = 46;
    PruningPointsMessage pruningPoints = 47;
    RequestPruningPointProofMessage requestPruningPointProof = 48;
    PruningPointProofMessage pruningPointProof = 49;
    ReadyMessage ready = 50;
    BlockWithTrustedDataV4Message blockWithTrustedDataV4 = 51;
    TrustedDataMessage trustedData = 52;
<<<<<<< HEAD
    RequestNextPruningPointAndItsAnticoneBlocksMessage requestNextPruningPointAndItsAnticoneBlocks = 53;
=======
    RequestIBDChainBlockLocatorMessage requestIBDChainBlockLocator = 53;
    IbdChainBlockLocatorMessage ibdChainBlockLocator = 54;
    RequestAnticoneMessage requestAnticone = 55;
>>>>>>> e5598c15

    GetCurrentNetworkRequestMessage getCurrentNetworkRequest = 1001;
    GetCurrentNetworkResponseMessage getCurrentNetworkResponse = 1002;
    SubmitBlockRequestMessage submitBlockRequest = 1003;
    SubmitBlockResponseMessage submitBlockResponse = 1004;
    GetBlockTemplateRequestMessage getBlockTemplateRequest = 1005;
    GetBlockTemplateResponseMessage getBlockTemplateResponse = 1006;
    NotifyBlockAddedRequestMessage notifyBlockAddedRequest = 1007;
    NotifyBlockAddedResponseMessage notifyBlockAddedResponse = 1008;
    BlockAddedNotificationMessage blockAddedNotification = 1009;
    GetPeerAddressesRequestMessage getPeerAddressesRequest = 1010;
    GetPeerAddressesResponseMessage getPeerAddressesResponse = 1011;
    GetSelectedTipHashRequestMessage getSelectedTipHashRequest = 1012;
    GetSelectedTipHashResponseMessage getSelectedTipHashResponse = 1013;
    GetMempoolEntryRequestMessage getMempoolEntryRequest = 1014;
    GetMempoolEntryResponseMessage getMempoolEntryResponse = 1015;
    GetConnectedPeerInfoRequestMessage getConnectedPeerInfoRequest = 1016;
    GetConnectedPeerInfoResponseMessage getConnectedPeerInfoResponse = 1017;
    AddPeerRequestMessage addPeerRequest = 1018;
    AddPeerResponseMessage addPeerResponse = 1019;
    SubmitTransactionRequestMessage submitTransactionRequest = 1020;
    SubmitTransactionResponseMessage submitTransactionResponse = 1021;
    NotifyVirtualSelectedParentChainChangedRequestMessage notifyVirtualSelectedParentChainChangedRequest = 1022;
    NotifyVirtualSelectedParentChainChangedResponseMessage notifyVirtualSelectedParentChainChangedResponse = 1023;
    VirtualSelectedParentChainChangedNotificationMessage virtualSelectedParentChainChangedNotification = 1024;
    GetBlockRequestMessage getBlockRequest = 1025;
    GetBlockResponseMessage getBlockResponse = 1026;
    GetSubnetworkRequestMessage getSubnetworkRequest = 1027;
    GetSubnetworkResponseMessage getSubnetworkResponse = 1028;
    GetVirtualSelectedParentChainFromBlockRequestMessage getVirtualSelectedParentChainFromBlockRequest = 1029;
    GetVirtualSelectedParentChainFromBlockResponseMessage getVirtualSelectedParentChainFromBlockResponse = 1030;
    GetBlocksRequestMessage getBlocksRequest = 1031;
    GetBlocksResponseMessage getBlocksResponse = 1032;
    GetBlockCountRequestMessage getBlockCountRequest = 1033;
    GetBlockCountResponseMessage getBlockCountResponse = 1034;
    GetBlockDagInfoRequestMessage getBlockDagInfoRequest = 1035;
    GetBlockDagInfoResponseMessage getBlockDagInfoResponse = 1036;
    ResolveFinalityConflictRequestMessage resolveFinalityConflictRequest = 1037;
    ResolveFinalityConflictResponseMessage resolveFinalityConflictResponse = 1038;
    NotifyFinalityConflictsRequestMessage notifyFinalityConflictsRequest = 1039;
    NotifyFinalityConflictsResponseMessage notifyFinalityConflictsResponse = 1040;
    FinalityConflictNotificationMessage finalityConflictNotification = 1041;
    FinalityConflictResolvedNotificationMessage finalityConflictResolvedNotification = 1042;
    GetMempoolEntriesRequestMessage getMempoolEntriesRequest = 1043;
    GetMempoolEntriesResponseMessage getMempoolEntriesResponse = 1044;
    ShutDownRequestMessage shutDownRequest = 1045;
    ShutDownResponseMessage shutDownResponse = 1046;
    GetHeadersRequestMessage getHeadersRequest = 1047;
    GetHeadersResponseMessage getHeadersResponse = 1048;
    NotifyUtxosChangedRequestMessage notifyUtxosChangedRequest = 1049;
    NotifyUtxosChangedResponseMessage notifyUtxosChangedResponse = 1050;
    UtxosChangedNotificationMessage utxosChangedNotification = 1051;
    GetUtxosByAddressesRequestMessage getUtxosByAddressesRequest = 1052;
    GetUtxosByAddressesResponseMessage getUtxosByAddressesResponse = 1053;
    GetVirtualSelectedParentBlueScoreRequestMessage getVirtualSelectedParentBlueScoreRequest = 1054;
    GetVirtualSelectedParentBlueScoreResponseMessage getVirtualSelectedParentBlueScoreResponse = 1055;
    NotifyVirtualSelectedParentBlueScoreChangedRequestMessage notifyVirtualSelectedParentBlueScoreChangedRequest = 1056;
    NotifyVirtualSelectedParentBlueScoreChangedResponseMessage notifyVirtualSelectedParentBlueScoreChangedResponse = 1057;
    VirtualSelectedParentBlueScoreChangedNotificationMessage virtualSelectedParentBlueScoreChangedNotification = 1058;
    BanRequestMessage banRequest = 1059;
    BanResponseMessage banResponse = 1060;
    UnbanRequestMessage unbanRequest = 1061;
    UnbanResponseMessage unbanResponse = 1062;
    GetInfoRequestMessage getInfoRequest = 1063;
    GetInfoResponseMessage getInfoResponse = 1064;
    StopNotifyingUtxosChangedRequestMessage stopNotifyingUtxosChangedRequest = 1065;
    StopNotifyingUtxosChangedResponseMessage stopNotifyingUtxosChangedResponse = 1066;
    NotifyPruningPointUTXOSetOverrideRequestMessage notifyPruningPointUTXOSetOverrideRequest = 1067;
    NotifyPruningPointUTXOSetOverrideResponseMessage notifyPruningPointUTXOSetOverrideResponse = 1068;
    PruningPointUTXOSetOverrideNotificationMessage pruningPointUTXOSetOverrideNotification = 1069;
    StopNotifyingPruningPointUTXOSetOverrideRequestMessage stopNotifyingPruningPointUTXOSetOverrideRequest = 1070;
    StopNotifyingPruningPointUTXOSetOverrideResponseMessage stopNotifyingPruningPointUTXOSetOverrideResponse = 1071;
    EstimateNetworkHashesPerSecondRequestMessage estimateNetworkHashesPerSecondRequest = 1072;
    EstimateNetworkHashesPerSecondResponseMessage estimateNetworkHashesPerSecondResponse = 1073;
    NotifyVirtualDaaScoreChangedRequestMessage notifyVirtualDaaScoreChangedRequest = 1074;
    NotifyVirtualDaaScoreChangedResponseMessage notifyVirtualDaaScoreChangedResponse = 1075;
    VirtualDaaScoreChangedNotificationMessage virtualDaaScoreChangedNotification = 1076;
    GetBalanceByAddressRequestMessage getBalanceByAddressRequest = 1077;
    GetBalanceByAddressResponseMessage getBalanceByAddressResponse = 1078;
    GetBalancesByAddressesRequestMessage getBalancesByAddressesRequest = 1079;
    GetBalancesByAddressesResponseMessage getBalancesByAddressesResponse = 1080;
  }
}

service P2P {
  rpc MessageStream (stream KaspadMessage) returns (stream KaspadMessage) {}
}

service RPC {
  rpc MessageStream (stream KaspadMessage) returns (stream KaspadMessage) {}
}<|MERGE_RESOLUTION|>--- conflicted
+++ resolved
@@ -47,13 +47,10 @@
     ReadyMessage ready = 50;
     BlockWithTrustedDataV4Message blockWithTrustedDataV4 = 51;
     TrustedDataMessage trustedData = 52;
-<<<<<<< HEAD
     RequestNextPruningPointAndItsAnticoneBlocksMessage requestNextPruningPointAndItsAnticoneBlocks = 53;
-=======
-    RequestIBDChainBlockLocatorMessage requestIBDChainBlockLocator = 53;
-    IbdChainBlockLocatorMessage ibdChainBlockLocator = 54;
-    RequestAnticoneMessage requestAnticone = 55;
->>>>>>> e5598c15
+    RequestIBDChainBlockLocatorMessage requestIBDChainBlockLocator = 54;
+    IbdChainBlockLocatorMessage ibdChainBlockLocator = 55;
+    RequestAnticoneMessage requestAnticone = 56;
 
     GetCurrentNetworkRequestMessage getCurrentNetworkRequest = 1001;
     GetCurrentNetworkResponseMessage getCurrentNetworkResponse = 1002;
