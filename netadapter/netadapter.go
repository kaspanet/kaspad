package netadapter

import (
	"net"
	"strconv"
	"sync"
	"sync/atomic"

	"github.com/kaspanet/kaspad/config"
	"github.com/kaspanet/kaspad/netadapter/id"
	routerpkg "github.com/kaspanet/kaspad/netadapter/router"
	"github.com/kaspanet/kaspad/netadapter/server"
	"github.com/kaspanet/kaspad/netadapter/server/grpcserver"
	"github.com/kaspanet/kaspad/wire"
	"github.com/pkg/errors"
)

// RouterInitializer is a function that initializes a new
// router to be used with a new connection
type RouterInitializer func(netConnection *NetConnection) *routerpkg.Router

// NetAdapter is an abstraction layer over networking.
// This type expects a RouteInitializer function. This
// function weaves together the various "routes" (messages
// and message handlers) without exposing anything related
// to networking internals.
type NetAdapter struct {
	cfg               *config.Config
	id                *id.ID
	server            server.Server
	routerInitializer RouterInitializer
	stop              uint32

	connectionsToRouters map[*NetConnection]*routerpkg.Router
	sync.RWMutex
}

// NewNetAdapter creates and starts a new NetAdapter on the
// given listeningPort
func NewNetAdapter(cfg *config.Config) (*NetAdapter, error) {
	netAdapterID, err := id.GenerateID()
	if err != nil {
		return nil, err
	}
	s, err := grpcserver.NewGRPCServer(cfg.Listeners)
	if err != nil {
		return nil, err
	}
	adapter := NetAdapter{
		cfg:    cfg,
		id:     netAdapterID,
		server: s,

		connectionsToRouters: make(map[*NetConnection]*routerpkg.Router),
	}

	adapter.server.SetOnConnectedHandler(adapter.onConnectedHandler)

	return &adapter, nil
}

// Start begins the operation of the NetAdapter
func (na *NetAdapter) Start() error {
	err := na.server.Start()
	if err != nil {
		return err
	}

	return nil
}

// Stop safely closes the NetAdapter
func (na *NetAdapter) Stop() error {
	if atomic.AddUint32(&na.stop, 1) != 1 {
		return errors.New("net adapter stopped more than once")
	}
	return na.server.Stop()
}

// Connect tells the NetAdapter's underlying server to initiate a connection
// to the given address
func (na *NetAdapter) Connect(address string) error {
	_, err := na.server.Connect(address)
	return err
}

// Connections returns a list of connections currently connected and active
func (na *NetAdapter) Connections() []*NetConnection {
	netConnections := make([]*NetConnection, 0, len(na.connectionsToRouters))

	for netConnection := range na.connectionsToRouters {
		netConnections = append(netConnections, netConnection)
	}

	return netConnections
}

// ConnectionCount returns the count of the connected connections
func (na *NetAdapter) ConnectionCount() int {
	return len(na.connectionsToRouters)
}

func (na *NetAdapter) onConnectedHandler(connection server.Connection) error {
<<<<<<< HEAD
	netConnection := newNetConnection(connection, nil)
	router := na.routerInitializer(netConnection)
=======
	netConnection := newNetConnection(connection)
	router, err := na.routerInitializer(netConnection)
	if err != nil {
		return err
	}
>>>>>>> 6a18b565
	connection.Start(router)

	na.connectionsToRouters[netConnection] = router

	router.SetOnRouteCapacityReachedHandler(func() {
		err := connection.Disconnect()
		if err != nil {
			if !errors.Is(err, server.ErrNetwork) {
				panic(err)
			}
			log.Warnf("Failed to disconnect from %s", connection)
		}
	})
	connection.SetOnDisconnectedHandler(func() error {
		delete(na.connectionsToRouters, netConnection)
		return router.Close()
	})
	return nil
}

// SetRouterInitializer sets the routerInitializer function
// for the net adapter
func (na *NetAdapter) SetRouterInitializer(routerInitializer RouterInitializer) {
	na.routerInitializer = routerInitializer
}

// ID returns this netAdapter's ID in the network
func (na *NetAdapter) ID() *id.ID {
	return na.id
}

// Broadcast sends the given `message` to every peer corresponding
// to each NetConnection in the given netConnections
func (na *NetAdapter) Broadcast(netConnections []*NetConnection, message wire.Message) error {
	na.RLock()
	defer na.RUnlock()
	for _, netConnection := range netConnections {
		router := na.connectionsToRouters[netConnection]
		err := router.OutgoingRoute().Enqueue(message)
		if err != nil {
			if errors.Is(err, routerpkg.ErrRouteClosed) {
				log.Debugf("Cannot enqueue message to %s: router is closed", netConnection)
				continue
			}
			return err
		}
	}
	return nil
}

// GetBestLocalAddress returns the most appropriate local address to use
// for the given remote address.
func (na *NetAdapter) GetBestLocalAddress() (*wire.NetAddress, error) {
	//TODO(libp2p) Reimplement this, and check reachability to the other node
	if len(na.cfg.ExternalIPs) > 0 {
		host, portString, err := net.SplitHostPort(na.cfg.ExternalIPs[0])
		if err != nil {
			portString = na.cfg.NetParams().DefaultPort
		}
		portInt, err := strconv.Atoi(portString)
		if err != nil {
			return nil, err
		}

		ip := net.ParseIP(host)
		if ip == nil {
			hostAddrs, err := net.LookupHost(host)
			if err != nil {
				return nil, err
			}
			ip = net.ParseIP(hostAddrs[0])
			if ip == nil {
				return nil, errors.Errorf("Cannot resolve IP address for host '%s'", host)
			}
		}
		return wire.NewNetAddressIPPort(ip, uint16(portInt), wire.SFNodeNetwork), nil

	}
	listenAddress := na.cfg.Listeners[0]
	_, portString, err := net.SplitHostPort(listenAddress)
	if err != nil {
		portString = na.cfg.NetParams().DefaultPort
	}

	portInt, err := strconv.Atoi(portString)
	if err != nil {
		return nil, err
	}

	addresses, err := net.InterfaceAddrs()
	if err != nil {
		return nil, err
	}

	for _, address := range addresses {
		ip, _, err := net.ParseCIDR(address.String())
		if err != nil {
			continue
		}

		return wire.NewNetAddressIPPort(ip, uint16(portInt), wire.SFNodeNetwork), nil
	}
	return nil, errors.New("no address was found")
}

// Disconnect disconnects the given connection
func (na *NetAdapter) Disconnect(netConnection *NetConnection) error {
	err := netConnection.connection.Disconnect()
	if err != nil {
		if !errors.Is(err, server.ErrNetwork) {
			return err
		}
		log.Warnf("Error disconnecting from %s: %s", netConnection, err)
	}
	return nil
}<|MERGE_RESOLUTION|>--- conflicted
+++ resolved
@@ -101,16 +101,8 @@
 }
 
 func (na *NetAdapter) onConnectedHandler(connection server.Connection) error {
-<<<<<<< HEAD
-	netConnection := newNetConnection(connection, nil)
+	netConnection := newNetConnection(connection)
 	router := na.routerInitializer(netConnection)
-=======
-	netConnection := newNetConnection(connection)
-	router, err := na.routerInitializer(netConnection)
-	if err != nil {
-		return err
-	}
->>>>>>> 6a18b565
 	connection.Start(router)
 
 	na.connectionsToRouters[netConnection] = router
