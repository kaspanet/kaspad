--- conflicted
+++ resolved
@@ -1,20 +1,13 @@
 package netadapter
 
 import (
-<<<<<<< HEAD
-=======
-	"sync"
 	"sync/atomic"
 
->>>>>>> 433cdb60
 	"github.com/kaspanet/kaspad/config"
-	"github.com/kaspanet/kaspad/netadapter/id"
-	"github.com/kaspanet/kaspad/netadapter/router"
 	"github.com/kaspanet/kaspad/netadapter/server"
 	"github.com/kaspanet/kaspad/netadapter/server/grpcserver"
 	"github.com/kaspanet/kaspad/wire"
 	"github.com/pkg/errors"
-	"sync/atomic"
 )
 
 // RouterInitializer is a function that initializes a new
@@ -32,16 +25,10 @@
 	routerInitializer RouterInitializer
 	stop              uint32
 
-<<<<<<< HEAD
 	connectionIDs    map[server.Connection]*id.ID
 	idsToConnections map[*id.ID]server.Connection
 	idsToRouters     map[*id.ID]*router.Router
-=======
-	connectionIDs    map[server.Connection]*ID
-	idsToConnections map[*ID]server.Connection
-	idsToRouters     map[*ID]*Router
 	sync.RWMutex
->>>>>>> 433cdb60
 }
 
 // NewNetAdapter creates and starts a new NetAdapter on the
@@ -139,54 +126,8 @@
 	}
 
 	delete(na.connectionIDs, connection)
-<<<<<<< HEAD
 	delete(na.idsToConnections, connectionID)
 	delete(na.idsToRouters, connectionID)
-=======
-	delete(na.idsToConnections, id)
-	delete(na.idsToRouters, id)
-}
-
-func (na *NetAdapter) startReceiveLoop(connection server.Connection, router *Router) {
-	for atomic.LoadUint32(&na.stop) == 0 {
-		message, err := connection.Receive()
-		if err != nil {
-			log.Warnf("Failed to receive from %s: %s", connection, err)
-			break
-		}
-		err = router.RouteIncomingMessage(message)
-		if err != nil {
-			// TODO(libp2p): This should never happen, do something more severe
-			log.Warnf("Failed to route input message from %s: %s", connection, err)
-			break
-		}
-	}
-
-	if connection.IsConnected() {
-		err := connection.Disconnect()
-		if err != nil {
-			log.Warnf("Failed to disconnect from %s: %s", connection, err)
-		}
-	}
-}
-
-func (na *NetAdapter) startSendLoop(connection server.Connection, router *Router) {
-	for atomic.LoadUint32(&na.stop) == 0 {
-		message := router.ReadOutgoingMessage()
-		err := connection.Send(message)
-		if err != nil {
-			log.Warnf("Failed to send to %s: %s", connection, err)
-			break
-		}
-	}
-
-	if connection.IsConnected() {
-		err := connection.Disconnect()
-		if err != nil {
-			log.Warnf("Failed to disconnect from %s: %s", connection, err)
-		}
-	}
->>>>>>> 433cdb60
 }
 
 // SetRouterInitializer sets the routerInitializer function
@@ -202,8 +143,9 @@
 
 // Broadcast sends the given `message` to every peer corresponding
 // to each ID in `ids`
-<<<<<<< HEAD
 func (na *NetAdapter) Broadcast(connectionIDs []*id.ID, message wire.Message) error {
+	na.RLock()
+	defer na.RUnlock()
 	for _, connectionID := range connectionIDs {
 		router, ok := na.idsToRouters[connectionID]
 		if !ok {
@@ -216,17 +158,7 @@
 		err = route.Enqueue(message)
 		if err != nil {
 			return err
-=======
-func (na *NetAdapter) Broadcast(ids []*ID, message wire.Message) {
-	na.RLock()
-	defer na.RUnlock()
-	for _, id := range ids {
-		router, ok := na.idsToRouters[id]
-		if !ok {
-			log.Warnf("id %s is not registered", id)
-			continue
->>>>>>> 433cdb60
 		}
-		router.WriteOutgoingMessage(message)
 	}
+	return nil
 }