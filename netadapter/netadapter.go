--- conflicted
+++ resolved
@@ -8,11 +8,6 @@
 	"github.com/kaspanet/kaspad/netadapter/server/grpcserver"
 	"github.com/kaspanet/kaspad/wire"
 	"github.com/pkg/errors"
-<<<<<<< HEAD
-	"sync"
-	"sync/atomic"
-=======
->>>>>>> 4a4dca19
 )
 
 // RouterInitializer is a function that initializes a new
@@ -110,26 +105,16 @@
 }
 
 func (na *NetAdapter) registerConnection(connection server.Connection, router *Router, id *ID) {
-<<<<<<< HEAD
-	na.Lock()
-	defer na.Unlock()
-=======
 	na.server.AddConnection(connection)
 
->>>>>>> 4a4dca19
 	na.connectionIDs[connection] = id
 	na.idsToConnections[id] = connection
 	na.idsToRouters[id] = router
 }
 
 func (na *NetAdapter) unregisterConnection(connection server.Connection) {
-<<<<<<< HEAD
-	na.Lock()
-	defer na.Unlock()
-=======
 	na.server.RemoveConnection(connection)
 
->>>>>>> 4a4dca19
 	id, ok := na.connectionIDs[connection]
 	if !ok {
 		return
