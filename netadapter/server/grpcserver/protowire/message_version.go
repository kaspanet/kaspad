package protowire

import (
	"github.com/kaspanet/kaspad/domainmessage"
	"github.com/kaspanet/kaspad/netadapter/id"
	"github.com/kaspanet/kaspad/util/mstime"
)

func (x *KaspadMessage_Version) toDomainMessage() (domainmessage.Message, error) {
	// Address is optional for non-listening nodes
	var address *domainmessage.NetAddress
	if x.Version.Address != nil {
		var err error
		address, err = x.Version.Address.toWire()
		if err != nil {
			return nil, err
		}
	}

	selectedTipHash, err := x.Version.SelectedTipHash.toWire()
	if err != nil {
		return nil, err
	}

	subnetworkID, err := x.Version.SubnetworkID.toWire()
	if err != nil {
		return nil, err
	}

	err = domainmessage.ValidateUserAgent(x.Version.UserAgent)
	if err != nil {
		return nil, err
	}

	return &domainmessage.MsgVersion{
		ProtocolVersion: x.Version.ProtocolVersion,
<<<<<<< HEAD
		Network:         x.Version.Network,
		Services:        wire.ServiceFlag(x.Version.Services),
=======
		Services:        domainmessage.ServiceFlag(x.Version.Services),
>>>>>>> af1df425
		Timestamp:       mstime.UnixMilliseconds(x.Version.Timestamp),
		Address:         address,
		ID:              id.FromBytes(x.Version.Id),
		UserAgent:       x.Version.UserAgent,
		SelectedTipHash: selectedTipHash,
		DisableRelayTx:  x.Version.DisableRelayTx,
		SubnetworkID:    subnetworkID,
	}, nil
}

func (x *KaspadMessage_Version) fromDomainMessage(msgVersion *domainmessage.MsgVersion) error {
	err := domainmessage.ValidateUserAgent(msgVersion.UserAgent)
	if err != nil {
		return err
	}

	versionID, err := msgVersion.ID.SerializeToBytes()
	if err != nil {
		return err
	}

	// Address is optional for non-listening nodes
	var address *NetAddress
	if msgVersion.Address != nil {
		address = wireNetAddressToProto(msgVersion.Address)
	}

	x.Version = &VersionMessage{
		ProtocolVersion: msgVersion.ProtocolVersion,
		Network:         msgVersion.Network,
		Services:        uint64(msgVersion.Services),
		Timestamp:       msgVersion.Timestamp.UnixMilliseconds(),
		Address:         address,
		Id:              versionID,
		UserAgent:       msgVersion.UserAgent,
		SelectedTipHash: wireHashToProto(msgVersion.SelectedTipHash),
		DisableRelayTx:  msgVersion.DisableRelayTx,
		SubnetworkID:    wireSubnetworkIDToProto(msgVersion.SubnetworkID),
	}
	return nil
}<|MERGE_RESOLUTION|>--- conflicted
+++ resolved
@@ -34,12 +34,8 @@
 
 	return &domainmessage.MsgVersion{
 		ProtocolVersion: x.Version.ProtocolVersion,
-<<<<<<< HEAD
 		Network:         x.Version.Network,
-		Services:        wire.ServiceFlag(x.Version.Services),
-=======
 		Services:        domainmessage.ServiceFlag(x.Version.Services),
->>>>>>> af1df425
 		Timestamp:       mstime.UnixMilliseconds(x.Version.Timestamp),
 		Address:         address,
 		ID:              id.FromBytes(x.Version.Id),
