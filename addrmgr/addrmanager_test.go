// Copyright (c) 2013-2014 The btcsuite developers
// Use of this source code is governed by an ISC
// license that can be found in the LICENSE file.

package addrmgr

import (
	"fmt"
	"github.com/kaspanet/kaspad/config"
	"github.com/kaspanet/kaspad/dagconfig"
	"github.com/kaspanet/kaspad/dbaccess"
	"github.com/kaspanet/kaspad/util/subnetworkid"
	"io/ioutil"
	"net"
	"reflect"
	"testing"
	"time"

	"github.com/pkg/errors"

	"github.com/kaspanet/kaspad/wire"
)

// naTest is used to describe a test to be performed against the NetAddressKey
// method.
type naTest struct {
	in   wire.NetAddress
	want AddressKey
}

// naTests houses all of the tests to be performed against the NetAddressKey
// method.
var naTests = make([]naTest, 0)

// Put some IP in here for convenience. Points to google.
var someIP = "173.194.115.66"

// addNaTests
func addNaTests() {
	// IPv4
	// Localhost
	addNaTest("127.0.0.1", 16111, "127.0.0.1:16111")
	addNaTest("127.0.0.1", 16110, "127.0.0.1:16110")

	// Class A
	addNaTest("1.0.0.1", 16111, "1.0.0.1:16111")
	addNaTest("2.2.2.2", 16110, "2.2.2.2:16110")
	addNaTest("27.253.252.251", 8335, "27.253.252.251:8335")
	addNaTest("123.3.2.1", 8336, "123.3.2.1:8336")

	// Private Class A
	addNaTest("10.0.0.1", 16111, "10.0.0.1:16111")
	addNaTest("10.1.1.1", 16110, "10.1.1.1:16110")
	addNaTest("10.2.2.2", 8335, "10.2.2.2:8335")
	addNaTest("10.10.10.10", 8336, "10.10.10.10:8336")

	// Class B
	addNaTest("128.0.0.1", 16111, "128.0.0.1:16111")
	addNaTest("129.1.1.1", 16110, "129.1.1.1:16110")
	addNaTest("180.2.2.2", 8335, "180.2.2.2:8335")
	addNaTest("191.10.10.10", 8336, "191.10.10.10:8336")

	// Private Class B
	addNaTest("172.16.0.1", 16111, "172.16.0.1:16111")
	addNaTest("172.16.1.1", 16110, "172.16.1.1:16110")
	addNaTest("172.16.2.2", 8335, "172.16.2.2:8335")
	addNaTest("172.16.172.172", 8336, "172.16.172.172:8336")

	// Class C
	addNaTest("193.0.0.1", 16111, "193.0.0.1:16111")
	addNaTest("200.1.1.1", 16110, "200.1.1.1:16110")
	addNaTest("205.2.2.2", 8335, "205.2.2.2:8335")
	addNaTest("223.10.10.10", 8336, "223.10.10.10:8336")

	// Private Class C
	addNaTest("192.168.0.1", 16111, "192.168.0.1:16111")
	addNaTest("192.168.1.1", 16110, "192.168.1.1:16110")
	addNaTest("192.168.2.2", 8335, "192.168.2.2:8335")
	addNaTest("192.168.192.192", 8336, "192.168.192.192:8336")

	// IPv6
	// Localhost
	addNaTest("::1", 16111, "[::1]:16111")
	addNaTest("fe80::1", 16110, "[fe80::1]:16110")

	// Link-local
	addNaTest("fe80::1:1", 16111, "[fe80::1:1]:16111")
	addNaTest("fe91::2:2", 16110, "[fe91::2:2]:16110")
	addNaTest("fea2::3:3", 8335, "[fea2::3:3]:8335")
	addNaTest("feb3::4:4", 8336, "[feb3::4:4]:8336")

	// Site-local
	addNaTest("fec0::1:1", 16111, "[fec0::1:1]:16111")
	addNaTest("fed1::2:2", 16110, "[fed1::2:2]:16110")
	addNaTest("fee2::3:3", 8335, "[fee2::3:3]:8335")
	addNaTest("fef3::4:4", 8336, "[fef3::4:4]:8336")
}

func addNaTest(ip string, port uint16, want AddressKey) {
	nip := net.ParseIP(ip)
	na := *wire.NewNetAddressIPPort(nip, port, wire.SFNodeNetwork)
	test := naTest{na, want}
	naTests = append(naTests, test)
}

func lookupFuncForTest(host string) ([]net.IP, error) {
	return nil, errors.New("not implemented")
}

func newAddrManagerForTest(t *testing.T, testName string,
	localSubnetworkID *subnetworkid.SubnetworkID) (addressManager *AddrManager, teardown func()) {

	dbPath, err := ioutil.TempDir("", testName)
	if err != nil {
		t.Fatalf("Error creating temporary directory: %s", err)
	}

	err = dbaccess.Open(dbPath)
	if err != nil {
		t.Fatalf("error creating db: %s", err)
	}

	addressManager = New(lookupFuncForTest, localSubnetworkID)

	return addressManager, func() {
		err := dbaccess.Close()
		if err != nil {
			t.Fatalf("error closing the database: %s", err)
		}
	}
}

func TestStartStop(t *testing.T) {
	amgr, teardown := newAddrManagerForTest(t, "TestStartStop", nil)
	defer teardown()
	err := amgr.Start()
	if err != nil {
		t.Fatalf("Address Manager failed to start: %v", err)
	}
	err = amgr.Stop()
	if err != nil {
		t.Fatalf("Address Manager failed to stop: %v", err)
	}
}

func TestAddAddressByIP(t *testing.T) {
	originalActiveCfg := config.ActiveConfig()
	config.SetActiveConfig(&config.Config{
		Flags: &config.Flags{
			NetworkFlags: config.NetworkFlags{
				ActiveNetParams: &dagconfig.SimnetParams},
		},
	})
	defer config.SetActiveConfig(originalActiveCfg)

	fmtErr := errors.Errorf("")
	addrErr := &net.AddrError{}
	var tests = []struct {
		addrIP string
		err    error
	}{
		{
			someIP + ":16111",
			nil,
		},
		{
			someIP,
			addrErr,
		},
		{
			someIP[:12] + ":8333",
			fmtErr,
		},
		{
			someIP + ":abcd",
			fmtErr,
		},
	}

	amgr, teardown := newAddrManagerForTest(t, "TestAddAddressByIP", nil)
	defer teardown()
	for i, test := range tests {
		err := amgr.AddAddressByIP(test.addrIP, nil)
		if test.err != nil && err == nil {
			t.Errorf("TestAddAddressByIP test %d failed expected an error and got none", i)
			continue
		}
		if test.err == nil && err != nil {
			t.Errorf("TestAddAddressByIP test %d failed expected no error and got one", i)
			continue
		}
		if reflect.TypeOf(err) != reflect.TypeOf(test.err) {
			t.Errorf("TestAddAddressByIP test %d failed got %v, want %v", i,
				reflect.TypeOf(err), reflect.TypeOf(test.err))
			continue
		}
	}
}

func TestAddLocalAddress(t *testing.T) {
	originalActiveCfg := config.ActiveConfig()
	config.SetActiveConfig(&config.Config{
		Flags: &config.Flags{
			NetworkFlags: config.NetworkFlags{
				ActiveNetParams: &dagconfig.SimnetParams},
		},
	})
	defer config.SetActiveConfig(originalActiveCfg)

	var tests = []struct {
		address  wire.NetAddress
		priority AddressPriority
		valid    bool
	}{
		{
			wire.NetAddress{IP: net.ParseIP("192.168.0.100")},
			InterfacePrio,
			false,
		},
		{
			wire.NetAddress{IP: net.ParseIP("204.124.1.1")},
			InterfacePrio,
			true,
		},
		{
			wire.NetAddress{IP: net.ParseIP("204.124.1.1")},
			BoundPrio,
			true,
		},
		{
			wire.NetAddress{IP: net.ParseIP("::1")},
			InterfacePrio,
			false,
		},
		{
			wire.NetAddress{IP: net.ParseIP("fe80::1")},
			InterfacePrio,
			false,
		},
		{
			wire.NetAddress{IP: net.ParseIP("2620:100::1")},
			InterfacePrio,
			true,
		},
	}
	amgr, teardown := newAddrManagerForTest(t, "TestAddLocalAddress", nil)
	defer teardown()
	for x, test := range tests {
		result := amgr.AddLocalAddress(&test.address, test.priority)
		if result == nil && !test.valid {
			t.Errorf("TestAddLocalAddress test #%d failed: %s should have "+
				"been accepted", x, test.address.IP)
			continue
		}
		if result != nil && test.valid {
			t.Errorf("TestAddLocalAddress test #%d failed: %s should not have "+
				"been accepted", x, test.address.IP)
			continue
		}
	}
}

func TestAttempt(t *testing.T) {
	originalActiveCfg := config.ActiveConfig()
	config.SetActiveConfig(&config.Config{
		Flags: &config.Flags{
			NetworkFlags: config.NetworkFlags{
				ActiveNetParams: &dagconfig.SimnetParams},
		},
	})
	defer config.SetActiveConfig(originalActiveCfg)

	amgr, teardown := newAddrManagerForTest(t, "TestAttempt", nil)
	defer teardown()

	// Add a new address and get it
	err := amgr.AddAddressByIP(someIP+":8333", nil)
	if err != nil {
		t.Fatalf("Adding address failed: %v", err)
	}
	ka := amgr.GetAddress()

	if !ka.LastAttempt().IsZero() {
		t.Errorf("Address should not have attempts, but does")
	}

	na := ka.NetAddress()
	amgr.Attempt(na)

	if ka.LastAttempt().IsZero() {
		t.Errorf("Address should have an attempt, but does not")
	}
}

func TestConnected(t *testing.T) {
	originalActiveCfg := config.ActiveConfig()
	config.SetActiveConfig(&config.Config{
		Flags: &config.Flags{
			NetworkFlags: config.NetworkFlags{
				ActiveNetParams: &dagconfig.SimnetParams},
		},
	})
	defer config.SetActiveConfig(originalActiveCfg)

	amgr, teardown := newAddrManagerForTest(t, "TestConnected", nil)
	defer teardown()

	// Add a new address and get it
	err := amgr.AddAddressByIP(someIP+":8333", nil)
	if err != nil {
		t.Fatalf("Adding address failed: %v", err)
	}
	ka := amgr.GetAddress()
	na := ka.NetAddress()
	// make it an hour ago
	na.Timestamp = time.Unix(time.Now().Add(time.Hour*-1).Unix(), 0)

	amgr.Connected(na)

	if !ka.NetAddress().Timestamp.After(na.Timestamp) {
		t.Errorf("Address should have a new timestamp, but does not")
	}
}

func TestNeedMoreAddresses(t *testing.T) {
	originalActiveCfg := config.ActiveConfig()
	config.SetActiveConfig(&config.Config{
		Flags: &config.Flags{
			NetworkFlags: config.NetworkFlags{
				ActiveNetParams: &dagconfig.SimnetParams},
		},
	})
	defer config.SetActiveConfig(originalActiveCfg)

	amgr, teardown := newAddrManagerForTest(t, "TestNeedMoreAddresses", nil)
	defer teardown()
	addrsToAdd := 1500
	b := amgr.NeedMoreAddresses()
	if !b {
		t.Errorf("Expected that we need more addresses")
	}
	addrs := make([]*wire.NetAddress, addrsToAdd)

	var err error
	for i := 0; i < addrsToAdd; i++ {
<<<<<<< HEAD
		s := AddressKey(fmt.Sprintf("%d.%d.173.147:8333", i/128+60, i%128+60))
		addrs[i], err = n.DeserializeNetAddress(s)
=======
		s := fmt.Sprintf("%d.%d.173.147:8333", i/128+60, i%128+60)
		addrs[i], err = amgr.DeserializeNetAddress(s)
>>>>>>> 8a7b0314
		if err != nil {
			t.Errorf("Failed to turn %s into an address: %v", s, err)
		}
	}

	srcAddr := wire.NewNetAddressIPPort(net.IPv4(173, 144, 173, 111), 8333, 0)

	amgr.AddAddresses(addrs, srcAddr, nil)
	numAddrs := amgr.TotalNumAddresses()
	if numAddrs > addrsToAdd {
		t.Errorf("Number of addresses is too many %d vs %d", numAddrs, addrsToAdd)
	}

	b = amgr.NeedMoreAddresses()
	if b {
		t.Errorf("Expected that we don't need more addresses")
	}
}

func TestGood(t *testing.T) {
	originalActiveCfg := config.ActiveConfig()
	config.SetActiveConfig(&config.Config{
		Flags: &config.Flags{
			NetworkFlags: config.NetworkFlags{
				ActiveNetParams: &dagconfig.SimnetParams},
		},
	})
	defer config.SetActiveConfig(originalActiveCfg)

	amgr, teardown := newAddrManagerForTest(t, "TestGood", nil)
	defer teardown()
	addrsToAdd := 64 * 64
	addrs := make([]*wire.NetAddress, addrsToAdd)
	subnetworkCount := 32
	subnetworkIDs := make([]*subnetworkid.SubnetworkID, subnetworkCount)

	var err error
	for i := 0; i < addrsToAdd; i++ {
<<<<<<< HEAD
		s := AddressKey(fmt.Sprintf("%d.173.147.%d:8333", i/64+60, i%64+60))
		addrs[i], err = n.DeserializeNetAddress(s)
=======
		s := fmt.Sprintf("%d.173.147.%d:8333", i/64+60, i%64+60)
		addrs[i], err = amgr.DeserializeNetAddress(s)
>>>>>>> 8a7b0314
		if err != nil {
			t.Errorf("Failed to turn %s into an address: %v", s, err)
		}
	}

	for i := 0; i < subnetworkCount; i++ {
		subnetworkIDs[i] = &subnetworkid.SubnetworkID{0xff - byte(i)}
	}

	srcAddr := wire.NewNetAddressIPPort(net.IPv4(173, 144, 173, 111), 8333, 0)

	amgr.AddAddresses(addrs, srcAddr, nil)
	for i, addr := range addrs {
		amgr.Good(addr, subnetworkIDs[i%subnetworkCount])
	}

	numAddrs := amgr.TotalNumAddresses()
	if numAddrs >= addrsToAdd {
		t.Errorf("Number of addresses is too many: %d vs %d", numAddrs, addrsToAdd)
	}

	numCache := len(amgr.AddressCache(true, nil))
	if numCache == 0 || numCache >= numAddrs/4 {
		t.Errorf("Number of addresses in cache: got %d, want positive and less than %d",
			numCache, numAddrs/4)
	}

	for i := 0; i < subnetworkCount; i++ {
		numCache = len(amgr.AddressCache(false, subnetworkIDs[i]))
		if numCache == 0 || numCache >= numAddrs/subnetworkCount {
			t.Errorf("Number of addresses in subnetwork cache: got %d, want positive and less than %d",
				numCache, numAddrs/4/subnetworkCount)
		}
	}
}

func TestGoodChangeSubnetworkID(t *testing.T) {
	originalActiveCfg := config.ActiveConfig()
	config.SetActiveConfig(&config.Config{
		Flags: &config.Flags{
			NetworkFlags: config.NetworkFlags{
				ActiveNetParams: &dagconfig.SimnetParams},
		},
	})
	defer config.SetActiveConfig(originalActiveCfg)

	amgr, teardown := newAddrManagerForTest(t, "TestGoodChangeSubnetworkID", nil)
	defer teardown()
	addr := wire.NewNetAddressIPPort(net.IPv4(173, 144, 173, 111), 8333, 0)
	addrKey := NetAddressKey(addr)
	srcAddr := wire.NewNetAddressIPPort(net.IPv4(173, 144, 173, 111), 8333, 0)

	oldSubnetwork := subnetworkid.SubnetworkIDNative
	amgr.AddAddress(addr, srcAddr, oldSubnetwork)
	amgr.Good(addr, oldSubnetwork)

	// make sure address was saved to addrIndex under oldSubnetwork
	ka := amgr.find(addr)
	if ka == nil {
		t.Fatalf("Address was not found after first time .Good called")
	}
	if !ka.SubnetworkID().IsEqual(oldSubnetwork) {
		t.Fatalf("Address index did not point to oldSubnetwork")
	}

	// make sure address was added to correct bucket under oldSubnetwork
	bucket := amgr.addrTried[*oldSubnetwork][amgr.getTriedBucket(addr)]
	wasFound := false
	for _, ka := range bucket {
		if NetAddressKey(ka.NetAddress()) == addrKey {
			wasFound = true
		}
	}
	if !wasFound {
		t.Fatalf("Address was not found in the correct bucket in oldSubnetwork")
	}

	// now call .Good again with a different subnetwork
	newSubnetwork := subnetworkid.SubnetworkIDRegistry
	amgr.Good(addr, newSubnetwork)

	// make sure address was updated in addrIndex under newSubnetwork
	ka = amgr.find(addr)
	if ka == nil {
		t.Fatalf("Address was not found after second time .Good called")
	}
	if !ka.SubnetworkID().IsEqual(newSubnetwork) {
		t.Fatalf("Address index did not point to newSubnetwork")
	}

	// make sure address was removed from bucket under oldSubnetwork
	bucket = amgr.addrTried[*oldSubnetwork][amgr.getTriedBucket(addr)]
	wasFound = false
	for _, ka := range bucket {
		if NetAddressKey(ka.NetAddress()) == addrKey {
			wasFound = true
		}
	}
	if wasFound {
		t.Fatalf("Address was not removed from bucket in oldSubnetwork")
	}

	// make sure address was added to correct bucket under newSubnetwork
	bucket = amgr.addrTried[*newSubnetwork][amgr.getTriedBucket(addr)]
	wasFound = false
	for _, ka := range bucket {
		if NetAddressKey(ka.NetAddress()) == addrKey {
			wasFound = true
		}
	}
	if !wasFound {
		t.Fatalf("Address was not found in the correct bucket in newSubnetwork")
	}
}

func TestGetAddress(t *testing.T) {
	originalActiveCfg := config.ActiveConfig()
	config.SetActiveConfig(&config.Config{
		Flags: &config.Flags{
			NetworkFlags: config.NetworkFlags{
				ActiveNetParams: &dagconfig.SimnetParams},
		},
	})
	defer config.SetActiveConfig(originalActiveCfg)

	localSubnetworkID := &subnetworkid.SubnetworkID{0xff}
	amgr, teardown := newAddrManagerForTest(t, "TestGetAddress", localSubnetworkID)
	defer teardown()

	// Get an address from an empty set (should error)
	if rv := amgr.GetAddress(); rv != nil {
		t.Errorf("GetAddress failed: got: %v want: %v\n", rv, nil)
	}

	// Add a new address and get it
	err := amgr.AddAddressByIP(someIP+":8332", localSubnetworkID)
	if err != nil {
		t.Fatalf("Adding address failed: %v", err)
	}
	ka := amgr.GetAddress()
	if ka == nil {
		t.Fatalf("Did not get an address where there is one in the pool")
	}
	amgr.Attempt(ka.NetAddress())

	// Checks that we don't get it if we find that it has other subnetwork ID than expected.
	actualSubnetworkID := &subnetworkid.SubnetworkID{0xfe}
	amgr.Good(ka.NetAddress(), actualSubnetworkID)
	ka = amgr.GetAddress()
	if ka != nil {
		t.Errorf("Didn't expect to get an address because there shouldn't be any address from subnetwork ID %s or nil", localSubnetworkID)
	}

	// Checks that the total number of addresses incremented although the new address is not full node or a partial node of the same subnetwork as the local node.
	numAddrs := amgr.TotalNumAddresses()
	if numAddrs != 1 {
		t.Errorf("Wrong number of addresses: got %d, want %d", numAddrs, 1)
	}

	// Now we repeat the same process, but now the address has the expected subnetwork ID.

	// Add a new address and get it
	err = amgr.AddAddressByIP(someIP+":8333", localSubnetworkID)
	if err != nil {
		t.Fatalf("Adding address failed: %v", err)
	}
	ka = amgr.GetAddress()
	if ka == nil {
		t.Fatalf("Did not get an address where there is one in the pool")
	}
	if ka.NetAddress().IP.String() != someIP {
		t.Errorf("Wrong IP: got %v, want %v", ka.NetAddress().IP.String(), someIP)
	}
	if !ka.SubnetworkID().IsEqual(localSubnetworkID) {
		t.Errorf("Wrong Subnetwork ID: got %v, want %v", *ka.SubnetworkID(), localSubnetworkID)
	}
	amgr.Attempt(ka.NetAddress())

	// Mark this as a good address and get it
	amgr.Good(ka.NetAddress(), localSubnetworkID)
	ka = amgr.GetAddress()
	if ka == nil {
		t.Fatalf("Did not get an address where there is one in the pool")
	}
	if ka.NetAddress().IP.String() != someIP {
		t.Errorf("Wrong IP: got %v, want %v", ka.NetAddress().IP.String(), someIP)
	}
	if *ka.SubnetworkID() != *localSubnetworkID {
		t.Errorf("Wrong Subnetwork ID: got %v, want %v", ka.SubnetworkID(), localSubnetworkID)
	}

	numAddrs = amgr.TotalNumAddresses()
	if numAddrs != 2 {
		t.Errorf("Wrong number of addresses: got %d, want %d", numAddrs, 1)
	}
}

func TestGetBestLocalAddress(t *testing.T) {
	originalActiveCfg := config.ActiveConfig()
	config.SetActiveConfig(&config.Config{
		Flags: &config.Flags{
			NetworkFlags: config.NetworkFlags{
				ActiveNetParams: &dagconfig.SimnetParams},
		},
	})
	defer config.SetActiveConfig(originalActiveCfg)

	localAddrs := []wire.NetAddress{
		{IP: net.ParseIP("192.168.0.100")},
		{IP: net.ParseIP("::1")},
		{IP: net.ParseIP("fe80::1")},
		{IP: net.ParseIP("2001:470::1")},
	}

	var tests = []struct {
		remoteAddr wire.NetAddress
		want0      wire.NetAddress
		want1      wire.NetAddress
		want2      wire.NetAddress
		want3      wire.NetAddress
	}{
		{
			// Remote connection from public IPv4
			wire.NetAddress{IP: net.ParseIP("204.124.8.1")},
			wire.NetAddress{IP: net.IPv4zero},
			wire.NetAddress{IP: net.IPv4zero},
			wire.NetAddress{IP: net.ParseIP("204.124.8.100")},
			wire.NetAddress{IP: net.ParseIP("fd87:d87e:eb43:25::1")},
		},
		{
			// Remote connection from private IPv4
			wire.NetAddress{IP: net.ParseIP("172.16.0.254")},
			wire.NetAddress{IP: net.IPv4zero},
			wire.NetAddress{IP: net.IPv4zero},
			wire.NetAddress{IP: net.IPv4zero},
			wire.NetAddress{IP: net.IPv4zero},
		},
		{
			// Remote connection from public IPv6
			wire.NetAddress{IP: net.ParseIP("2602:100:abcd::102")},
			wire.NetAddress{IP: net.IPv6zero},
			wire.NetAddress{IP: net.ParseIP("2001:470::1")},
			wire.NetAddress{IP: net.ParseIP("2001:470::1")},
			wire.NetAddress{IP: net.ParseIP("2001:470::1")},
		},
		/* XXX
		{
			// Remote connection from Tor
			wire.NetAddress{IP: net.ParseIP("fd87:d87e:eb43::100")},
			wire.NetAddress{IP: net.IPv4zero},
			wire.NetAddress{IP: net.ParseIP("204.124.8.100")},
			wire.NetAddress{IP: net.ParseIP("fd87:d87e:eb43:25::1")},
		},
		*/
	}

	amgr, teardown := newAddrManagerForTest(t, "TestGetBestLocalAddress", nil)
	defer teardown()

	// Test against default when there's no address
	for x, test := range tests {
		got := amgr.GetBestLocalAddress(&test.remoteAddr)
		if !test.want0.IP.Equal(got.IP) {
			t.Errorf("TestGetBestLocalAddress test1 #%d failed for remote address %s: want %s got %s",
				x, test.remoteAddr.IP, test.want1.IP, got.IP)
			continue
		}
	}

	for _, localAddr := range localAddrs {
		amgr.AddLocalAddress(&localAddr, InterfacePrio)
	}

	// Test against want1
	for x, test := range tests {
		got := amgr.GetBestLocalAddress(&test.remoteAddr)
		if !test.want1.IP.Equal(got.IP) {
			t.Errorf("TestGetBestLocalAddress test1 #%d failed for remote address %s: want %s got %s",
				x, test.remoteAddr.IP, test.want1.IP, got.IP)
			continue
		}
	}

	// Add a public IP to the list of local addresses.
	localAddr := wire.NetAddress{IP: net.ParseIP("204.124.8.100")}
	amgr.AddLocalAddress(&localAddr, InterfacePrio)

	// Test against want2
	for x, test := range tests {
		got := amgr.GetBestLocalAddress(&test.remoteAddr)
		if !test.want2.IP.Equal(got.IP) {
			t.Errorf("TestGetBestLocalAddress test2 #%d failed for remote address %s: want %s got %s",
				x, test.remoteAddr.IP, test.want2.IP, got.IP)
			continue
		}
	}
	/*
		// Add a Tor generated IP address
		localAddr = wire.NetAddress{IP: net.ParseIP("fd87:d87e:eb43:25::1")}
		amgr.AddLocalAddress(&localAddr, ManualPrio)
		// Test against want3
		for x, test := range tests {
			got := amgr.GetBestLocalAddress(&test.remoteAddr)
			if !test.want3.IP.Equal(got.IP) {
				t.Errorf("TestGetBestLocalAddress test3 #%d failed for remote address %s: want %s got %s",
					x, test.remoteAddr.IP, test.want3.IP, got.IP)
				continue
			}
		}
	*/
}

func TestNetAddressKey(t *testing.T) {
	addNaTests()

	t.Logf("Running %d tests", len(naTests))
	for i, test := range naTests {
		key := NetAddressKey(&test.in)
		if key != test.want {
			t.Errorf("NetAddressKey #%d\n got: %s want: %s", i, key, test.want)
			continue
		}
	}

}<|MERGE_RESOLUTION|>--- conflicted
+++ resolved
@@ -343,13 +343,8 @@
 
 	var err error
 	for i := 0; i < addrsToAdd; i++ {
-<<<<<<< HEAD
 		s := AddressKey(fmt.Sprintf("%d.%d.173.147:8333", i/128+60, i%128+60))
-		addrs[i], err = n.DeserializeNetAddress(s)
-=======
-		s := fmt.Sprintf("%d.%d.173.147:8333", i/128+60, i%128+60)
 		addrs[i], err = amgr.DeserializeNetAddress(s)
->>>>>>> 8a7b0314
 		if err != nil {
 			t.Errorf("Failed to turn %s into an address: %v", s, err)
 		}
@@ -388,13 +383,8 @@
 
 	var err error
 	for i := 0; i < addrsToAdd; i++ {
-<<<<<<< HEAD
 		s := AddressKey(fmt.Sprintf("%d.173.147.%d:8333", i/64+60, i%64+60))
-		addrs[i], err = n.DeserializeNetAddress(s)
-=======
-		s := fmt.Sprintf("%d.173.147.%d:8333", i/64+60, i%64+60)
 		addrs[i], err = amgr.DeserializeNetAddress(s)
->>>>>>> 8a7b0314
 		if err != nil {
 			t.Errorf("Failed to turn %s into an address: %v", s, err)
 		}
