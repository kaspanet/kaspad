--- conflicted
+++ resolved
@@ -1200,43 +1200,32 @@
 	// Remove from all new buckets.
 	// Record one of the buckets in question and call it the `first'
 	oldBucket := -1
-<<<<<<< HEAD
-	if oldSubnetworkID == nil {
-		for i := range a.addrNewFullNodes {
-			// we check for existence so we can record the first one
-			if _, ok := a.addrNewFullNodes[i][addrKey]; ok {
-				delete(a.addrNewFullNodes[i], addrKey)
-=======
 	if !ka.tried {
-		for i := range a.addrNew[*oldSubnetworkID] {
-			// we check for existence so we can record the first one
-			if _, ok := a.addrNew[*oldSubnetworkID][i][addrKey]; ok {
-				delete(a.addrNew[*oldSubnetworkID][i], addrKey)
->>>>>>> 62d14bf2
-				ka.refs--
-				if oldBucket == -1 {
-					oldBucket = i
+		if oldSubnetworkID == nil {
+			for i := range a.addrNewFullNodes {
+				// we check for existence so we can record the first one
+				if _, ok := a.addrNewFullNodes[i][addrKey]; ok {
+					delete(a.addrNewFullNodes[i], addrKey)
+					ka.refs--
+					if oldBucket == -1 {
+						oldBucket = i
+					}
 				}
 			}
-		}
-<<<<<<< HEAD
-		a.nNewFullNodes--
-	} else {
-		for i := range a.addrNew[*oldSubnetworkID] {
-			// we check for existence so we can record the first one
-			if _, ok := a.addrNew[*oldSubnetworkID][i][addrKey]; ok {
-				delete(a.addrNew[*oldSubnetworkID][i], addrKey)
-				ka.refs--
-				if oldBucket == -1 {
-					oldBucket = i
+			a.nNewFullNodes--
+		} else {
+			for i := range a.addrNew[*oldSubnetworkID] {
+				// we check for existence so we can record the first one
+				if _, ok := a.addrNew[*oldSubnetworkID][i][addrKey]; ok {
+					delete(a.addrNew[*oldSubnetworkID][i], addrKey)
+					ka.refs--
+					if oldBucket == -1 {
+						oldBucket = i
+					}
 				}
 			}
-		}
-		a.nNew[*oldSubnetworkID]--
-	}
-=======
-		a.nNew[*oldSubnetworkID]--
->>>>>>> 62d14bf2
+			a.nNew[*oldSubnetworkID]--
+		}
 
 		if oldBucket == -1 {
 			// What? wasn't in a bucket after all.... Panic?
@@ -1245,18 +1234,14 @@
 	}
 
 	// Room in this tried bucket?
-<<<<<<< HEAD
 	if ka.subnetworkID == nil {
-		if a.nTriedFullNodes == 0 || a.addrTriedFullNodes[bucket].Len() < triedBucketSize {
+		if a.nTriedFullNodes == 0 || a.addrTriedFullNodes[triedBucketIndex].Len() < triedBucketSize {
 			ka.tried = true
-			a.updateAddrTried(bucket, ka)
+			a.updateAddrTried(triedBucketIndex, ka)
 			a.nTriedFullNodes++
 			return
 		}
-	} else if a.nTried[*ka.subnetworkID] == 0 || a.addrTried[*ka.subnetworkID][bucket].Len() < triedBucketSize {
-=======
-	if a.nTried[*ka.subnetworkID] == 0 || a.addrTried[*ka.subnetworkID][triedBucketIndex].Len() < triedBucketSize {
->>>>>>> 62d14bf2
+	} else if a.nTried[*ka.subnetworkID] == 0 || a.addrTried[*ka.subnetworkID][triedBucketIndex].Len() < triedBucketSize {
 		ka.tried = true
 		a.updateAddrTried(triedBucketIndex, ka)
 		a.nTried[*ka.subnetworkID]++
@@ -1272,28 +1257,36 @@
 
 	// If no room in the original bucket, we put it in a bucket we just
 	// freed up a space in.
-<<<<<<< HEAD
 	if ka.subnetworkID == nil {
 		if len(a.addrNewFullNodes[newBucket]) >= newBucketSize {
-			newBucket = oldBucket
+			if oldBucket == -1 {
+				// If addr was a tried bucket with updated subnetworkID - oldBucket will be equal to -1.
+				// In that case - find some non-full bucket.
+				// If no such bucket exists - throw rmka away
+				for newBucket := range a.addrNewFullNodes {
+					if len(a.addrNewFullNodes[newBucket]) < newBucketSize {
+						break
+					}
+				}
+			} else {
+				newBucket = oldBucket
+			}
 		}
 	} else if len(a.addrNew[*ka.subnetworkID][newBucket]) >= newBucketSize {
-		newBucket = oldBucket
-=======
-	if len(a.addrNew[*ka.subnetworkID][newBucket]) >= newBucketSize {
-		if oldBucket == -1 {
-			// If addr was a tried bucket with updated subnetworkID - oldBucket will be equal to -1.
-			// In that case - find some non-full bucket.
-			// If no such bucket exists - throw rmka away
-			for newBucket := range a.addrNew[*ka.subnetworkID] {
-				if len(a.addrNew[*ka.subnetworkID][newBucket]) < newBucketSize {
-					break
+		if len(a.addrNew[*ka.subnetworkID][newBucket]) >= newBucketSize {
+			if oldBucket == -1 {
+				// If addr was a tried bucket with updated subnetworkID - oldBucket will be equal to -1.
+				// In that case - find some non-full bucket.
+				// If no such bucket exists - throw rmka away
+				for newBucket := range a.addrNew[*ka.subnetworkID] {
+					if len(a.addrNew[*ka.subnetworkID][newBucket]) < newBucketSize {
+						break
+					}
 				}
-			}
-		} else {
-			newBucket = oldBucket
-		}
->>>>>>> 62d14bf2
+			} else {
+				newBucket = oldBucket
+			}
+		}
 	}
 
 	// Replace with ka in list.
