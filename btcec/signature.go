--- conflicted
+++ resolved
@@ -9,11 +9,7 @@
 	"crypto/elliptic"
 	"crypto/hmac"
 	"crypto/sha256"
-<<<<<<< HEAD
-	"errors"
-=======
 	"github.com/pkg/errors"
->>>>>>> 13f06ca2
 	"hash"
 	"math/big"
 )
@@ -74,19 +70,11 @@
 	// Negate e
 	e.Neg(e).Mod(e, curve.Params().N)
 
-<<<<<<< HEAD
 	// Compute point R = s * G - e * P.
 	sgx, sgy, sgz := curve.scalarBaseMultJacobian(s.Bytes())
 	epx, epy, epz := curve.scalarMultJacobian(pubKey.X, pubKey.Y, e.Bytes())
 	rx, ry, rz := new(fieldVal), new(fieldVal), new(fieldVal)
 	curve.addJacobian(sgx, sgy, sgz, epx, epy, epz, rx, ry, rz)
-=======
-	// sanity check length parsing
-	if index != len(sigStr) {
-		return nil, errors.Errorf("malformed signature: bad final length %d != %d",
-			index, len(sigStr))
-	}
->>>>>>> 13f06ca2
 
 	// Check that R is not infinity
 	if rz.Equals(new(fieldVal).SetInt(0)) {
