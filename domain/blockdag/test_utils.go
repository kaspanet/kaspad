--- conflicted
+++ resolved
@@ -316,17 +316,11 @@
 	}
 
 	timestamp := node.parents.bluest().PastMedianTime(dag)
-<<<<<<< HEAD
 	msgBlock.Header = appmessage.BlockHeader{
-		Version:              blockVersion,
-		ParentHashes:         parentHashes,
-=======
-	msgBlock.Header = domainmessage.BlockHeader{
 		Version: blockVersion,
 
 		// We use parents.hashes() and not parentHashes because parents.hashes() is sorted.
 		ParentHashes:         parents.hashes(),
->>>>>>> 1f04f30e
 		HashMerkleRoot:       hashMerkleTree.Root(),
 		AcceptedIDMerkleRoot: calculatedAccepetedIDMerkleRoot,
 		UTXOCommitment:       &calculatedMultisetHash,
