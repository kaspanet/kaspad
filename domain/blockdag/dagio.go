// Copyright (c) 2015-2017 The btcsuite developers
// Use of this source code is governed by an ISC
// license that can be found in the LICENSE file.

package blockdag

import (
	"bytes"
	"encoding/binary"
	"encoding/json"
	"fmt"
	"io"

	"github.com/kaspanet/kaspad/domain/dagconfig"
	"github.com/kaspanet/kaspad/infrastructure/db/dbaccess"
	"github.com/pkg/errors"

	"github.com/kaspanet/kaspad/app/appmessage"
	"github.com/kaspanet/kaspad/util"
	"github.com/kaspanet/kaspad/util/binaryserializer"
	"github.com/kaspanet/kaspad/util/daghash"
	"github.com/kaspanet/kaspad/util/subnetworkid"
)

var (
	// byteOrder is the preferred byte order used for serializing numeric
	// fields for storage in the database.
	byteOrder = binary.LittleEndian
)

// ErrNotInDAG signifies that a block hash that is not in the
// DAG was requested.
type ErrNotInDAG string

// Error implements the error interface.
func (e ErrNotInDAG) Error() string {
	return string(e)
}

// IsNotInDAGErr returns whether or not the passed error is an
// ErrNotInDAG error.
func IsNotInDAGErr(err error) bool {
	var notInDAGErr ErrNotInDAG
	return errors.As(err, &notInDAGErr)
}

// outpointIndexByteOrder is the byte order for serializing the outpoint index.
// It uses big endian to ensure that when outpoint is used as database key, the
// keys will be iterated in an ascending order by the outpoint index.
var outpointIndexByteOrder = binary.BigEndian

func serializeOutpoint(w io.Writer, outpoint *appmessage.Outpoint) error {
	_, err := w.Write(outpoint.TxID[:])
	if err != nil {
		return err
	}

	var buf [4]byte
	outpointIndexByteOrder.PutUint32(buf[:], outpoint.Index)
	_, err = w.Write(buf[:])
	if err != nil {
		return errors.WithStack(err)
	}

	return nil
}

var outpointSerializeSize = daghash.TxIDSize + 4

// deserializeOutpoint decodes an outpoint from the passed serialized byte
// slice into a new appmessage.Outpoint using a format that is suitable for long-
// term storage. This format is described in detail above.
func deserializeOutpoint(r io.Reader) (*appmessage.Outpoint, error) {
	outpoint := &appmessage.Outpoint{}
	_, err := r.Read(outpoint.TxID[:])
	if err != nil {
		return nil, err
	}

	outpoint.Index, err = binaryserializer.Uint32(r, outpointIndexByteOrder)
	if err != nil {
		return nil, err
	}

	return outpoint, nil
}

// updateUTXOSet updates the UTXO set in the database based on the provided
// UTXO diff.
func updateUTXOSet(dbContext dbaccess.Context, virtualUTXODiff *UTXODiff) error {
	outpointBuff := bytes.NewBuffer(make([]byte, outpointSerializeSize))
	for outpoint := range virtualUTXODiff.toRemove {
		outpointBuff.Reset()
		err := serializeOutpoint(outpointBuff, &outpoint)
		if err != nil {
			return err
		}

		key := outpointBuff.Bytes()
		err = dbaccess.RemoveFromUTXOSet(dbContext, key)
		if err != nil {
			return err
		}
	}

	// We are preallocating for P2PKH entries because they are the most common ones.
	// If we have entries with a compressed script bigger than P2PKH's, the buffer will grow.
	utxoEntryBuff := bytes.NewBuffer(make([]byte, p2pkhUTXOEntrySerializeSize))

	for outpoint, entry := range virtualUTXODiff.toAdd {
		utxoEntryBuff.Reset()
		outpointBuff.Reset()
		// Serialize and store the UTXO entry.
		err := serializeUTXOEntry(utxoEntryBuff, entry)
		if err != nil {
			return err
		}
		serializedEntry := utxoEntryBuff.Bytes()

		err = serializeOutpoint(outpointBuff, &outpoint)
		if err != nil {
			return err
		}

		key := outpointBuff.Bytes()
		err = dbaccess.AddToUTXOSet(dbContext, key, serializedEntry)
		if err != nil {
			return err
		}
	}

	return nil
}

type dagState struct {
	TipHashes            []*daghash.Hash
	VirtualParentsHashes []*daghash.Hash
	ValidTipHashes       []*daghash.Hash
	LocalSubnetworkID    *subnetworkid.SubnetworkID
}

// serializeDAGState returns the serialization of the DAG state.
// This is data to be stored in the DAG state bucket.
func serializeDAGState(state *dagState) ([]byte, error) {
	return json.Marshal(state)
}

// deserializeDAGState deserializes the passed serialized DAG state.
// This is data stored in the DAG state bucket and is updated after
// every block is connected to the DAG.
func deserializeDAGState(serializedData []byte) (*dagState, error) {
	var state *dagState
	err := json.Unmarshal(serializedData, &state)
	if err != nil {
		return nil, err
	}

	return state, nil
}

// saveDAGState uses an existing database context to store the latest
// tip hashes of the DAG.
func saveDAGState(dbContext dbaccess.Context, state *dagState) error {
	serializedDAGState, err := serializeDAGState(state)
	if err != nil {
		return err
	}

	return dbaccess.StoreDAGState(dbContext, serializedDAGState)
}

// createDAGState initializes the DAG state to the
// genesis block and the node's local subnetwork id.
func (dag *BlockDAG) createDAGState(localSubnetworkID *subnetworkid.SubnetworkID) error {
	return saveDAGState(dag.databaseContext, &dagState{
		TipHashes:            []*daghash.Hash{dag.Params.GenesisHash},
		VirtualParentsHashes: []*daghash.Hash{dag.Params.GenesisHash},
		ValidTipHashes:       []*daghash.Hash{dag.Params.GenesisHash},
		LocalSubnetworkID:    localSubnetworkID,
	})
}

// initDAGState attempts to load and initialize the DAG state from the
// database. When the db does not yet contain any DAG state, both it and the
// DAG state are initialized to the genesis block.
func (dag *BlockDAG) initDAGState() error {
	// Fetch the stored DAG state from the database. If it doesn't exist,
	// it means that kaspad is running for the first time.
	serializedDAGState, err := dbaccess.FetchDAGState(dag.databaseContext)
	if dbaccess.IsNotFoundError(err) {
		// Initialize the database and the DAG state to the genesis block.
		return dag.createDAGState(dag.subnetworkID)
	}
	if err != nil {
		return err
	}

	dagState, err := deserializeDAGState(serializedDAGState)
	if err != nil {
		return err
	}

	err = dag.validateLocalSubnetworkID(dagState)
	if err != nil {
		return err
	}

	log.Debugf("Loading block index...")
	unprocessedBlockNodes, err := dag.initBlockIndex()
	if err != nil {
		return err
	}

	log.Debugf("Loading reachability data...")
	err = dag.reachabilityTree.init(dag.databaseContext)
	if err != nil {
		return err
	}

	log.Debugf("Loading multiset data...")
	err = dag.multisetStore.init(dag.databaseContext)
	if err != nil {
		return err
	}

	log.Debugf("Applying the stored tips to the virtual block...")
	err = dag.initTipsAndVirtualParents(dagState)
	if err != nil {
		return err
	}

	log.Debugf("Processing unprocessed blockNodes...")
	err = dag.processUnprocessedBlockNodes(unprocessedBlockNodes)
	if err != nil {
		return err
	}

	log.Infof("DAG state initialized.")

	return nil
}

func (dag *BlockDAG) validateLocalSubnetworkID(state *dagState) error {
	if !state.LocalSubnetworkID.IsEqual(dag.subnetworkID) {
		return errors.Errorf("Cannot start kaspad with subnetwork ID %s because"+
			" its database is already built with subnetwork ID %s. If you"+
			" want to switch to a new database, please reset the"+
			" database by starting kaspad with --reset-db flag", dag.subnetworkID, state.LocalSubnetworkID)
	}
	return nil
}

func (dag *BlockDAG) initBlockIndex() (unprocessedBlockNodes []*blockNode, err error) {
	blockIndexCursor, err := dbaccess.BlockIndexCursor(dag.databaseContext)
	if err != nil {
		return nil, err
	}
	defer blockIndexCursor.Close()
	for blockIndexCursor.Next() {
		serializedDBNode, err := blockIndexCursor.Value()
		if err != nil {
			return nil, err
		}
		node, err := dag.deserializeBlockNode(serializedDBNode)
		if err != nil {
			return nil, err
		}

		// Check to see if this node had been stored in the the block DB
		// but not yet accepted. If so, add it to a slice to be processed later.
		if node.status == statusDataStored {
			unprocessedBlockNodes = append(unprocessedBlockNodes, node)
			continue
		}

		// If the node is known to be invalid add it as-is to the block
		// index and continue.
		if node.status.KnownInvalid() {
			dag.index.addNode(node)
			continue
		}

		if dag.blockCount == 0 {
			if !node.hash.IsEqual(dag.Params.GenesisHash) {
				return nil, errors.Errorf("Expected "+
					"first entry in block index to be genesis block, "+
					"found %s", node.hash)
			}
		} else {
			if len(node.parents) == 0 {
				return nil, errors.Errorf("block %s "+
					"has no parents but it's not the genesis block", node.hash)
			}
		}

		// Add the node to its parents children, connect it,
		// and add it to the block index.
		node.updateParentsChildren()
		dag.index.addNode(node)

		dag.blockCount++
	}
	return unprocessedBlockNodes, nil
}

<<<<<<< HEAD
func (dag *BlockDAG) initVirtualBlockTips(state *dagState) error {
	tips := newBlockSet()
	for _, tipHash := range state.TipHashes {
		tip, ok := dag.index.LookupNode(tipHash)
		if !ok {
			return errors.Errorf("cannot find "+
				"DAG tip %s in block index", state.TipHashes)
		}
		tips.add(tip)
=======
func (dag *BlockDAG) initUTXOSet() (fullUTXOCollection utxoCollection, err error) {
	fullUTXOCollection = make(utxoCollection)
	cursor, err := dbaccess.UTXOSetCursor(dag.databaseContext)
	if err != nil {
		return nil, err
	}
	defer cursor.Close()

	for cursor.Next() {
		// Deserialize the outpoint
		key, err := cursor.Key()
		if err != nil {
			return nil, err
		}
		outpoint, err := deserializeOutpoint(bytes.NewReader(key.Suffix()))
		if err != nil {
			return nil, err
		}

		// Deserialize the utxo entry
		value, err := cursor.Value()
		if err != nil {
			return nil, err
		}
		entry, err := deserializeUTXOEntry(bytes.NewReader(value))
		if err != nil {
			return nil, err
		}

		fullUTXOCollection[*outpoint] = entry
	}

	return fullUTXOCollection, nil
}

func (dag *BlockDAG) initTipsAndVirtualParents(state *dagState) error {
	tips, err := dag.index.LookupNodes(state.TipHashes)
	if err != nil {
		return errors.Wrapf(err, "Error loading tips")
>>>>>>> f8d0f7f6
	}
	dag.tips = blockSetFromSlice(tips...)

	validTips, err := dag.index.LookupNodes(state.ValidTipHashes)
	if err != nil {
		return errors.Wrapf(err, "Error loading tips")
	}
	dag.validTips = blockSetFromSlice(validTips...)

	virtualParents, err := dag.index.LookupNodes(state.VirtualParentsHashes)
	if err != nil {
		return errors.Wrapf(err, "Error loading tips")
	}
	dag.virtual.blockNode, _ = dag.newBlockNode(nil, blockSetFromSlice(virtualParents...))

	// call updateSelectedParentSet with genesis as oldSelectedParent, so that the selectedParentSet is fully calculated
	_ = dag.virtual.updateSelectedParentSet(dag.genesis)

	return nil
}

func (dag *BlockDAG) processUnprocessedBlockNodes(unprocessedBlockNodes []*blockNode) error {
	for _, node := range unprocessedBlockNodes {
		// Check to see if the block exists in the block DB. If it
		// doesn't, the database has certainly been corrupted.
		blockExists, err := dbaccess.HasBlock(dag.databaseContext, node.hash)
		if err != nil {
			return errors.Wrapf(err, "HasBlock "+
				"for block %s failed: %s", node.hash, err)
		}
		if !blockExists {
			return errors.Errorf("block %s "+
				"exists in block index but not in block db", node.hash)
		}

		// Attempt to accept the block.
		block, err := dag.fetchBlockByHash(node.hash)
		if err != nil {
			return err
		}
		isOrphan, isDelayed, err := dag.ProcessBlock(block, BFWasStored)
		if err != nil {
			log.Warnf("Block %s, which was not previously processed, "+
				"failed to be accepted to the DAG: %s", node.hash, err)
			continue
		}

		// If the block is an orphan or is delayed then it couldn't have
		// possibly been written to the block index in the first place.
		if isOrphan {
			return errors.Errorf("Block %s, which was not "+
				"previously processed, turned out to be an orphan, which is "+
				"impossible.", node.hash)
		}
		if isDelayed {
			return errors.Errorf("Block %s, which was not "+
				"previously processed, turned out to be delayed, which is "+
				"impossible.", node.hash)
		}
	}
	return nil
}

// deserializeBlockNode parses a value in the block index bucket and returns a block node.
func (dag *BlockDAG) deserializeBlockNode(blockRow []byte) (*blockNode, error) {
	buffer := bytes.NewReader(blockRow)

	var header appmessage.BlockHeader
	err := header.Deserialize(buffer)
	if err != nil {
		return nil, err
	}

	node := &blockNode{
		dag:                  dag,
		hash:                 header.BlockHash(),
		version:              header.Version,
		bits:                 header.Bits,
		nonce:                header.Nonce,
		timestamp:            header.Timestamp.UnixMilliseconds(),
		hashMerkleRoot:       header.HashMerkleRoot,
		acceptedIDMerkleRoot: header.AcceptedIDMerkleRoot,
		utxoCommitment:       header.UTXOCommitment,
	}

	node.children = newBlockSet()
	node.parents = newBlockSet()

	for _, hash := range header.ParentHashes {
		parent, ok := dag.index.LookupNode(hash)
		if !ok {
			return nil, errors.Errorf("deserializeBlockNode: Could "+
				"not find parent %s for block %s", hash, header.BlockHash())
		}
		node.parents.add(parent)
	}

	statusByte, err := buffer.ReadByte()
	if err != nil {
		return nil, err
	}
	node.status = blockStatus(statusByte)

	selectedParentHash := &daghash.Hash{}
	if _, err := io.ReadFull(buffer, selectedParentHash[:]); err != nil {
		return nil, err
	}

	// Because genesis doesn't have selected parent, it's serialized as zero hash
	if !selectedParentHash.IsEqual(&daghash.ZeroHash) {
		var ok bool
		node.selectedParent, ok = dag.index.LookupNode(selectedParentHash)
		if !ok {
			return nil, errors.Errorf("block %s does not exist in the DAG", selectedParentHash)
		}
	}

	node.blueScore, err = binaryserializer.Uint64(buffer, byteOrder)
	if err != nil {
		return nil, err
	}

	bluesCount, err := appmessage.ReadVarInt(buffer)
	if err != nil {
		return nil, err
	}

	node.blues = make([]*blockNode, bluesCount)
	for i := uint64(0); i < bluesCount; i++ {
		hash := &daghash.Hash{}
		if _, err := io.ReadFull(buffer, hash[:]); err != nil {
			return nil, err
		}

		var ok bool
		node.blues[i], ok = dag.index.LookupNode(hash)
		if !ok {
			return nil, errors.Errorf("block %s does not exist in the DAG", selectedParentHash)
		}
	}

	redsCount, err := appmessage.ReadVarInt(buffer)
	if err != nil {
		return nil, err
	}

	node.reds = make([]*blockNode, redsCount)
	for i := uint64(0); i < redsCount; i++ {
		hash := &daghash.Hash{}
		if _, err := io.ReadFull(buffer, hash[:]); err != nil {
			return nil, err
		}

		var ok bool
		node.reds[i], ok = dag.index.LookupNode(hash)
		if !ok {
			return nil, errors.Errorf("block %s does not exist in the DAG", selectedParentHash)
		}
	}

	bluesAnticoneSizesLen, err := appmessage.ReadVarInt(buffer)
	if err != nil {
		return nil, err
	}

	node.bluesAnticoneSizes = make(map[*blockNode]dagconfig.KType)
	for i := uint64(0); i < bluesAnticoneSizesLen; i++ {
		hash := &daghash.Hash{}
		if _, err := io.ReadFull(buffer, hash[:]); err != nil {
			return nil, err
		}
		bluesAnticoneSize, err := binaryserializer.Uint8(buffer)
		if err != nil {
			return nil, err
		}
		blue, ok := dag.index.LookupNode(hash)
		if !ok {
			return nil, errors.Errorf("couldn't find block with hash %s", hash)
		}
		node.bluesAnticoneSizes[blue] = dagconfig.KType(bluesAnticoneSize)
	}

	return node, nil
}

// fetchBlockByHash retrieves the raw block for the provided hash,
// deserializes it, and returns a util.Block of it.
func (dag *BlockDAG) fetchBlockByHash(hash *daghash.Hash) (*util.Block, error) {
	blockBytes, err := dbaccess.FetchBlock(dag.databaseContext, hash)
	if err != nil {
		return nil, err
	}
	return util.NewBlockFromBytes(blockBytes)
}

func storeBlock(dbContext *dbaccess.TxContext, block *util.Block) error {
	blockBytes, err := block.Bytes()
	if err != nil {
		return err
	}
	return dbaccess.StoreBlock(dbContext, block.Hash(), blockBytes)
}

func serializeBlockNode(node *blockNode) ([]byte, error) {
	w := bytes.NewBuffer(make([]byte, 0, appmessage.MaxBlockHeaderPayload+1))
	header := node.Header()
	err := header.Serialize(w)
	if err != nil {
		return nil, err
	}

	err = w.WriteByte(byte(node.status))
	if err != nil {
		return nil, err
	}

	// Because genesis doesn't have selected parent, it's serialized as zero hash
	selectedParentHash := &daghash.ZeroHash
	if node.selectedParent != nil {
		selectedParentHash = node.selectedParent.hash
	}
	_, err = w.Write(selectedParentHash[:])
	if err != nil {
		return nil, err
	}

	err = binaryserializer.PutUint64(w, byteOrder, node.blueScore)
	if err != nil {
		return nil, err
	}

	err = appmessage.WriteVarInt(w, uint64(len(node.blues)))
	if err != nil {
		return nil, err
	}

	for _, blue := range node.blues {
		_, err = w.Write(blue.hash[:])
		if err != nil {
			return nil, err
		}
	}

	err = appmessage.WriteVarInt(w, uint64(len(node.reds)))
	if err != nil {
		return nil, err
	}

	for _, red := range node.reds {
		_, err = w.Write(red.hash[:])
		if err != nil {
			return nil, err
		}
	}

	err = appmessage.WriteVarInt(w, uint64(len(node.bluesAnticoneSizes)))
	if err != nil {
		return nil, err
	}
	for blue, blueAnticoneSize := range node.bluesAnticoneSizes {
		_, err = w.Write(blue.hash[:])
		if err != nil {
			return nil, err
		}

		err = binaryserializer.PutUint8(w, uint8(blueAnticoneSize))
		if err != nil {
			return nil, err
		}
	}
	return w.Bytes(), nil
}

// blockIndexKey generates the binary key for an entry in the block index
// bucket. The key is composed of the block blue score encoded as a big-endian
// 64-bit unsigned int followed by the 32 byte block hash.
// The blue score component is important for iteration order.
func blockIndexKey(blockHash *daghash.Hash, blueScore uint64) []byte {
	indexKey := make([]byte, daghash.HashSize+8)
	binary.BigEndian.PutUint64(indexKey[0:8], blueScore)
	copy(indexKey[8:daghash.HashSize+8], blockHash[:])
	return indexKey
}

func blockHashFromBlockIndexKey(BlockIndexKey []byte) (*daghash.Hash, error) {
	return daghash.NewHash(BlockIndexKey[8 : daghash.HashSize+8])
}

// BlockByHash returns the block from the DAG with the given hash.
//
// This function is safe for concurrent access.
func (dag *BlockDAG) BlockByHash(hash *daghash.Hash) (*util.Block, error) {
	// Lookup the block hash in block index and ensure it is in the DAG
	node, ok := dag.index.LookupNode(hash)
	if !ok {
		str := fmt.Sprintf("block %s is not in the DAG", hash)
		return nil, ErrNotInDAG(str)
	}

	block, err := dag.fetchBlockByHash(node.hash)
	if err != nil {
		return nil, err
	}
	return block, err
}

// BlockHashesFrom returns a slice of blocks starting from lowHash
// ordered by blueScore. If lowHash is nil then the genesis block is used.
//
// This method MUST be called with the DAG lock held
func (dag *BlockDAG) BlockHashesFrom(lowHash *daghash.Hash, limit int) ([]*daghash.Hash, error) {
	blockHashes := make([]*daghash.Hash, 0, limit)
	if lowHash == nil {
		lowHash = dag.genesis.hash

		// If we're starting from the beginning we should include the
		// genesis hash in the result
		blockHashes = append(blockHashes, dag.genesis.hash)
	}
	if !dag.IsInDAG(lowHash) {
		return nil, errors.Errorf("block %s not found", lowHash)
	}
	blueScore, err := dag.BlueScoreByBlockHash(lowHash)
	if err != nil {
		return nil, err
	}

	key := blockIndexKey(lowHash, blueScore)
	cursor, err := dbaccess.BlockIndexCursorFrom(dag.databaseContext, key)
	if dbaccess.IsNotFoundError(err) {
		return nil, errors.Wrapf(err, "block %s not in block index", lowHash)
	}
	if err != nil {
		return nil, err
	}
	defer cursor.Close()

	for cursor.Next() && len(blockHashes) < limit {
		key, err := cursor.Key()
		if err != nil {
			return nil, err
		}
		blockHash, err := blockHashFromBlockIndexKey(key.Suffix())
		if err != nil {
			return nil, err
		}
		blockHashes = append(blockHashes, blockHash)
	}

	return blockHashes, nil
}

func (dag *BlockDAG) fetchBlueBlocks(node *blockNode) ([]*util.Block, error) {
	blueBlocks := make([]*util.Block, len(node.blues))
	for i, blueBlockNode := range node.blues {
		blueBlock, err := dag.fetchBlockByHash(blueBlockNode.hash)
		if err != nil {
			return nil, err
		}

		blueBlocks[i] = blueBlock
	}
	return blueBlocks, nil
}<|MERGE_RESOLUTION|>--- conflicted
+++ resolved
@@ -303,17 +303,6 @@
 	return unprocessedBlockNodes, nil
 }
 
-<<<<<<< HEAD
-func (dag *BlockDAG) initVirtualBlockTips(state *dagState) error {
-	tips := newBlockSet()
-	for _, tipHash := range state.TipHashes {
-		tip, ok := dag.index.LookupNode(tipHash)
-		if !ok {
-			return errors.Errorf("cannot find "+
-				"DAG tip %s in block index", state.TipHashes)
-		}
-		tips.add(tip)
-=======
 func (dag *BlockDAG) initUTXOSet() (fullUTXOCollection utxoCollection, err error) {
 	fullUTXOCollection = make(utxoCollection)
 	cursor, err := dbaccess.UTXOSetCursor(dag.databaseContext)
@@ -353,7 +342,6 @@
 	tips, err := dag.index.LookupNodes(state.TipHashes)
 	if err != nil {
 		return errors.Wrapf(err, "Error loading tips")
->>>>>>> f8d0f7f6
 	}
 	dag.tips = blockSetFromSlice(tips...)
 
