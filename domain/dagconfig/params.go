// Copyright (c) 2014-2016 The btcsuite developers
// Use of this source code is governed by an ISC
// license that can be found in the LICENSE file.

package dagconfig

import (
	"math/big"
	"time"

	"github.com/kaspanet/kaspad/domain/consensus/model/externalapi"

	"github.com/kaspanet/kaspad/app/appmessage"
	"github.com/kaspanet/kaspad/util/network"

	"github.com/pkg/errors"

	"github.com/kaspanet/kaspad/util"
)

// These variables are the DAG proof-of-work limit parameters for each default
// network.
var (
	// bigOne is 1 represented as a big.Int. It is defined here to avoid
	// the overhead of creating it multiple times.
	bigOne = big.NewInt(1)

	// mainPowMax is the highest proof of work value a Kaspa block can
	// have for the main network. It is the value 2^255 - 1.
	mainPowMax = new(big.Int).Sub(new(big.Int).Lsh(bigOne, 255), bigOne)

	// testnetPowMax is the highest proof of work value a Kaspa block
	// can have for the test network. It is the value 2^255 - 1.
	testnetPowMax = new(big.Int).Sub(new(big.Int).Lsh(bigOne, 255), bigOne)

	// simnetPowMax is the highest proof of work value a Kaspa block
	// can have for the simulation test network. It is the value 2^255 - 1.
	simnetPowMax = new(big.Int).Sub(new(big.Int).Lsh(bigOne, 255), bigOne)

	// devnetPowMax is the highest proof of work value a Kaspa block
	// can have for the development network. It is the value
	// 2^255 - 1.
	devnetPowMax = new(big.Int).Sub(new(big.Int).Lsh(bigOne, 255), bigOne)
)

// KType defines the size of GHOSTDAG consensus algorithm K parameter.
type KType uint8

// Params defines a Kaspa network by its parameters. These parameters may be
// used by Kaspa applications to differentiate networks as well as addresses
// and keys for one network from those intended for use on another network.
type Params struct {
	// K defines the K parameter for GHOSTDAG consensus algorithm.
	// See ghostdag.go for further details.
	K externalapi.KType

	// Name defines a human-readable identifier for the network.
	Name string

	// Net defines the magic bytes used to identify the network.
	Net appmessage.KaspaNet

	// RPCPort defines the rpc server port
	RPCPort string

	// DefaultPort defines the default peer-to-peer port for the network.
	DefaultPort string

	// DNSSeeds defines a list of DNS seeds for the network that are used
	// as one method to discover peers.
	DNSSeeds []string

	// GRPCSeeds defines a list of GRPC seeds for the network that are used
	// as one method to discover peers.
	GRPCSeeds []string

	// GenesisBlock defines the first block of the DAG.
	GenesisBlock *externalapi.DomainBlock

	// GenesisHash is the starting block hash.
	GenesisHash *externalapi.DomainHash

	// PowMax defines the highest allowed proof of work value for a block
	// as a uint256.
	PowMax *big.Int

	// BlockCoinbaseMaturity is the number of blocks required before newly mined
	// coins can be spent.
	BlockCoinbaseMaturity uint64

	// SubsidyGenesisReward SubsidyMergeSetRewardMultiplier, and
	// SubsidyPastRewardMultiplier are part of the block subsidy equation.
	// Further details: https://hashdag.medium.com/kaspa-launch-plan-9a63f4d754a6
	SubsidyGenesisReward            uint64
	SubsidyMinGenesisReward         uint64
	SubsidyMaxGenesisReward         uint64
	SubsidyPastRewardMultiplier     *big.Rat
	SubsidyMergeSetRewardMultiplier *big.Rat

	// TargetTimePerBlock is the desired amount of time to generate each
	// block.
	TargetTimePerBlock time.Duration

	// FinalityDuration is the duration of the finality window.
	FinalityDuration time.Duration

	// TimestampDeviationTolerance is the maximum offset a block timestamp
	// is allowed to be in the future before it gets delayed
	TimestampDeviationTolerance int

	// DifficultyAdjustmentWindowSize is the size of window that is inspected
	// to calculate the required difficulty of each block.
	DifficultyAdjustmentWindowSize int

	// These fields are related to voting on consensus rule changes as
	// defined by BIP0009.
	//
	// RuleChangeActivationThreshold is the number of blocks in a threshold
	// state retarget window for which a positive vote for a rule change
	// must be cast in order to lock in a rule change. It should typically
	// be 95% for the main network and 75% for test networks.
	//
	// MinerConfirmationWindow is the number of blocks in each threshold
	// state retarget window.
	//
	// Deployments define the specific consensus rule changes to be voted
	// on.
	RuleChangeActivationThreshold uint64
	MinerConfirmationWindow       uint64

	// Mempool parameters
	RelayNonStdTxs bool

	// AcceptUnroutable specifies whether this network accepts unroutable
	// IP addresses, such as 10.0.0.0/8
	AcceptUnroutable bool

	// Human-readable prefix for Bech32 encoded addresses
	Prefix util.Bech32Prefix

	// Address encoding magics
	PrivateKeyID byte // First byte of a WIF private key

	// EnableNonNativeSubnetworks enables non-native/coinbase transactions
	EnableNonNativeSubnetworks bool

	// DisableDifficultyAdjustment determine whether to use difficulty
	DisableDifficultyAdjustment bool

	// SkipProofOfWork indicates whether proof of work should be checked.
	SkipProofOfWork bool

	// MaxCoinbasePayloadLength is the maximum length in bytes allowed for a block's coinbase's payload
	MaxCoinbasePayloadLength uint64

	// MaxBlockMass is the maximum mass a block is allowed
	MaxBlockMass uint64

	// MaxBlockParents is the maximum number of blocks a block is allowed to point to
	MaxBlockParents externalapi.KType

	// MassPerTxByte is the number of grams that any byte
	// adds to a transaction.
	MassPerTxByte uint64

	// MassPerScriptPubKeyByte is the number of grams that any
	// scriptPubKey byte adds to a transaction.
	MassPerScriptPubKeyByte uint64

	// MassPerSigOp is the number of grams that any
	// signature operation adds to a transaction.
	MassPerSigOp uint64

	// MergeSetSizeLimit is the maximum number of blocks in a block's merge set
	MergeSetSizeLimit uint64

	// CoinbasePayloadScriptPublicKeyMaxLength is the maximum allowed script public key in the coinbase's payload
	CoinbasePayloadScriptPublicKeyMaxLength uint8
<<<<<<< HEAD
=======

	// BaseSubsidy is the starting subsidy amount for mined blocks.
	BaseSubsidy uint64

	// PruningProofM is the 'm' constant in the pruning proof. For more details see: https://github.com/kaspanet/research/issues/3
	PruningProofM uint64
>>>>>>> 1b9be286
}

// NormalizeRPCServerAddress returns addr with the current network default
// port appended if there is not already a port specified.
func (p *Params) NormalizeRPCServerAddress(addr string) (string, error) {
	return network.NormalizeAddress(addr, p.RPCPort)
}

// FinalityDepth returns the finality duration represented in blocks
func (p *Params) FinalityDepth() uint64 {
	return uint64(p.FinalityDuration / p.TargetTimePerBlock)
}

// PruningDepth returns the pruning duration represented in blocks
func (p *Params) PruningDepth() uint64 {
	return 2*p.FinalityDepth() + 4*p.MergeSetSizeLimit*uint64(p.K) + 2*uint64(p.K) + 2
}

// MainnetParams defines the network parameters for the main Kaspa network.
var MainnetParams = Params{
	K:           defaultGHOSTDAGK,
	Name:        "kaspa-mainnet",
	Net:         appmessage.Mainnet,
	RPCPort:     "16110",
	DefaultPort: "16111",

	// DAG parameters
	GenesisBlock:                    &genesisBlock,
	GenesisHash:                     genesisHash,
	PowMax:                          mainPowMax,
	BlockCoinbaseMaturity:           100,
	SubsidyGenesisReward:            defaultSubsidyGenesisReward,
	SubsidyMinGenesisReward:         defaultSubsidyMinGenesisReward,
	SubsidyMaxGenesisReward:         defaultSubsidyMaxGenesisReward,
	SubsidyPastRewardMultiplier:     big.NewRat(9, 10),
	SubsidyMergeSetRewardMultiplier: big.NewRat(1, 10),
	TargetTimePerBlock:              defaultTargetTimePerBlock,
	FinalityDuration:                defaultFinalityDuration,
	DifficultyAdjustmentWindowSize:  defaultDifficultyAdjustmentWindowSize,
	TimestampDeviationTolerance:     defaultTimestampDeviationTolerance,

	// Consensus rule change deployments.
	//
	// The miner confirmation window is defined as:
	//   target proof of work timespan / target proof of work spacing
	RuleChangeActivationThreshold: 1916, // 95% of MinerConfirmationWindow
	MinerConfirmationWindow:       2016, //

	// Mempool parameters
	RelayNonStdTxs: false,

	// AcceptUnroutable specifies whether this network accepts unroutable
	// IP addresses, such as 10.0.0.0/8
	AcceptUnroutable: false,

	// Human-readable part for Bech32 encoded addresses
	Prefix: util.Bech32PrefixKaspa,

	// Address encoding magics
	PrivateKeyID: 0x80, // starts with 5 (uncompressed) or K (compressed)

	// EnableNonNativeSubnetworks enables non-native/coinbase transactions
	EnableNonNativeSubnetworks: false,

	DisableDifficultyAdjustment: false,

	MaxCoinbasePayloadLength:                defaultMaxCoinbasePayloadLength,
	MaxBlockMass:                            defaultMaxBlockMass,
	MaxBlockParents:                         defaultMaxBlockParents,
	MassPerTxByte:                           defaultMassPerTxByte,
	MassPerScriptPubKeyByte:                 defaultMassPerScriptPubKeyByte,
	MassPerSigOp:                            defaultMassPerSigOp,
	MergeSetSizeLimit:                       defaultMergeSetSizeLimit,
	CoinbasePayloadScriptPublicKeyMaxLength: defaultCoinbasePayloadScriptPublicKeyMaxLength,
	PruningProofM:                           defaultPruningProofM,
}

// TestnetParams defines the network parameters for the test Kaspa network.
var TestnetParams = Params{
	K:           defaultGHOSTDAGK,
	Name:        "kaspa-testnet-6",
	Net:         appmessage.Testnet,
	RPCPort:     "16210",
	DefaultPort: "16211",
	DNSSeeds:    []string{"testnet-6-dnsseed.daglabs-dev.com"},

	// DAG parameters
	GenesisBlock:                    &testnetGenesisBlock,
	GenesisHash:                     testnetGenesisHash,
	PowMax:                          testnetPowMax,
	BlockCoinbaseMaturity:           100,
	SubsidyGenesisReward:            defaultSubsidyGenesisReward,
	SubsidyMinGenesisReward:         defaultSubsidyMinGenesisReward,
	SubsidyMaxGenesisReward:         defaultSubsidyMaxGenesisReward,
	SubsidyPastRewardMultiplier:     big.NewRat(9, 10),
	SubsidyMergeSetRewardMultiplier: big.NewRat(1, 10),
	TargetTimePerBlock:              defaultTargetTimePerBlock,
	FinalityDuration:                defaultFinalityDuration,
	DifficultyAdjustmentWindowSize:  defaultDifficultyAdjustmentWindowSize,
	TimestampDeviationTolerance:     defaultTimestampDeviationTolerance,

	// Consensus rule change deployments.
	//
	// The miner confirmation window is defined as:
	//   target proof of work timespan / target proof of work spacing
	RuleChangeActivationThreshold: 1512, // 75% of MinerConfirmationWindow
	MinerConfirmationWindow:       2016,

	// Mempool parameters
	RelayNonStdTxs: true,

	// AcceptUnroutable specifies whether this network accepts unroutable
	// IP addresses, such as 10.0.0.0/8
	AcceptUnroutable: false,

	// Human-readable part for Bech32 encoded addresses
	Prefix: util.Bech32PrefixKaspaTest,

	// Address encoding magics
	PrivateKeyID: 0xef, // starts with 9 (uncompressed) or c (compressed)

	// EnableNonNativeSubnetworks enables non-native/coinbase transactions
	EnableNonNativeSubnetworks: false,

	DisableDifficultyAdjustment: false,

	MaxCoinbasePayloadLength:                defaultMaxCoinbasePayloadLength,
	MaxBlockMass:                            defaultMaxBlockMass,
	MaxBlockParents:                         defaultMaxBlockParents,
	MassPerTxByte:                           defaultMassPerTxByte,
	MassPerScriptPubKeyByte:                 defaultMassPerScriptPubKeyByte,
	MassPerSigOp:                            defaultMassPerSigOp,
	MergeSetSizeLimit:                       defaultMergeSetSizeLimit,
	CoinbasePayloadScriptPublicKeyMaxLength: defaultCoinbasePayloadScriptPublicKeyMaxLength,
	PruningProofM:                           defaultPruningProofM,
}

// SimnetParams defines the network parameters for the simulation test Kaspa
// network. This network is similar to the normal test network except it is
// intended for private use within a group of individuals doing simulation
// testing. The functionality is intended to differ in that the only nodes
// which are specifically specified are used to create the network rather than
// following normal discovery rules. This is important as otherwise it would
// just turn into another public testnet.
var SimnetParams = Params{
	K:           defaultGHOSTDAGK,
	Name:        "kaspa-simnet",
	Net:         appmessage.Simnet,
	RPCPort:     "16510",
	DefaultPort: "16511",
	DNSSeeds:    []string{}, // NOTE: There must NOT be any seeds.

	// DAG parameters
	GenesisBlock:                    &simnetGenesisBlock,
	GenesisHash:                     simnetGenesisHash,
	PowMax:                          simnetPowMax,
	BlockCoinbaseMaturity:           100,
	SubsidyGenesisReward:            defaultSubsidyGenesisReward,
	SubsidyMinGenesisReward:         defaultSubsidyMinGenesisReward,
	SubsidyMaxGenesisReward:         defaultSubsidyMaxGenesisReward,
	SubsidyPastRewardMultiplier:     big.NewRat(9, 10),
	SubsidyMergeSetRewardMultiplier: big.NewRat(1, 10),
	TargetTimePerBlock:              time.Millisecond,
	FinalityDuration:                time.Minute,
	DifficultyAdjustmentWindowSize:  defaultDifficultyAdjustmentWindowSize,
	TimestampDeviationTolerance:     defaultTimestampDeviationTolerance,

	// Consensus rule change deployments.
	//
	// The miner confirmation window is defined as:
	//   target proof of work timespan / target proof of work spacing
	RuleChangeActivationThreshold: 75, // 75% of MinerConfirmationWindow
	MinerConfirmationWindow:       100,

	// Mempool parameters
	RelayNonStdTxs: true,

	// AcceptUnroutable specifies whether this network accepts unroutable
	// IP addresses, such as 10.0.0.0/8
	AcceptUnroutable: false,

	PrivateKeyID: 0x64, // starts with 4 (uncompressed) or F (compressed)
	// Human-readable part for Bech32 encoded addresses
	Prefix: util.Bech32PrefixKaspaSim,

	// EnableNonNativeSubnetworks enables non-native/coinbase transactions
	EnableNonNativeSubnetworks: false,

	DisableDifficultyAdjustment: true,

	MaxCoinbasePayloadLength:                defaultMaxCoinbasePayloadLength,
	MaxBlockMass:                            defaultMaxBlockMass,
	MaxBlockParents:                         defaultMaxBlockParents,
	MassPerTxByte:                           defaultMassPerTxByte,
	MassPerScriptPubKeyByte:                 defaultMassPerScriptPubKeyByte,
	MassPerSigOp:                            defaultMassPerSigOp,
	MergeSetSizeLimit:                       defaultMergeSetSizeLimit,
	CoinbasePayloadScriptPublicKeyMaxLength: defaultCoinbasePayloadScriptPublicKeyMaxLength,
	PruningProofM:                           defaultPruningProofM,
}

// DevnetParams defines the network parameters for the development Kaspa network.
var DevnetParams = Params{
	K:           defaultGHOSTDAGK,
	Name:        "kaspa-devnet",
	Net:         appmessage.Devnet,
	RPCPort:     "16610",
	DefaultPort: "16611",
	DNSSeeds:    []string{}, // NOTE: There must NOT be any seeds.

	// DAG parameters
	GenesisBlock:                    &devnetGenesisBlock,
	GenesisHash:                     devnetGenesisHash,
	PowMax:                          devnetPowMax,
	BlockCoinbaseMaturity:           100,
	SubsidyGenesisReward:            defaultSubsidyGenesisReward,
	SubsidyMinGenesisReward:         defaultSubsidyMinGenesisReward,
	SubsidyMaxGenesisReward:         defaultSubsidyMaxGenesisReward,
	SubsidyPastRewardMultiplier:     big.NewRat(9, 10),
	SubsidyMergeSetRewardMultiplier: big.NewRat(1, 10),
	TargetTimePerBlock:              defaultTargetTimePerBlock,
	FinalityDuration:                defaultFinalityDuration,
	DifficultyAdjustmentWindowSize:  defaultDifficultyAdjustmentWindowSize,
	TimestampDeviationTolerance:     defaultTimestampDeviationTolerance,

	// Consensus rule change deployments.
	//
	// The miner confirmation window is defined as:
	//   target proof of work timespan / target proof of work spacing
	RuleChangeActivationThreshold: 1512, // 75% of MinerConfirmationWindow
	MinerConfirmationWindow:       2016,

	// Mempool parameters
	RelayNonStdTxs: true,

	// AcceptUnroutable specifies whether this network accepts unroutable
	// IP addresses, such as 10.0.0.0/8
	AcceptUnroutable: true,

	// Human-readable part for Bech32 encoded addresses
	Prefix: util.Bech32PrefixKaspaDev,

	// Address encoding magics
	PrivateKeyID: 0xef, // starts with 9 (uncompressed) or c (compressed)

	// EnableNonNativeSubnetworks enables non-native/coinbase transactions
	EnableNonNativeSubnetworks: false,

	DisableDifficultyAdjustment: false,

	MaxCoinbasePayloadLength:                defaultMaxCoinbasePayloadLength,
	MaxBlockMass:                            defaultMaxBlockMass,
	MaxBlockParents:                         defaultMaxBlockParents,
	MassPerTxByte:                           defaultMassPerTxByte,
	MassPerScriptPubKeyByte:                 defaultMassPerScriptPubKeyByte,
	MassPerSigOp:                            defaultMassPerSigOp,
	MergeSetSizeLimit:                       defaultMergeSetSizeLimit,
	CoinbasePayloadScriptPublicKeyMaxLength: defaultCoinbasePayloadScriptPublicKeyMaxLength,
	PruningProofM:                           defaultPruningProofM,
}

var (
	// ErrDuplicateNet describes an error where the parameters for a Kaspa
	// network could not be set due to the network already being a standard
	// network or previously-registered into this package.
	ErrDuplicateNet = errors.New("duplicate Kaspa network")
)

var (
	registeredNets = make(map[appmessage.KaspaNet]struct{})
)

// Register registers the network parameters for a Kaspa network. This may
// error with ErrDuplicateNet if the network is already registered (either
// due to a previous Register call, or the network being one of the default
// networks).
//
// Network parameters should be registered into this package by a main package
// as early as possible. Then, library packages may lookup networks or network
// parameters based on inputs and work regardless of the network being standard
// or not.
func Register(params *Params) error {
	if _, ok := registeredNets[params.Net]; ok {
		return ErrDuplicateNet
	}
	registeredNets[params.Net] = struct{}{}

	return nil
}

// mustRegister performs the same function as Register except it panics if there
// is an error. This should only be called from package init functions.
func mustRegister(params *Params) {
	if err := Register(params); err != nil {
		panic("failed to register network: " + err.Error())
	}
}

func init() {
	// Register all default networks when the package is initialized.
	mustRegister(&MainnetParams)
	mustRegister(&TestnetParams)
	mustRegister(&SimnetParams)
	mustRegister(&DevnetParams)
}<|MERGE_RESOLUTION|>--- conflicted
+++ resolved
@@ -176,15 +176,9 @@
 
 	// CoinbasePayloadScriptPublicKeyMaxLength is the maximum allowed script public key in the coinbase's payload
 	CoinbasePayloadScriptPublicKeyMaxLength uint8
-<<<<<<< HEAD
-=======
-
-	// BaseSubsidy is the starting subsidy amount for mined blocks.
-	BaseSubsidy uint64
 
 	// PruningProofM is the 'm' constant in the pruning proof. For more details see: https://github.com/kaspanet/research/issues/3
 	PruningProofM uint64
->>>>>>> 1b9be286
 }
 
 // NormalizeRPCServerAddress returns addr with the current network default
