// Copyright (c) 2014-2016 The btcsuite developers
// Use of this source code is governed by an ISC
// license that can be found in the LICENSE file.

package dagconfig

import (
	"testing"

	"github.com/kaspanet/kaspad/domain/consensus/utils/consensushashing"
)

// TestGenesisBlock tests the genesis block of the main network for validity by
// checking the encoded hash.
func TestGenesisBlock(t *testing.T) {
	// Check hash of the block against expected hash.
<<<<<<< HEAD
	hash := consensusserialization.BlockHash(MainnetParams.GenesisBlock)
	if !MainnetParams.GenesisHash.Equal(hash) {
=======
	hash := consensushashing.BlockHash(MainnetParams.GenesisBlock)
	if *MainnetParams.GenesisHash != *hash {
>>>>>>> 5632bee4
		t.Fatalf("TestGenesisBlock: Genesis block hash does "+
			"not appear valid - got %v, want %v", hash, MainnetParams.GenesisHash)
	}
}

// TestTestnetGenesisBlock tests the genesis block of the test network for
// validity by checking the hash.
func TestTestnetGenesisBlock(t *testing.T) {
	// Check hash of the block against expected hash.
<<<<<<< HEAD
	hash := consensusserialization.BlockHash(TestnetParams.GenesisBlock)
	if !TestnetParams.GenesisHash.Equal(hash) {
=======
	hash := consensushashing.BlockHash(TestnetParams.GenesisBlock)
	if *TestnetParams.GenesisHash != *hash {
>>>>>>> 5632bee4
		t.Fatalf("TestTestnetGenesisBlock: Genesis block hash does "+
			"not appear valid - got %v, want %v", hash,
			TestnetParams.GenesisHash)
	}
}

// TestSimnetGenesisBlock tests the genesis block of the simulation test network
// for validity by checking the hash.
func TestSimnetGenesisBlock(t *testing.T) {
	// Check hash of the block against expected hash.
<<<<<<< HEAD
	hash := consensusserialization.BlockHash(SimnetParams.GenesisBlock)
	if !SimnetParams.GenesisHash.Equal(hash) {
=======
	hash := consensushashing.BlockHash(SimnetParams.GenesisBlock)
	if *SimnetParams.GenesisHash != *hash {
>>>>>>> 5632bee4
		t.Fatalf("TestSimnetGenesisBlock: Genesis block hash does "+
			"not appear valid - got %v, want %v", hash,
			SimnetParams.GenesisHash)
	}
}

// TestDevnetGenesisBlock tests the genesis block of the development network
// for validity by checking the encoded hash.
func TestDevnetGenesisBlock(t *testing.T) {
	// Check hash of the block against expected hash.
<<<<<<< HEAD
	hash := consensusserialization.BlockHash(DevnetParams.GenesisBlock)
	if !DevnetParams.GenesisHash.Equal(hash) {
=======
	hash := consensushashing.BlockHash(DevnetParams.GenesisBlock)
	if *DevnetParams.GenesisHash != *hash {
>>>>>>> 5632bee4
		t.Fatalf("TestDevnetGenesisBlock: Genesis block hash does "+
			"not appear valid - got %v, want %v", hash,
			DevnetParams.GenesisHash)
	}
}<|MERGE_RESOLUTION|>--- conflicted
+++ resolved
@@ -14,13 +14,8 @@
 // checking the encoded hash.
 func TestGenesisBlock(t *testing.T) {
 	// Check hash of the block against expected hash.
-<<<<<<< HEAD
-	hash := consensusserialization.BlockHash(MainnetParams.GenesisBlock)
+	hash := consensushashing.BlockHash(MainnetParams.GenesisBlock)
 	if !MainnetParams.GenesisHash.Equal(hash) {
-=======
-	hash := consensushashing.BlockHash(MainnetParams.GenesisBlock)
-	if *MainnetParams.GenesisHash != *hash {
->>>>>>> 5632bee4
 		t.Fatalf("TestGenesisBlock: Genesis block hash does "+
 			"not appear valid - got %v, want %v", hash, MainnetParams.GenesisHash)
 	}
@@ -30,13 +25,8 @@
 // validity by checking the hash.
 func TestTestnetGenesisBlock(t *testing.T) {
 	// Check hash of the block against expected hash.
-<<<<<<< HEAD
-	hash := consensusserialization.BlockHash(TestnetParams.GenesisBlock)
+	hash := consensushashing.BlockHash(TestnetParams.GenesisBlock)
 	if !TestnetParams.GenesisHash.Equal(hash) {
-=======
-	hash := consensushashing.BlockHash(TestnetParams.GenesisBlock)
-	if *TestnetParams.GenesisHash != *hash {
->>>>>>> 5632bee4
 		t.Fatalf("TestTestnetGenesisBlock: Genesis block hash does "+
 			"not appear valid - got %v, want %v", hash,
 			TestnetParams.GenesisHash)
@@ -47,13 +37,8 @@
 // for validity by checking the hash.
 func TestSimnetGenesisBlock(t *testing.T) {
 	// Check hash of the block against expected hash.
-<<<<<<< HEAD
-	hash := consensusserialization.BlockHash(SimnetParams.GenesisBlock)
+	hash := consensushashing.BlockHash(SimnetParams.GenesisBlock)
 	if !SimnetParams.GenesisHash.Equal(hash) {
-=======
-	hash := consensushashing.BlockHash(SimnetParams.GenesisBlock)
-	if *SimnetParams.GenesisHash != *hash {
->>>>>>> 5632bee4
 		t.Fatalf("TestSimnetGenesisBlock: Genesis block hash does "+
 			"not appear valid - got %v, want %v", hash,
 			SimnetParams.GenesisHash)
@@ -64,13 +49,8 @@
 // for validity by checking the encoded hash.
 func TestDevnetGenesisBlock(t *testing.T) {
 	// Check hash of the block against expected hash.
-<<<<<<< HEAD
-	hash := consensusserialization.BlockHash(DevnetParams.GenesisBlock)
+	hash := consensushashing.BlockHash(DevnetParams.GenesisBlock)
 	if !DevnetParams.GenesisHash.Equal(hash) {
-=======
-	hash := consensushashing.BlockHash(DevnetParams.GenesisBlock)
-	if *DevnetParams.GenesisHash != *hash {
->>>>>>> 5632bee4
 		t.Fatalf("TestDevnetGenesisBlock: Genesis block hash does "+
 			"not appear valid - got %v, want %v", hash,
 			DevnetParams.GenesisHash)
