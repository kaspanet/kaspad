--- conflicted
+++ resolved
@@ -28,18 +28,8 @@
 }
 
 // Stage stages the given multiset for the given blockHash
-<<<<<<< HEAD
-func (ms *multisetStore) Stage(blockHash *externalapi.DomainHash, multiset model.Multiset) error {
-	multisetClone, err := multiset.Clone()
-	if err != nil {
-		return err
-	}
-	ms.staging[*blockHash] = multisetClone
-	return nil
-=======
 func (ms *multisetStore) Stage(blockHash *externalapi.DomainHash, multiset model.Multiset) {
 	ms.staging[*blockHash] = multiset.Clone()
->>>>>>> 45d9b635
 }
 
 func (ms *multisetStore) IsStaged() bool {
