package consensusstatemanager

import (
	"github.com/kaspanet/kaspad/domain/consensus/model"
	"github.com/kaspanet/kaspad/domain/consensus/model/externalapi"
	"github.com/kaspanet/kaspad/domain/consensus/processes/consensusstatemanager/utxoalgebra"
	"github.com/kaspanet/kaspad/domain/consensus/utils/hashset"
)

func (csm *consensusStateManager) updateVirtual(newBlockHash *externalapi.DomainHash, tips []*externalapi.DomainHash) error {
	virtualParents, err := csm.pickVirtualParents(tips)
	if err != nil {
		return err
	}

	err = csm.dagTopologyManager.SetParents(model.VirtualBlockHash, virtualParents)
	if err != nil {
		return err
	}

	err = csm.ghostdagManager.GHOSTDAG(model.VirtualBlockHash)
	if err != nil {
		return err
	}

	virtualUTXODiff, virtualAcceptanceData, virtualMultiset, err := csm.CalculatePastUTXOAndAcceptanceData(model.VirtualBlockHash)
	if err != nil {
		return err
	}
	err = csm.acceptanceDataStore.Stage(model.VirtualBlockHash, virtualAcceptanceData)
	if err != nil {
		return err
	}
<<<<<<< HEAD

=======
>>>>>>> 64bcff89
	csm.multisetStore.Stage(model.VirtualBlockHash, virtualMultiset)

	err = csm.consensusStateStore.StageVirtualUTXODiff(virtualUTXODiff)
	if err != nil {
		return err
	}

	err = csm.updateVirtualDiffParents(newBlockHash, virtualUTXODiff)
	if err != nil {
		return err
	}

	return nil
}

func (csm *consensusStateManager) updateVirtualDiffParents(
	newBlockHash *externalapi.DomainHash, virtualUTXODiff *model.UTXODiff) error {

	var newVirtualDiffParents []*externalapi.DomainHash
	if *newBlockHash == *csm.genesisHash {
		newVirtualDiffParents = []*externalapi.DomainHash{newBlockHash}
	} else {
		virtualDiffParents, err := csm.consensusStateStore.VirtualDiffParents(csm.databaseContext)
		if err != nil {
			return err
		}

		newBlockParentsSlice, err := csm.dagTopologyManager.Parents(newBlockHash)
		if err != nil {
			return err
		}
		newBlockParents := hashset.NewFromSlice(newBlockParentsSlice...)

		newVirtualDiffParents := []*externalapi.DomainHash{newBlockHash}
		for _, virtualDiffParent := range virtualDiffParents {
			if newBlockParents.Contains(virtualDiffParent) {
				virtualDiffParentUTXODiff, err := csm.utxoDiffStore.UTXODiff(csm.databaseContext, virtualDiffParent)
				if err != nil {
					return err
				}
				newDiff, err := utxoalgebra.DiffFrom(virtualUTXODiff, virtualDiffParentUTXODiff)
				if err != nil {
					return err
				}
				err = csm.utxoDiffStore.Stage(virtualDiffParent, newDiff, newBlockHash)
				if err != nil {
					return err
				}
			} else {
				newVirtualDiffParents = append(newVirtualDiffParents, virtualDiffParent)
			}
		}
	}

	return csm.consensusStateStore.StageVirtualDiffParents(newVirtualDiffParents)
}<|MERGE_RESOLUTION|>--- conflicted
+++ resolved
@@ -27,14 +27,12 @@
 	if err != nil {
 		return err
 	}
+
 	err = csm.acceptanceDataStore.Stage(model.VirtualBlockHash, virtualAcceptanceData)
 	if err != nil {
 		return err
 	}
-<<<<<<< HEAD
 
-=======
->>>>>>> 64bcff89
 	csm.multisetStore.Stage(model.VirtualBlockHash, virtualMultiset)
 
 	err = csm.consensusStateStore.StageVirtualUTXODiff(virtualUTXODiff)
