package consensusstatemanager

import (
	"github.com/kaspanet/kaspad/domain/consensus/model"
	"github.com/kaspanet/kaspad/domain/consensus/model/externalapi"
	"github.com/kaspanet/kaspad/domain/consensus/ruleerrors"
	"github.com/kaspanet/kaspad/domain/consensus/utils/consensushashing"
	"github.com/kaspanet/kaspad/domain/consensus/utils/transactionhelper"
	"github.com/kaspanet/kaspad/domain/consensus/utils/utxo"
	"github.com/kaspanet/kaspad/infrastructure/logger"
	"github.com/pkg/errors"
)

func (csm *consensusStateManager) ImportPruningPoint(stagingArea *model.StagingArea, newPruningPoint *externalapi.DomainHash) error {
	onEnd := logger.LogAndMeasureExecutionTime(log, "ImportPruningPoint")
	defer onEnd()

	err := csm.importPruningPoint(stagingArea, newPruningPoint)
	if err != nil {
		return err
	}

	return csm.applyImportedPruningPointUTXOSet(stagingArea)
}

func (csm *consensusStateManager) importPruningPoint(
	stagingArea *model.StagingArea, newPruningPoint *externalapi.DomainHash) error {

	log.Debugf("importPruningPoint start")
	defer log.Debugf("importPruningPoint end")

	// TODO: We should validate the imported pruning point doesn't violate finality as part of the headers proof.

	importedPruningPointMultiset, err := csm.pruningStore.ImportedPruningPointMultiset(csm.databaseContext)
	if err != nil {
		return err
	}

	newPruningPointHeader, err := csm.blockHeaderStore.BlockHeader(csm.databaseContext, stagingArea, newPruningPoint)
	if err != nil {
		return err
	}
	log.Debugf("The UTXO commitment of the pruning point: %s",
		newPruningPointHeader.UTXOCommitment())

	if !newPruningPointHeader.UTXOCommitment().Equal(importedPruningPointMultiset.Hash()) {
		return errors.Wrapf(ruleerrors.ErrBadPruningPointUTXOSet, "the expected multiset hash of the pruning "+
			"point UTXO set is %s but got %s", newPruningPointHeader.UTXOCommitment(), *importedPruningPointMultiset.Hash())
	}
	log.Debugf("The new pruning point UTXO commitment validation passed")

	log.Debugf("Setting the pruning point as the only virtual parent")
	err = csm.dagTopologyManager.SetParents(stagingArea, model.VirtualBlockHash, []*externalapi.DomainHash{newPruningPoint})
	if err != nil {
		return err
	}

	log.Debugf("Calculating GHOSTDAG for the new virtual")
	err = csm.ghostdagManager.GHOSTDAG(stagingArea, model.VirtualBlockHash)
	if err != nil {
		return err
	}

	log.Debugf("Updating the new pruning point to be the new virtual diff parent with an empty diff")
	csm.stageDiff(stagingArea, newPruningPoint, utxo.NewUTXODiff(), nil)

	log.Debugf("Staging the new pruning point %s", newPruningPoint)
	csm.pruningStore.StagePruningPoint(stagingArea, newPruningPoint)
	csm.pruningStore.StagePruningPointCandidate(stagingArea, newPruningPoint)

	log.Debugf("Populating the pruning point with UTXO entries")
	importedPruningPointUTXOIterator, err := csm.pruningStore.ImportedPruningPointUTXOIterator(csm.databaseContext)
	if err != nil {
		return err
	}
	defer importedPruningPointUTXOIterator.Close()

	newPruningPointBlock, err := csm.blockStore.Block(csm.databaseContext, stagingArea, newPruningPoint)
	if err != nil {
		return err
	}

	err = csm.populateTransactionWithUTXOEntriesFromUTXOSet(newPruningPointBlock, importedPruningPointUTXOIterator)
	if err != nil {
		return err
	}

	// Before we manually mark the new pruning point as valid, we validate that all of its transactions are valid
	// against the provided UTXO set.
	log.Debugf("Validating that the pruning point is UTXO valid")
	newPruningPointSelectedParentMedianTime, err := csm.pastMedianTimeManager.PastMedianTime(stagingArea, newPruningPoint)
	if err != nil {
		return err
	}
	log.Tracef("The past median time of pruning block %s is %d",
		newPruningPoint, newPruningPointSelectedParentMedianTime)

	for i, transaction := range newPruningPointBlock.Transactions {
		transactionID := consensushashing.TransactionID(transaction)
		log.Tracef("Validating transaction %s in pruning block %s against "+
			"the pruning point's past UTXO", transactionID, newPruningPoint)
		if i == transactionhelper.CoinbaseTransactionIndex {
			log.Tracef("Skipping transaction %s because it is the coinbase", transactionID)
			continue
		}
		log.Tracef("Validating transaction %s and populating it with mass and fee", transactionID)
		err = csm.transactionValidator.ValidateTransactionInContextAndPopulateFee(
<<<<<<< HEAD
			stagingArea, transaction, newPruningPoint, newPruningPointSelectedParentMedianTime)
=======
			stagingArea, transaction, newPruningPointHash)
>>>>>>> 38e2ee1b
		if err != nil {
			return err
		}
		log.Tracef("Validation against the pruning point's past UTXO "+
			"passed for transaction %s", transactionID)
	}

	log.Debugf("Staging the new pruning point as %s", externalapi.StatusUTXOValid)
	csm.blockStatusStore.Stage(stagingArea, newPruningPoint, externalapi.StatusUTXOValid)

	log.Debugf("Staging the new pruning point multiset")
	csm.multisetStore.Stage(stagingArea, newPruningPoint, importedPruningPointMultiset)

	_, err = csm.difficultyManager.StageDAADataAndReturnRequiredDifficulty(stagingArea, model.VirtualBlockHash, false)
	if err != nil {
		return err
	}

	err = csm.setPruningPointSelectedChildAsTheOnlyParentOfTheVirtual(stagingArea)
	if err != nil {
		return err
	}

	return nil
}

func (csm *consensusStateManager) setPruningPointSelectedChildAsTheOnlyParentOfTheVirtual(stagingArea *model.StagingArea) error {
	headersSelectedTip, err := csm.headersSelectedTipStore.HeadersSelectedTip(csm.databaseContext, stagingArea)
	if err != nil {
		return err
	}

	pruningPoint, err := csm.pruningStore.PruningPoint(csm.databaseContext, stagingArea)
	if err != nil {
		return err
	}

	pruningPointSelectedChild, err := csm.dagTraversalManager.SelectedChild(stagingArea,
		headersSelectedTip, pruningPoint)
	if err != nil {
		return err
	}

	blockStatus, _, err := csm.resolveBlockStatus(stagingArea, pruningPointSelectedChild, false)
	if err != nil {
		return err
	}

	if blockStatus == externalapi.StatusDisqualifiedFromChain {
		return errors.Wrapf(ruleerrors.ErrPruningPointSelectedChildDisqualifiedFromChain, "pruning point selected"+
			" child is disqualified from chain")
	}

	_, _, err = csm.updateVirtual(stagingArea, pruningPointSelectedChild, []*externalapi.DomainHash{pruningPointSelectedChild})
	if err != nil {
		return err
	}

	return nil
}

func (csm *consensusStateManager) applyImportedPruningPointUTXOSet(stagingArea *model.StagingArea) error {
	dbTx, err := csm.databaseContext.Begin()
	if err != nil {
		return err
	}

	err = stagingArea.Commit(dbTx)
	if err != nil {
		return err
	}

	log.Debugf("Starting to import virtual UTXO set and pruning point utxo set")
	err = csm.consensusStateStore.StartImportingPruningPointUTXOSet(dbTx)
	if err != nil {
		return err
	}

	log.Debugf("Committing all staged data for imported pruning point")
	err = dbTx.Commit()
	if err != nil {
		return err
	}

	return csm.importVirtualUTXOSetAndPruningPointUTXOSet()
}

func (csm *consensusStateManager) importVirtualUTXOSetAndPruningPointUTXOSet() error {
	onEnd := logger.LogAndMeasureExecutionTime(log, "importVirtualUTXOSetAndPruningPointUTXOSet")
	defer onEnd()

	log.Debugf("Getting an iterator into the imported pruning point utxo set")
	pruningPointUTXOSetIterator, err := csm.pruningStore.ImportedPruningPointUTXOIterator(csm.databaseContext)
	if err != nil {
		return err
	}
	defer pruningPointUTXOSetIterator.Close()

	log.Debugf("Importing the virtual UTXO set")
	err = csm.consensusStateStore.ImportPruningPointUTXOSetIntoVirtualUTXOSet(csm.databaseContext, pruningPointUTXOSetIterator)
	if err != nil {
		return err
	}

	log.Debugf("Importing the new pruning point UTXO set")
	err = csm.pruningStore.CommitImportedPruningPointUTXOSet(csm.databaseContext)
	if err != nil {
		return err
	}

	log.Debugf("Finishing to import virtual UTXO set and pruning point UTXO set")
	return csm.consensusStateStore.FinishImportingPruningPointUTXOSet(csm.databaseContext)
}

func (csm *consensusStateManager) RecoverUTXOIfRequired() error {
	hadStartedImportingPruningPointUTXOSet, err := csm.consensusStateStore.HadStartedImportingPruningPointUTXOSet(csm.databaseContext)
	if err != nil {
		return err
	}
	if !hadStartedImportingPruningPointUTXOSet {
		return nil
	}

	log.Warnf("Unimported pruning point UTXO set detected. Attempting to recover...")
	err = csm.importVirtualUTXOSetAndPruningPointUTXOSet()
	if err != nil {
		return err
	}
	log.Warnf("Unimported UTXO set successfully recovered")
	return nil
}<|MERGE_RESOLUTION|>--- conflicted
+++ resolved
@@ -105,11 +105,7 @@
 		}
 		log.Tracef("Validating transaction %s and populating it with mass and fee", transactionID)
 		err = csm.transactionValidator.ValidateTransactionInContextAndPopulateFee(
-<<<<<<< HEAD
-			stagingArea, transaction, newPruningPoint, newPruningPointSelectedParentMedianTime)
-=======
-			stagingArea, transaction, newPruningPointHash)
->>>>>>> 38e2ee1b
+			stagingArea, transaction, newPruningPoint)
 		if err != nil {
 			return err
 		}
