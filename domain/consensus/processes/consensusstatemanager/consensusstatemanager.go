package consensusstatemanager

import (
	"github.com/kaspanet/kaspad/domain/consensus/model"
<<<<<<< HEAD
	"github.com/kaspanet/kaspad/domain/consensus/model/externalapi"
	"github.com/kaspanet/kaspad/domain/dagconfig"
=======
>>>>>>> 5566aaf9
)

// consensusStateManager manages the node's consensus state
type consensusStateManager struct {
	finalityDepth   uint64
	pruningDepth    uint64
	databaseContext model.DBManager

	ghostdagManager       model.GHOSTDAGManager
	dagTopologyManager    model.DAGTopologyManager
	dagTraversalManager   model.DAGTraversalManager
	pastMedianTimeManager model.PastMedianTimeManager
	transactionValidator  model.TransactionValidator
	blockValidator        model.BlockValidator
	reachabilityManager   model.ReachabilityManager
	coinbaseManager       model.CoinbaseManager
	mergeDepthManager     model.MergeDepthManager
	headerTipsStore       model.HeaderTipsStore

	blockStatusStore    model.BlockStatusStore
	ghostdagDataStore   model.GHOSTDAGDataStore
	consensusStateStore model.ConsensusStateStore
	multisetStore       model.MultisetStore
	blockStore          model.BlockStore
	utxoDiffStore       model.UTXODiffStore
	blockRelationStore  model.BlockRelationStore
	acceptanceDataStore model.AcceptanceDataStore
	blockHeaderStore    model.BlockHeaderStore

	stores []model.Store
}

// New instantiates a new ConsensusStateManager
func New(
	databaseContext model.DBManager,
	finalityDepth uint64,
	pruningDepth uint64,
	ghostdagManager model.GHOSTDAGManager,
	dagTopologyManager model.DAGTopologyManager,
	dagTraversalManager model.DAGTraversalManager,
	pastMedianTimeManager model.PastMedianTimeManager,
	transactionValidator model.TransactionValidator,
	blockValidator model.BlockValidator,
	reachabilityManager model.ReachabilityManager,
	coinbaseManager model.CoinbaseManager,
	mergeDepthManager model.MergeDepthManager,

	blockStatusStore model.BlockStatusStore,
	ghostdagDataStore model.GHOSTDAGDataStore,
	consensusStateStore model.ConsensusStateStore,
	multisetStore model.MultisetStore,
	blockStore model.BlockStore,
	utxoDiffStore model.UTXODiffStore,
	blockRelationStore model.BlockRelationStore,
	acceptanceDataStore model.AcceptanceDataStore,
	blockHeaderStore model.BlockHeaderStore,
	headerTipsStore model.HeaderTipsStore) (model.ConsensusStateManager, error) {

	csm := &consensusStateManager{
		finalityDepth:   finalityDepth,
		pruningDepth:    pruningDepth,
		databaseContext: databaseContext,

		ghostdagManager:       ghostdagManager,
		dagTopologyManager:    dagTopologyManager,
		dagTraversalManager:   dagTraversalManager,
		pastMedianTimeManager: pastMedianTimeManager,
		transactionValidator:  transactionValidator,
		blockValidator:        blockValidator,
		reachabilityManager:   reachabilityManager,
		coinbaseManager:       coinbaseManager,
		mergeDepthManager:     mergeDepthManager,

		multisetStore:       multisetStore,
		blockStore:          blockStore,
		blockStatusStore:    blockStatusStore,
		ghostdagDataStore:   ghostdagDataStore,
		consensusStateStore: consensusStateStore,
		utxoDiffStore:       utxoDiffStore,
		blockRelationStore:  blockRelationStore,
		acceptanceDataStore: acceptanceDataStore,
		blockHeaderStore:    blockHeaderStore,
		headerTipsStore:     headerTipsStore,

		stores: []model.Store{
			consensusStateStore,
			acceptanceDataStore,
			blockStore,
			blockStatusStore,
			blockRelationStore,
			multisetStore,
			ghostdagDataStore,
			consensusStateStore,
			utxoDiffStore,
			blockHeaderStore,
			headerTipsStore,
		},
	}

	return csm, nil
}

func (csm *consensusStateManager) HeaderTipsPruningPoint() (*externalapi.DomainHash, error) {
	panic("implement me")
}<|MERGE_RESOLUTION|>--- conflicted
+++ resolved
@@ -2,11 +2,8 @@
 
 import (
 	"github.com/kaspanet/kaspad/domain/consensus/model"
-<<<<<<< HEAD
 	"github.com/kaspanet/kaspad/domain/consensus/model/externalapi"
 	"github.com/kaspanet/kaspad/domain/dagconfig"
-=======
->>>>>>> 5566aaf9
 )
 
 // consensusStateManager manages the node's consensus state
@@ -107,8 +104,4 @@
 	}
 
 	return csm, nil
-}
-
-func (csm *consensusStateManager) HeaderTipsPruningPoint() (*externalapi.DomainHash, error) {
-	panic("implement me")
 }