package consensusstatemanager

import (
	"github.com/kaspanet/kaspad/domain/consensus/database"
	"github.com/kaspanet/kaspad/domain/consensus/model"
	"github.com/kaspanet/kaspad/domain/consensus/model/externalapi"
	"github.com/kaspanet/kaspad/domain/dagconfig"
)

// consensusStateManager manages the node's consensus state
type consensusStateManager struct {
	dagParams *dagconfig.Params

	databaseContext     *database.DomainDBContext
	consensusStateStore model.ConsensusStateStore
	multisetStore       model.MultisetStore
	utxoDiffStore       model.UTXODiffStore
	blockStore          model.BlockStore
	ghostdagManager     model.GHOSTDAGManager
	acceptanceManager   model.AcceptanceManager
}

// New instantiates a new ConsensusStateManager
func New(
	databaseContext *database.DomainDBContext,
	dagParams *dagconfig.Params,
	consensusStateStore model.ConsensusStateStore,
	multisetStore model.MultisetStore,
	utxoDiffStore model.UTXODiffStore,
	blockStore model.BlockStore,
	ghostdagManager model.GHOSTDAGManager,
	acceptanceManager model.AcceptanceManager) model.ConsensusStateManager {

	return &consensusStateManager{
		dagParams: dagParams,

		databaseContext:     databaseContext,
		consensusStateStore: consensusStateStore,
		multisetStore:       multisetStore,
		utxoDiffStore:       utxoDiffStore,
		blockStore:          blockStore,
		ghostdagManager:     ghostdagManager,
		acceptanceManager:   acceptanceManager,
	}
}

// UTXOByOutpoint returns a UTXOEntry matching the given outpoint
func (csm *consensusStateManager) UTXOByOutpoint(outpoint *externalapi.DomainOutpoint) (*externalapi.UTXOEntry, error) {
	return nil, nil
}

// CalculateConsensusStateChanges returns a set of changes that must occur in order
// to transition the current consensus state into the one including the given block
func (csm *consensusStateManager) CalculateConsensusStateChanges(block *externalapi.DomainBlock, isDisqualified bool) (
	stateChanges *model.ConsensusStateChanges, utxoDiffChanges *model.UTXODiffChanges,
	virtualGHOSTDAGData *model.BlockGHOSTDAGData, err error) {

	return nil, nil, nil, nil
}

<<<<<<< HEAD
=======
// CalculateAcceptanceDataAndUTXOMultiset calculates and returns the acceptance data and the
// multiset associated with the given blockHash
func (csm *consensusStateManager) CalculateAcceptanceDataAndUTXOMultiset(blockGHOSTDAGData *model.BlockGHOSTDAGData) (
	*model.BlockAcceptanceData, model.Multiset, error) {

	return nil, nil, nil
}

// Tips returns the current DAG tips
func (csm *consensusStateManager) Tips() ([]*externalapi.DomainHash, error) {
	return nil, nil
}

>>>>>>> a96a5fd2
// VirtualData returns the medianTime and blueScore of the current virtual block
func (csm *consensusStateManager) VirtualData() (medianTime int64, blueScore uint64, err error) {
	return 0, 0, nil
}

// RestoreUTXOSet calculates and returns the UTXOSet of the given blockHash
func (csm *consensusStateManager) RestorePastUTXOSet(blockHash *externalapi.DomainHash) (model.ReadOnlyUTXOSet, error) {
	return nil, nil
}

// RestoreDiffFromVirtual restores the diff between the given virtualDiffParentHash
// and the virtual
func (csm *consensusStateManager) RestoreDiffFromVirtual(utxoDiff *model.UTXODiff, virtualDiffParentHash *model.DomainHash) (*model.UTXODiff, error) {
	panic("implement me")
}<|MERGE_RESOLUTION|>--- conflicted
+++ resolved
@@ -58,22 +58,6 @@
 	return nil, nil, nil, nil
 }
 
-<<<<<<< HEAD
-=======
-// CalculateAcceptanceDataAndUTXOMultiset calculates and returns the acceptance data and the
-// multiset associated with the given blockHash
-func (csm *consensusStateManager) CalculateAcceptanceDataAndUTXOMultiset(blockGHOSTDAGData *model.BlockGHOSTDAGData) (
-	*model.BlockAcceptanceData, model.Multiset, error) {
-
-	return nil, nil, nil
-}
-
-// Tips returns the current DAG tips
-func (csm *consensusStateManager) Tips() ([]*externalapi.DomainHash, error) {
-	return nil, nil
-}
-
->>>>>>> a96a5fd2
 // VirtualData returns the medianTime and blueScore of the current virtual block
 func (csm *consensusStateManager) VirtualData() (medianTime int64, blueScore uint64, err error) {
 	return 0, 0, nil
