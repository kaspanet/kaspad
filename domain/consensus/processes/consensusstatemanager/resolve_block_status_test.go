package consensusstatemanager_test

import (
	"errors"
	"github.com/kaspanet/kaspad/domain/consensus/utils/utxo"
	"testing"

	"github.com/kaspanet/kaspad/domain/consensus/model"

	"github.com/kaspanet/kaspad/domain/consensus/ruleerrors"

	"github.com/kaspanet/kaspad/domain/consensus/utils/consensushashing"

	"github.com/kaspanet/kaspad/domain/consensus"
	"github.com/kaspanet/kaspad/domain/consensus/model/externalapi"
	"github.com/kaspanet/kaspad/domain/consensus/utils/testutils"
	"github.com/kaspanet/kaspad/domain/consensus/utils/transactionhelper"
	"github.com/kaspanet/kaspad/domain/dagconfig"
)

func TestDoubleSpends(t *testing.T) {
	testutils.ForAllNets(t, true, func(t *testing.T, params *dagconfig.Params) {
		stagingArea := model.NewStagingArea()

		params.BlockCoinbaseMaturity = 0
		factory := consensus.NewFactory()
		consensus, teardown, err := factory.NewTestConsensus(params, false, "TestDoubleSpends")
		if err != nil {
			t.Fatalf("Error setting up consensus: %+v", err)
		}
		defer teardown(false)

		// Mine chain of two blocks to fund our double spend
		firstBlockHash, _, err := consensus.AddBlock([]*externalapi.DomainHash{params.GenesisHash}, nil, nil)
		if err != nil {
			t.Fatalf("Error creating firstBlock: %+v", err)
		}
		fundingBlockHash, _, err := consensus.AddBlock([]*externalapi.DomainHash{firstBlockHash}, nil, nil)
		if err != nil {
			t.Fatalf("Error creating fundingBlock: %+v", err)
		}
		fundingBlock, err := consensus.GetBlock(fundingBlockHash)
		if err != nil {
			t.Fatalf("Error getting fundingBlock: %+v", err)
		}

		// Get funding transaction
		fundingTransaction := fundingBlock.Transactions[transactionhelper.CoinbaseTransactionIndex]

		// Create two transactions that spends the same output, but with different IDs
		spendingTransaction1, err := testutils.CreateTransaction(fundingTransaction, 1)
		if err != nil {
			t.Fatalf("Error creating spendingTransaction1: %+v", err)
		}
		spendingTransaction2, err := testutils.CreateTransaction(fundingTransaction, 1)
		if err != nil {
			t.Fatalf("Error creating spendingTransaction2: %+v", err)
		}
		spendingTransaction2.Outputs[0].Value-- // tweak the value to create a different ID
		spendingTransaction1ID := consensushashing.TransactionID(spendingTransaction1)
		spendingTransaction2ID := consensushashing.TransactionID(spendingTransaction2)
		if spendingTransaction1ID.Equal(spendingTransaction2ID) {
			t.Fatalf("spendingTransaction1 and spendingTransaction2 ids are equal")
		}

		// Mine a block with spendingTransaction1 and make sure that it's valid
		goodBlock1Hash, _, err := consensus.AddBlock([]*externalapi.DomainHash{fundingBlockHash}, nil,
			[]*externalapi.DomainTransaction{spendingTransaction1})
		if err != nil {
			t.Fatalf("Error adding goodBlock1: %+v", err)
		}
		goodBlock1Status, err := consensus.BlockStatusStore().Get(consensus.DatabaseContext(), stagingArea, goodBlock1Hash)
		if err != nil {
			t.Fatalf("Error getting status of goodBlock1: %+v", err)
		}
		if goodBlock1Status != externalapi.StatusUTXOValid {
			t.Fatalf("GoodBlock1 status expected to be '%s', but is '%s'", externalapi.StatusUTXOValid, goodBlock1Status)
		}

		// To check that a block containing the same transaction already in it's past is disqualified:
		// Add a block on top of goodBlock, containing spendingTransaction1, and make sure it's disqualified
		doubleSpendingBlock1Hash, _, err := consensus.AddBlock([]*externalapi.DomainHash{goodBlock1Hash}, nil,
			[]*externalapi.DomainTransaction{spendingTransaction1})
		if err != nil {
			t.Fatalf("Error adding doubleSpendingBlock1: %+v", err)
		}
		doubleSpendingBlock1Status, err := consensus.BlockStatusStore().Get(consensus.DatabaseContext(), stagingArea, doubleSpendingBlock1Hash)
		if err != nil {
			t.Fatalf("Error getting status of goodBlock: %+v", err)
		}
		if doubleSpendingBlock1Status != externalapi.StatusDisqualifiedFromChain {
			t.Fatalf("doubleSpendingBlock1 status expected to be '%s', but is '%s'",
				externalapi.StatusDisqualifiedFromChain, doubleSpendingBlock1Status)
		}

		// To check that a block containing a transaction that double-spends a transaction that
		// is in it's past is disqualified:
		// Add a block on top of goodBlock, containing spendingTransaction2, and make sure it's disqualified
		doubleSpendingBlock2Hash, _, err := consensus.AddBlock([]*externalapi.DomainHash{goodBlock1Hash}, nil,
			[]*externalapi.DomainTransaction{spendingTransaction2})
		if err != nil {
			t.Fatalf("Error adding doubleSpendingBlock2: %+v", err)
		}
		doubleSpendingBlock2Status, err := consensus.BlockStatusStore().Get(consensus.DatabaseContext(), stagingArea, doubleSpendingBlock2Hash)
		if err != nil {
			t.Fatalf("Error getting status of goodBlock: %+v", err)
		}
		if doubleSpendingBlock2Status != externalapi.StatusDisqualifiedFromChain {
			t.Fatalf("doubleSpendingBlock2 status expected to be '%s', but is '%s'",
				externalapi.StatusDisqualifiedFromChain, doubleSpendingBlock2Status)
		}

		// To make sure that a block double-spending itself is rejected:
		// Add a block on top of goodBlock, containing both spendingTransaction1 and spendingTransaction2, and make
		// sure AddBlock returns a RuleError
		_, _, err = consensus.AddBlock([]*externalapi.DomainHash{goodBlock1Hash}, nil,
			[]*externalapi.DomainTransaction{spendingTransaction1, spendingTransaction2})
		if err == nil {
			t.Fatalf("No error when adding a self-double-spending block")
		}
		if !errors.Is(err, ruleerrors.ErrDoubleSpendInSameBlock) {
			t.Fatalf("Adding self-double-spending block should have "+
				"returned ruleerrors.ErrDoubleSpendInSameBlock, but instead got: %+v", err)
		}

		// To make sure that a block containing the same transaction twice is rejected:
		// Add a block on top of goodBlock, containing spendingTransaction1 twice, and make
		// sure AddBlock returns a RuleError
		_, _, err = consensus.AddBlock([]*externalapi.DomainHash{goodBlock1Hash}, nil,
			[]*externalapi.DomainTransaction{spendingTransaction1, spendingTransaction1})
		if err == nil {
			t.Fatalf("No error when adding a block containing the same transactin twice")
		}
		if !errors.Is(err, ruleerrors.ErrDuplicateTx) {
			t.Fatalf("Adding block that contains the same transaction twice should have "+
				"returned ruleerrors.ErrDuplicateTx, but instead got: %+v", err)
		}

		// Check that a block will not get disqualified if it has a transaction that double spends
		// a transaction from its anticone.
		goodBlock2Hash, _, err := consensus.AddBlock([]*externalapi.DomainHash{fundingBlockHash}, nil,
			[]*externalapi.DomainTransaction{spendingTransaction2})
		if err != nil {
			t.Fatalf("Error adding goodBlock: %+v", err)
		}
		//use ResolveBlockStatus, since goodBlock2 might not be the selectedTip
		goodBlock2Status, err := consensus.ConsensusStateManager().ResolveBlockStatus(
			stagingArea, goodBlock2Hash, true)
		if err != nil {
			t.Fatalf("Error getting status of goodBlock: %+v", err)
		}
		if goodBlock2Status != externalapi.StatusUTXOValid {
			t.Fatalf("GoodBlock2 status expected to be '%s', but is '%s'", externalapi.StatusUTXOValid, goodBlock2Status)
		}
	})
}

// TestTransactionAcceptance checks that block transactions are acceptance correctly when the mergeSet is sorted topologically.
// DAG diagram:
// genesis <- fundingBlock1Hash <- fundingBlock2Hash <- fundingBlock3Hash <- ..k-blocks.. <------ tip hash <- afterTip <- twoAfterTip <- finalTip
//                             										^								  ^										|
//																	| redBlock <----------------------| --- blueBlock <----------------------
func TestTransactionAcceptance(t *testing.T) {
	testutils.ForAllNets(t, true, func(t *testing.T, params *dagconfig.Params) {
		stagingArea := model.NewStagingArea()

		params.BlockCoinbaseMaturity = 0

		factory := consensus.NewFactory()
		testConsensus, teardown, err := factory.NewTestConsensus(params, false, "TestTransactionAcceptance")
		if err != nil {
			t.Fatalf("Error setting up testConsensus: %+v", err)
		}
		defer teardown(false)

		fundingBlock1Hash, _, err := testConsensus.AddBlock([]*externalapi.DomainHash{params.GenesisHash}, nil, nil)
		if err != nil {
			t.Fatalf("Error creating fundingBlock1: %+v", err)
		}
		fundingBlock2Hash, _, err := testConsensus.AddBlock([]*externalapi.DomainHash{fundingBlock1Hash}, nil, nil)
		if err != nil {
			t.Fatalf("Error creating fundingBlock2: %+v", err)
		}
		fundingBlock3Hash, _, err := testConsensus.AddBlock([]*externalapi.DomainHash{fundingBlock2Hash}, nil, nil)
		if err != nil {
			t.Fatalf("Error creating fundingBlock3: %+v", err)
		}
		// Add a chain of K blocks above fundingBlock3 so we'll
		// be able to mine a red block on top of it.
		tipHash := fundingBlock3Hash
		for i := model.KType(0); i < params.K; i++ {
			var err error
			tipHash, _, err = testConsensus.AddBlock([]*externalapi.DomainHash{tipHash}, nil, nil)
			if err != nil {
				t.Fatalf("Error creating a block: %+v", err)
			}
		}

		fundingBlock3, err := testConsensus.GetBlock(fundingBlock3Hash)
		if err != nil {
			t.Fatalf("Error getting the fundingBlock3: %+v", err)
		}
		transactionToSpend0 := fundingBlock3.Transactions[transactionhelper.CoinbaseTransactionIndex]
		spendingTransaction0, err := testutils.CreateTransaction(transactionToSpend0)
		if err != nil {
			t.Fatalf("Error creating a transaction: %+v", err)
		}
<<<<<<< HEAD
		spendingTransaction0Input0UTXOEntry, err := testConsensus.ConsensusStateStore().
			UTXOByOutpoint(testConsensus.DatabaseContext(), &spendingTransaction0.Inputs[0].PreviousOutpoint)
=======

		fundingTransaction2 := fundingBlock3.Transactions[transactionhelper.CoinbaseTransactionIndex]

		spendingTransaction1, err := testutils.CreateTransaction(fundingTransaction1, 1)
>>>>>>> 347dd8fc
		if err != nil {
			t.Fatalf("Error getting UTXOEntry for spendingTransaction0Input0: %s", err)
		}
<<<<<<< HEAD
		redHash, _, err := testConsensus.AddBlock([]*externalapi.DomainHash{fundingBlock3Hash}, nil,
			[]*externalapi.DomainTransaction{spendingTransaction0})
=======
		spendingTransaction1UTXOEntry, err := testConsensus.ConsensusStateStore().
			UTXOByOutpoint(testConsensus.DatabaseContext(), stagingArea, &spendingTransaction1.Inputs[0].PreviousOutpoint)
>>>>>>> 347dd8fc
		if err != nil {
			t.Fatalf("Error creating redBlock: %+v", err)
		}

<<<<<<< HEAD
		transactionToSpend1 := spendingTransaction0
		spendingTransaction1, err := testutils.CreateTransaction(transactionToSpend1)
		if err != nil {
			t.Fatalf("Error creating spendingTransaction1: %+v", err)
		}
		spendingTransaction1Input0UTXOEntry, err := testConsensus.ConsensusStateStore().
			UTXOByOutpoint(testConsensus.DatabaseContext(), &spendingTransaction1.Inputs[0].PreviousOutpoint)
=======
		spendingTransaction2, err := testutils.CreateTransaction(fundingTransaction2, 1)
		if err != nil {
			t.Fatalf("Error creating spendingTransaction1: %+v", err)
		}
		spendingTransaction2UTXOEntry, err := testConsensus.ConsensusStateStore().
			UTXOByOutpoint(testConsensus.DatabaseContext(), stagingArea, &spendingTransaction2.Inputs[0].PreviousOutpoint)
		if err != nil {
			t.Fatalf("Error getting UTXOEntry for spendingTransaction2: %s", err)
		}

		redHash, _, err := testConsensus.AddBlock([]*externalapi.DomainHash{fundingBlock3Hash}, nil,
			[]*externalapi.DomainTransaction{spendingTransaction1, spendingTransaction2})
>>>>>>> 347dd8fc
		if err != nil {
			t.Fatalf("Error getting UTXOEntry for spendingTransaction1Input0: %s", err)
		}
		blueHash, _, err := testConsensus.AddBlock(
			[]*externalapi.DomainHash{tipHash, redHash},
			nil,
			[]*externalapi.DomainTransaction{spendingTransaction1})
		if err != nil {
			t.Fatalf("Error creating blueBlock: %+v", err)
		}

		afterTipHash, _, err := testConsensus.AddBlock([]*externalapi.DomainHash{tipHash}, nil, nil)
		if err != nil {
			t.Fatalf("Error creating afterTip block: %+v", err)
		}
		twoAfterTipHash, _, err := testConsensus.AddBlock([]*externalapi.DomainHash{afterTipHash}, nil, nil)
		if err != nil {
			t.Fatalf("Error creating twoAfterTip: %+v", err)
		}
		finalTipHash, _, err := testConsensus.AddBlock([]*externalapi.DomainHash{twoAfterTipHash, blueHash}, nil, nil)
		if err != nil {
			t.Fatalf("Error creating finalTip: %+v", err)
		}

		acceptanceData, err := testConsensus.AcceptanceDataStore().Get(testConsensus.DatabaseContext(), stagingArea, finalTipHash)
		if err != nil {
			t.Fatalf("Error getting acceptance data: %+v", err)
		}
		blueBlock, err := testConsensus.GetBlock(blueHash)
		if err != nil {
			t.Fatalf("Error getting blueBlock: %+v", err)
		}
		twoAfterTipBlock, err := testConsensus.GetBlock(twoAfterTipHash)
		if err != nil {
			t.Fatalf("Error getting twoAfterTipBlock: %+v", err)
		}
		redBlock, err := testConsensus.GetBlock(redHash)
		if err != nil {
			t.Fatalf("Error getting redBlock: %+v", err)
		}
		updatedDAAScoreVirtualBlock := 25
		// We expect the second transaction in the "blue block" to be accepted because the merge set is ordered topologically
		// and the red block is ordered topologically before the blue block so the input is known in the UTXOSet.
		expectedAcceptanceData := externalapi.AcceptanceData{
			{
				BlockHash: twoAfterTipHash,
				TransactionAcceptanceData: []*externalapi.TransactionAcceptanceData{
					{
						Transaction:                 twoAfterTipBlock.Transactions[0],
						Fee:                         0,
						IsAccepted:                  true,
						TransactionInputUTXOEntries: []externalapi.UTXOEntry{},
					},
				},
			},
			{
				BlockHash: redHash,
				TransactionAcceptanceData: []*externalapi.TransactionAcceptanceData{
					{ //Coinbase transaction outputs are added to the UTXO-set only if they are in the selected parent chain,
						// and this block isn't.
						Transaction:                 redBlock.Transactions[0],
						Fee:                         0,
						IsAccepted:                  false,
						TransactionInputUTXOEntries: []externalapi.UTXOEntry{},
					},
					{
						Transaction:                 redBlock.Transactions[1],
						Fee:                         1, // testutils.CreateTransaction pays a fee of 1 sompi.
						IsAccepted:                  true,
						TransactionInputUTXOEntries: []externalapi.UTXOEntry{spendingTransaction0Input0UTXOEntry},
					},
				},
			},
			{
				BlockHash: blueHash,
				TransactionAcceptanceData: []*externalapi.TransactionAcceptanceData{
					{ //Coinbase transaction outputs are added to the UTXO-set only if they are in the selected parent chain,
						// and this block isn't.
						Transaction:                 blueBlock.Transactions[0],
						Fee:                         0,
						IsAccepted:                  false,
						TransactionInputUTXOEntries: []externalapi.UTXOEntry{},
					},
					{ // The DAAScore was calculated by the virtual block pov. The DAAScore has changed since more blocks were added to the DAG.
						// So we will change the DAAScore in the UTXOEntryInput to the updated virtual DAAScore.
						Transaction: blueBlock.Transactions[1],
						Fee:         1, // testutils.CreateTransaction pays a fee of 1 sompi.
						IsAccepted:  true,
						TransactionInputUTXOEntries: []externalapi.UTXOEntry{
							utxo.NewUTXOEntry(spendingTransaction1Input0UTXOEntry.Amount(), spendingTransaction1Input0UTXOEntry.ScriptPublicKey(),
								spendingTransaction1Input0UTXOEntry.IsCoinbase(), uint64(updatedDAAScoreVirtualBlock))},
					},
				},
			},
		}
		if !acceptanceData.Equal(expectedAcceptanceData) {
			t.Fatalf("The acceptance data is not the expected acceptance data")
		}
	})
}

func TestResolveBlockStatusSanity(t *testing.T) {
	testutils.ForAllNets(t, true, func(t *testing.T, params *dagconfig.Params) {
		stagingArea := model.NewStagingArea()

		consensus, teardown, err := consensus.NewFactory().NewTestConsensus(params, false, "TestResolveBlockStatusSanity")
		if err != nil {
			t.Fatalf("Error setting up consensus: %+v", err)
		}
		defer teardown(false)

		genesisHash := params.GenesisHash
		allHashes := []*externalapi.DomainHash{genesisHash}

		// Make sure that the status of genesisHash is valid
		genesisStatus, err := consensus.BlockStatusStore().Get(consensus.DatabaseContext(), stagingArea, genesisHash)
		if err != nil {
			t.Fatalf("error getting genesis status: %s", err)
		}
		if genesisStatus != externalapi.StatusUTXOValid {
			t.Fatalf("genesis is unexpectedly non-valid. Its status is: %s", genesisStatus)
		}

		chainLength := int(params.K) + 1

		// Add a chain of blocks over the genesis and make sure all their
		// statuses are valid
		currentHash := genesisHash
		for i := 0; i < chainLength; i++ {
			addedBlockHash, _, err := consensus.AddBlock([]*externalapi.DomainHash{currentHash}, nil, nil)
			if err != nil {
				t.Fatalf("error adding block %d: %s", i, err)
			}
			blockStatus, err := consensus.BlockStatusStore().Get(consensus.DatabaseContext(), stagingArea, addedBlockHash)
			if err != nil {
				t.Fatalf("error getting block %d (%s) status: %s", i, addedBlockHash, err)
			}
			if blockStatus != externalapi.StatusUTXOValid {
				t.Fatalf("block %d (%s) is unexpectedly non-valid. Its status is: %s", i, addedBlockHash, blockStatus)
			}
			currentHash = addedBlockHash
			allHashes = append(allHashes, addedBlockHash)
		}

		// Add another chain of blocks over the genesis that's shorter than
		// the original chain by 1. Here we expect all the statuses to be
		// StatusUTXOPendingVerification
		currentHash = genesisHash
		for i := 0; i < chainLength-1; i++ {
			addedBlockHash, _, err := consensus.AddBlock([]*externalapi.DomainHash{currentHash}, nil, nil)
			if err != nil {
				t.Fatalf("error adding block %d: %s", i, err)
			}
			blockStatus, err := consensus.BlockStatusStore().Get(consensus.DatabaseContext(), stagingArea, addedBlockHash)
			if err != nil {
				t.Fatalf("error getting block %d (%s) status: %s", i, addedBlockHash, err)
			}
			if blockStatus != externalapi.StatusUTXOPendingVerification {
				t.Fatalf("block %d (%s) has unexpected status. "+
					"Want: %s, got: %s", i, addedBlockHash, externalapi.StatusUTXOPendingVerification, blockStatus)
			}
			currentHash = addedBlockHash
			allHashes = append(allHashes, addedBlockHash)
		}

		// Add another two blocks to the second chain. This should trigger
		// resolving the entire chain
		for i := 0; i < 2; i++ {
			addedBlockHash, _, err := consensus.AddBlock([]*externalapi.DomainHash{currentHash}, nil, nil)
			if err != nil {
				t.Fatalf("error adding block %d: %s", i, err)
			}
			currentHash = addedBlockHash
			allHashes = append(allHashes, addedBlockHash)
		}

		// Make sure that all the blocks in the DAG now have StatusUTXOValid
		for _, hash := range allHashes {
			blockStatus, err := consensus.BlockStatusStore().Get(consensus.DatabaseContext(), stagingArea, hash)
			if err != nil {
				t.Fatalf("error getting block %s status: %s", hash, err)
			}
			if blockStatus != externalapi.StatusUTXOValid {
				t.Fatalf("block %s is unexpectedly non-valid. Its status is: %s", hash, blockStatus)
			}
		}
	})
}<|MERGE_RESOLUTION|>--- conflicted
+++ resolved
@@ -200,56 +200,30 @@
 		if err != nil {
 			t.Fatalf("Error getting the fundingBlock3: %+v", err)
 		}
+		fees := uint64(1)
 		transactionToSpend0 := fundingBlock3.Transactions[transactionhelper.CoinbaseTransactionIndex]
-		spendingTransaction0, err := testutils.CreateTransaction(transactionToSpend0)
+		spendingTransaction0, err := testutils.CreateTransaction(transactionToSpend0, fees)
 		if err != nil {
 			t.Fatalf("Error creating a transaction: %+v", err)
 		}
-<<<<<<< HEAD
 		spendingTransaction0Input0UTXOEntry, err := testConsensus.ConsensusStateStore().
-			UTXOByOutpoint(testConsensus.DatabaseContext(), &spendingTransaction0.Inputs[0].PreviousOutpoint)
-=======
-
-		fundingTransaction2 := fundingBlock3.Transactions[transactionhelper.CoinbaseTransactionIndex]
-
-		spendingTransaction1, err := testutils.CreateTransaction(fundingTransaction1, 1)
->>>>>>> 347dd8fc
+			UTXOByOutpoint(testConsensus.DatabaseContext(), stagingArea, &spendingTransaction0.Inputs[0].PreviousOutpoint)
 		if err != nil {
 			t.Fatalf("Error getting UTXOEntry for spendingTransaction0Input0: %s", err)
 		}
-<<<<<<< HEAD
 		redHash, _, err := testConsensus.AddBlock([]*externalapi.DomainHash{fundingBlock3Hash}, nil,
 			[]*externalapi.DomainTransaction{spendingTransaction0})
-=======
-		spendingTransaction1UTXOEntry, err := testConsensus.ConsensusStateStore().
+		if err != nil {
+			t.Fatalf("Error creating redBlock: %+v", err)
+		}
+
+		transactionToSpend1 := spendingTransaction0
+		spendingTransaction1, err := testutils.CreateTransaction(transactionToSpend1, fees)
+		if err != nil {
+			t.Fatalf("Error creating spendingTransaction1: %+v", err)
+		}
+		spendingTransaction1Input0UTXOEntry, err := testConsensus.ConsensusStateStore().
 			UTXOByOutpoint(testConsensus.DatabaseContext(), stagingArea, &spendingTransaction1.Inputs[0].PreviousOutpoint)
->>>>>>> 347dd8fc
-		if err != nil {
-			t.Fatalf("Error creating redBlock: %+v", err)
-		}
-
-<<<<<<< HEAD
-		transactionToSpend1 := spendingTransaction0
-		spendingTransaction1, err := testutils.CreateTransaction(transactionToSpend1)
-		if err != nil {
-			t.Fatalf("Error creating spendingTransaction1: %+v", err)
-		}
-		spendingTransaction1Input0UTXOEntry, err := testConsensus.ConsensusStateStore().
-			UTXOByOutpoint(testConsensus.DatabaseContext(), &spendingTransaction1.Inputs[0].PreviousOutpoint)
-=======
-		spendingTransaction2, err := testutils.CreateTransaction(fundingTransaction2, 1)
-		if err != nil {
-			t.Fatalf("Error creating spendingTransaction1: %+v", err)
-		}
-		spendingTransaction2UTXOEntry, err := testConsensus.ConsensusStateStore().
-			UTXOByOutpoint(testConsensus.DatabaseContext(), stagingArea, &spendingTransaction2.Inputs[0].PreviousOutpoint)
-		if err != nil {
-			t.Fatalf("Error getting UTXOEntry for spendingTransaction2: %s", err)
-		}
-
-		redHash, _, err := testConsensus.AddBlock([]*externalapi.DomainHash{fundingBlock3Hash}, nil,
-			[]*externalapi.DomainTransaction{spendingTransaction1, spendingTransaction2})
->>>>>>> 347dd8fc
 		if err != nil {
 			t.Fatalf("Error getting UTXOEntry for spendingTransaction1Input0: %s", err)
 		}
@@ -317,7 +291,7 @@
 					},
 					{
 						Transaction:                 redBlock.Transactions[1],
-						Fee:                         1, // testutils.CreateTransaction pays a fee of 1 sompi.
+						Fee:                         fees,
 						IsAccepted:                  true,
 						TransactionInputUTXOEntries: []externalapi.UTXOEntry{spendingTransaction0Input0UTXOEntry},
 					},
@@ -336,7 +310,7 @@
 					{ // The DAAScore was calculated by the virtual block pov. The DAAScore has changed since more blocks were added to the DAG.
 						// So we will change the DAAScore in the UTXOEntryInput to the updated virtual DAAScore.
 						Transaction: blueBlock.Transactions[1],
-						Fee:         1, // testutils.CreateTransaction pays a fee of 1 sompi.
+						Fee:         fees,
 						IsAccepted:  true,
 						TransactionInputUTXOEntries: []externalapi.UTXOEntry{
 							utxo.NewUTXOEntry(spendingTransaction1Input0UTXOEntry.Amount(), spendingTransaction1Input0UTXOEntry.ScriptPublicKey(),
