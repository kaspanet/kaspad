package consensusstatemanager_test

import (
	"errors"
	"github.com/kaspanet/kaspad/domain/consensus/utils/utxo"
	"testing"

	"github.com/kaspanet/kaspad/domain/consensus/model"

	"github.com/kaspanet/kaspad/domain/consensus/ruleerrors"

	"github.com/kaspanet/kaspad/domain/consensus/utils/consensushashing"

	"github.com/kaspanet/kaspad/domain/consensus"
	"github.com/kaspanet/kaspad/domain/consensus/model/externalapi"
	"github.com/kaspanet/kaspad/domain/consensus/utils/testutils"
	"github.com/kaspanet/kaspad/domain/consensus/utils/transactionhelper"
)

func TestDoubleSpends(t *testing.T) {
	testutils.ForAllNets(t, true, func(t *testing.T, consensusConfig *consensus.Config) {
		stagingArea := model.NewStagingArea()

<<<<<<< HEAD
		params.BlockCoinbaseMaturity = 0
		factory := consensus.NewFactory()
		consensus, teardown, err := factory.NewTestConsensus(params, false, "TestDoubleSpends")
=======
		consensusConfig.BlockCoinbaseMaturity = 0

		factory := consensus.NewFactory()

		consensus, teardown, err := factory.NewTestConsensus(consensusConfig, "TestUTXOCommitment")
>>>>>>> 4df28393
		if err != nil {
			t.Fatalf("Error setting up consensus: %+v", err)
		}
		defer teardown(false)

		// Mine chain of two blocks to fund our double spend
		firstBlockHash, _, err := consensus.AddBlock([]*externalapi.DomainHash{consensusConfig.GenesisHash}, nil, nil)
		if err != nil {
			t.Fatalf("Error creating firstBlock: %+v", err)
		}
		fundingBlockHash, _, err := consensus.AddBlock([]*externalapi.DomainHash{firstBlockHash}, nil, nil)
		if err != nil {
			t.Fatalf("Error creating fundingBlock: %+v", err)
		}
		fundingBlock, err := consensus.GetBlock(fundingBlockHash)
		if err != nil {
			t.Fatalf("Error getting fundingBlock: %+v", err)
		}

		// Get funding transaction
		fundingTransaction := fundingBlock.Transactions[transactionhelper.CoinbaseTransactionIndex]

		// Create two transactions that spends the same output, but with different IDs
		spendingTransaction1, err := testutils.CreateTransaction(fundingTransaction, 1)
		if err != nil {
			t.Fatalf("Error creating spendingTransaction1: %+v", err)
		}
		spendingTransaction2, err := testutils.CreateTransaction(fundingTransaction, 1)
		if err != nil {
			t.Fatalf("Error creating spendingTransaction2: %+v", err)
		}
		spendingTransaction2.Outputs[0].Value-- // tweak the value to create a different ID
		spendingTransaction1ID := consensushashing.TransactionID(spendingTransaction1)
		spendingTransaction2ID := consensushashing.TransactionID(spendingTransaction2)
		if spendingTransaction1ID.Equal(spendingTransaction2ID) {
			t.Fatalf("spendingTransaction1 and spendingTransaction2 ids are equal")
		}

		// Mine a block with spendingTransaction1 and make sure that it's valid
		goodBlock1Hash, _, err := consensus.AddBlock([]*externalapi.DomainHash{fundingBlockHash}, nil,
			[]*externalapi.DomainTransaction{spendingTransaction1})
		if err != nil {
			t.Fatalf("Error adding goodBlock1: %+v", err)
		}
		goodBlock1Status, err := consensus.BlockStatusStore().Get(consensus.DatabaseContext(), stagingArea, goodBlock1Hash)
		if err != nil {
			t.Fatalf("Error getting status of goodBlock1: %+v", err)
		}
		if goodBlock1Status != externalapi.StatusUTXOValid {
			t.Fatalf("GoodBlock1 status expected to be '%s', but is '%s'", externalapi.StatusUTXOValid, goodBlock1Status)
		}

		// To check that a block containing the same transaction already in it's past is disqualified:
		// Add a block on top of goodBlock, containing spendingTransaction1, and make sure it's disqualified
		doubleSpendingBlock1Hash, _, err := consensus.AddBlock([]*externalapi.DomainHash{goodBlock1Hash}, nil,
			[]*externalapi.DomainTransaction{spendingTransaction1})
		if err != nil {
			t.Fatalf("Error adding doubleSpendingBlock1: %+v", err)
		}
		doubleSpendingBlock1Status, err := consensus.BlockStatusStore().Get(consensus.DatabaseContext(), stagingArea, doubleSpendingBlock1Hash)
		if err != nil {
			t.Fatalf("Error getting status of goodBlock: %+v", err)
		}
		if doubleSpendingBlock1Status != externalapi.StatusDisqualifiedFromChain {
			t.Fatalf("doubleSpendingBlock1 status expected to be '%s', but is '%s'",
				externalapi.StatusDisqualifiedFromChain, doubleSpendingBlock1Status)
		}

		// To check that a block containing a transaction that double-spends a transaction that
		// is in it's past is disqualified:
		// Add a block on top of goodBlock, containing spendingTransaction2, and make sure it's disqualified
		doubleSpendingBlock2Hash, _, err := consensus.AddBlock([]*externalapi.DomainHash{goodBlock1Hash}, nil,
			[]*externalapi.DomainTransaction{spendingTransaction2})
		if err != nil {
			t.Fatalf("Error adding doubleSpendingBlock2: %+v", err)
		}
		doubleSpendingBlock2Status, err := consensus.BlockStatusStore().Get(consensus.DatabaseContext(), stagingArea, doubleSpendingBlock2Hash)
		if err != nil {
			t.Fatalf("Error getting status of goodBlock: %+v", err)
		}
		if doubleSpendingBlock2Status != externalapi.StatusDisqualifiedFromChain {
			t.Fatalf("doubleSpendingBlock2 status expected to be '%s', but is '%s'",
				externalapi.StatusDisqualifiedFromChain, doubleSpendingBlock2Status)
		}

		// To make sure that a block double-spending itself is rejected:
		// Add a block on top of goodBlock, containing both spendingTransaction1 and spendingTransaction2, and make
		// sure AddBlock returns a RuleError
		_, _, err = consensus.AddBlock([]*externalapi.DomainHash{goodBlock1Hash}, nil,
			[]*externalapi.DomainTransaction{spendingTransaction1, spendingTransaction2})
		if err == nil {
			t.Fatalf("No error when adding a self-double-spending block")
		}
		if !errors.Is(err, ruleerrors.ErrDoubleSpendInSameBlock) {
			t.Fatalf("Adding self-double-spending block should have "+
				"returned ruleerrors.ErrDoubleSpendInSameBlock, but instead got: %+v", err)
		}

		// To make sure that a block containing the same transaction twice is rejected:
		// Add a block on top of goodBlock, containing spendingTransaction1 twice, and make
		// sure AddBlock returns a RuleError
		_, _, err = consensus.AddBlock([]*externalapi.DomainHash{goodBlock1Hash}, nil,
			[]*externalapi.DomainTransaction{spendingTransaction1, spendingTransaction1})
		if err == nil {
			t.Fatalf("No error when adding a block containing the same transactin twice")
		}
		if !errors.Is(err, ruleerrors.ErrDuplicateTx) {
			t.Fatalf("Adding block that contains the same transaction twice should have "+
				"returned ruleerrors.ErrDuplicateTx, but instead got: %+v", err)
		}

		// Check that a block will not get disqualified if it has a transaction that double spends
		// a transaction from its anticone.
		goodBlock2Hash, _, err := consensus.AddBlock([]*externalapi.DomainHash{fundingBlockHash}, nil,
			[]*externalapi.DomainTransaction{spendingTransaction2})
		if err != nil {
			t.Fatalf("Error adding goodBlock: %+v", err)
		}
		//use ResolveBlockStatus, since goodBlock2 might not be the selectedTip
		goodBlock2Status, err := consensus.ConsensusStateManager().ResolveBlockStatus(
			stagingArea, goodBlock2Hash, true)
		if err != nil {
			t.Fatalf("Error getting status of goodBlock: %+v", err)
		}
		if goodBlock2Status != externalapi.StatusUTXOValid {
			t.Fatalf("GoodBlock2 status expected to be '%s', but is '%s'", externalapi.StatusUTXOValid, goodBlock2Status)
		}
	})
}

// TestTransactionAcceptance checks that block transactions are acceptance correctly when the mergeSet is sorted topologically.
// DAG diagram:
// genesis <- fundingBlock1Hash <- fundingBlock2Hash <- fundingBlock3Hash <- ..k-blocks.. <------ tip hash <- afterTip <- twoAfterTip <- finalTip
//                             										^								  ^										|
//																	| redBlock <----------------------| --- blueBlock <----------------------
func TestTransactionAcceptance(t *testing.T) {
	testutils.ForAllNets(t, true, func(t *testing.T, consensusConfig *consensus.Config) {
		stagingArea := model.NewStagingArea()

		consensusConfig.BlockCoinbaseMaturity = 0

		factory := consensus.NewFactory()
		testConsensus, teardown, err := factory.NewTestConsensus(consensusConfig, "TestTransactionAcceptance")
		if err != nil {
			t.Fatalf("Error setting up testConsensus: %+v", err)
		}
		defer teardown(false)

		fundingBlock1Hash, _, err := testConsensus.AddBlock([]*externalapi.DomainHash{consensusConfig.GenesisHash}, nil, nil)
		if err != nil {
			t.Fatalf("Error creating fundingBlock1: %+v", err)
		}
		fundingBlock2Hash, _, err := testConsensus.AddBlock([]*externalapi.DomainHash{fundingBlock1Hash}, nil, nil)
		if err != nil {
			t.Fatalf("Error creating fundingBlock2: %+v", err)
		}
		fundingBlock3Hash, _, err := testConsensus.AddBlock([]*externalapi.DomainHash{fundingBlock2Hash}, nil, nil)
		if err != nil {
			t.Fatalf("Error creating fundingBlock3: %+v", err)
		}
		// Add a chain of K blocks above fundingBlock3 so we'll
		// be able to mine a red block on top of it.
		tipHash := fundingBlock3Hash
		for i := model.KType(0); i < consensusConfig.K; i++ {
			var err error
			tipHash, _, err = testConsensus.AddBlock([]*externalapi.DomainHash{tipHash}, nil, nil)
			if err != nil {
				t.Fatalf("Error creating a block: %+v", err)
			}
		}

		fundingBlock3, err := testConsensus.GetBlock(fundingBlock3Hash)
		if err != nil {
			t.Fatalf("Error getting the fundingBlock3: %+v", err)
		}
		fees := uint64(1)
		transactionToSpend0 := fundingBlock3.Transactions[transactionhelper.CoinbaseTransactionIndex]
		spendingTransaction0, err := testutils.CreateTransaction(transactionToSpend0, fees)
		if err != nil {
			t.Fatalf("Error creating a transaction: %+v", err)
		}
		spendingTransaction0Input0UTXOEntry, err := testConsensus.ConsensusStateStore().
			UTXOByOutpoint(testConsensus.DatabaseContext(), stagingArea, &spendingTransaction0.Inputs[0].PreviousOutpoint)
		if err != nil {
			t.Fatalf("Error getting UTXOEntry for spendingTransaction0Input0: %s", err)
		}
		redHash, _, err := testConsensus.AddBlock([]*externalapi.DomainHash{fundingBlock3Hash}, nil,
			[]*externalapi.DomainTransaction{spendingTransaction0})
		if err != nil {
			t.Fatalf("Error creating redBlock: %+v", err)
		}

		transactionToSpend1 := spendingTransaction0
		spendingTransaction1, err := testutils.CreateTransaction(transactionToSpend1, fees)
		if err != nil {
			t.Fatalf("Error creating spendingTransaction1: %+v", err)
		}
		spendingTransaction1Input0UTXOEntry, err := testConsensus.ConsensusStateStore().
			UTXOByOutpoint(testConsensus.DatabaseContext(), stagingArea, &spendingTransaction1.Inputs[0].PreviousOutpoint)
		if err != nil {
			t.Fatalf("Error getting UTXOEntry for spendingTransaction1Input0: %s", err)
		}
		blueHash, _, err := testConsensus.AddBlock(
			[]*externalapi.DomainHash{tipHash, redHash},
			nil,
			[]*externalapi.DomainTransaction{spendingTransaction1})
		if err != nil {
			t.Fatalf("Error creating blueBlock: %+v", err)
		}

		afterTipHash, _, err := testConsensus.AddBlock([]*externalapi.DomainHash{tipHash}, nil, nil)
		if err != nil {
			t.Fatalf("Error creating afterTip block: %+v", err)
		}
		twoAfterTipHash, _, err := testConsensus.AddBlock([]*externalapi.DomainHash{afterTipHash}, nil, nil)
		if err != nil {
			t.Fatalf("Error creating twoAfterTip: %+v", err)
		}
		finalTipHash, _, err := testConsensus.AddBlock([]*externalapi.DomainHash{twoAfterTipHash, blueHash}, nil, nil)
		if err != nil {
			t.Fatalf("Error creating finalTip: %+v", err)
		}

		acceptanceData, err := testConsensus.AcceptanceDataStore().Get(testConsensus.DatabaseContext(), stagingArea, finalTipHash)
		if err != nil {
			t.Fatalf("Error getting acceptance data: %+v", err)
		}
		blueBlock, err := testConsensus.GetBlock(blueHash)
		if err != nil {
			t.Fatalf("Error getting blueBlock: %+v", err)
		}
		twoAfterTipBlock, err := testConsensus.GetBlock(twoAfterTipHash)
		if err != nil {
			t.Fatalf("Error getting twoAfterTipBlock: %+v", err)
		}
		redBlock, err := testConsensus.GetBlock(redHash)
		if err != nil {
			t.Fatalf("Error getting redBlock: %+v", err)
		}
		updatedDAAScoreVirtualBlock := 25
		// We expect the second transaction in the "blue block" to be accepted because the merge set is ordered topologically
		// and the red block is ordered topologically before the blue block so the input is known in the UTXOSet.
		expectedAcceptanceData := externalapi.AcceptanceData{
			{
				BlockHash: twoAfterTipHash,
				TransactionAcceptanceData: []*externalapi.TransactionAcceptanceData{
					{
						Transaction:                 twoAfterTipBlock.Transactions[0],
						Fee:                         0,
						IsAccepted:                  true,
						TransactionInputUTXOEntries: []externalapi.UTXOEntry{},
					},
				},
			},
			{
				BlockHash: redHash,
				TransactionAcceptanceData: []*externalapi.TransactionAcceptanceData{
					{ //Coinbase transaction outputs are added to the UTXO-set only if they are in the selected parent chain,
						// and this block isn't.
						Transaction:                 redBlock.Transactions[0],
						Fee:                         0,
						IsAccepted:                  false,
						TransactionInputUTXOEntries: []externalapi.UTXOEntry{},
					},
					{
						Transaction:                 redBlock.Transactions[1],
						Fee:                         fees,
						IsAccepted:                  true,
						TransactionInputUTXOEntries: []externalapi.UTXOEntry{spendingTransaction0Input0UTXOEntry},
					},
				},
			},
			{
				BlockHash: blueHash,
				TransactionAcceptanceData: []*externalapi.TransactionAcceptanceData{
					{ //Coinbase transaction outputs are added to the UTXO-set only if they are in the selected parent chain,
						// and this block isn't.
						Transaction:                 blueBlock.Transactions[0],
						Fee:                         0,
						IsAccepted:                  false,
						TransactionInputUTXOEntries: []externalapi.UTXOEntry{},
					},
					{ // The DAAScore was calculated by the virtual block pov. The DAAScore has changed since more blocks were added to the DAG.
						// So we will change the DAAScore in the UTXOEntryInput to the updated virtual DAAScore.
						Transaction: blueBlock.Transactions[1],
						Fee:         fees,
						IsAccepted:  true,
						TransactionInputUTXOEntries: []externalapi.UTXOEntry{
							utxo.NewUTXOEntry(spendingTransaction1Input0UTXOEntry.Amount(), spendingTransaction1Input0UTXOEntry.ScriptPublicKey(),
								spendingTransaction1Input0UTXOEntry.IsCoinbase(), uint64(updatedDAAScoreVirtualBlock))},
					},
				},
			},
		}
		if !acceptanceData.Equal(expectedAcceptanceData) {
			t.Fatalf("The acceptance data is not the expected acceptance data")
		}
	})
}

func TestResolveBlockStatusSanity(t *testing.T) {
	testutils.ForAllNets(t, true, func(t *testing.T, consensusConfig *consensus.Config) {
		stagingArea := model.NewStagingArea()

		consensus, teardown, err := consensus.NewFactory().NewTestConsensus(consensusConfig, "TestResolveBlockStatusSanity")
		if err != nil {
			t.Fatalf("Error setting up consensus: %+v", err)
		}
		defer teardown(false)

		genesisHash := consensusConfig.GenesisHash
		allHashes := []*externalapi.DomainHash{genesisHash}

		// Make sure that the status of genesisHash is valid
		genesisStatus, err := consensus.BlockStatusStore().Get(consensus.DatabaseContext(), stagingArea, genesisHash)
		if err != nil {
			t.Fatalf("error getting genesis status: %s", err)
		}
		if genesisStatus != externalapi.StatusUTXOValid {
			t.Fatalf("genesis is unexpectedly non-valid. Its status is: %s", genesisStatus)
		}

		chainLength := int(consensusConfig.K) + 1

		// Add a chain of blocks over the genesis and make sure all their
		// statuses are valid
		currentHash := genesisHash
		for i := 0; i < chainLength; i++ {
			addedBlockHash, _, err := consensus.AddBlock([]*externalapi.DomainHash{currentHash}, nil, nil)
			if err != nil {
				t.Fatalf("error adding block %d: %s", i, err)
			}
			blockStatus, err := consensus.BlockStatusStore().Get(consensus.DatabaseContext(), stagingArea, addedBlockHash)
			if err != nil {
				t.Fatalf("error getting block %d (%s) status: %s", i, addedBlockHash, err)
			}
			if blockStatus != externalapi.StatusUTXOValid {
				t.Fatalf("block %d (%s) is unexpectedly non-valid. Its status is: %s", i, addedBlockHash, blockStatus)
			}
			currentHash = addedBlockHash
			allHashes = append(allHashes, addedBlockHash)
		}

		// Add another chain of blocks over the genesis that's shorter than
		// the original chain by 1. Here we expect all the statuses to be
		// StatusUTXOPendingVerification
		currentHash = genesisHash
		for i := 0; i < chainLength-1; i++ {
			addedBlockHash, _, err := consensus.AddBlock([]*externalapi.DomainHash{currentHash}, nil, nil)
			if err != nil {
				t.Fatalf("error adding block %d: %s", i, err)
			}
			blockStatus, err := consensus.BlockStatusStore().Get(consensus.DatabaseContext(), stagingArea, addedBlockHash)
			if err != nil {
				t.Fatalf("error getting block %d (%s) status: %s", i, addedBlockHash, err)
			}
			if blockStatus != externalapi.StatusUTXOPendingVerification {
				t.Fatalf("block %d (%s) has unexpected status. "+
					"Want: %s, got: %s", i, addedBlockHash, externalapi.StatusUTXOPendingVerification, blockStatus)
			}
			currentHash = addedBlockHash
			allHashes = append(allHashes, addedBlockHash)
		}

		// Add another two blocks to the second chain. This should trigger
		// resolving the entire chain
		for i := 0; i < 2; i++ {
			addedBlockHash, _, err := consensus.AddBlock([]*externalapi.DomainHash{currentHash}, nil, nil)
			if err != nil {
				t.Fatalf("error adding block %d: %s", i, err)
			}
			currentHash = addedBlockHash
			allHashes = append(allHashes, addedBlockHash)
		}

		// Make sure that all the blocks in the DAG now have StatusUTXOValid
		for _, hash := range allHashes {
			blockStatus, err := consensus.BlockStatusStore().Get(consensus.DatabaseContext(), stagingArea, hash)
			if err != nil {
				t.Fatalf("error getting block %s status: %s", hash, err)
			}
			if blockStatus != externalapi.StatusUTXOValid {
				t.Fatalf("block %s is unexpectedly non-valid. Its status is: %s", hash, blockStatus)
			}
		}
	})
}<|MERGE_RESOLUTION|>--- conflicted
+++ resolved
@@ -21,17 +21,11 @@
 	testutils.ForAllNets(t, true, func(t *testing.T, consensusConfig *consensus.Config) {
 		stagingArea := model.NewStagingArea()
 
-<<<<<<< HEAD
-		params.BlockCoinbaseMaturity = 0
+		consensusConfig.BlockCoinbaseMaturity = 0
+
 		factory := consensus.NewFactory()
-		consensus, teardown, err := factory.NewTestConsensus(params, false, "TestDoubleSpends")
-=======
-		consensusConfig.BlockCoinbaseMaturity = 0
-
-		factory := consensus.NewFactory()
 
 		consensus, teardown, err := factory.NewTestConsensus(consensusConfig, "TestUTXOCommitment")
->>>>>>> 4df28393
 		if err != nil {
 			t.Fatalf("Error setting up consensus: %+v", err)
 		}
