--- conflicted
+++ resolved
@@ -155,23 +155,15 @@
 
 	log.Tracef("Staging the multiset of block %s", blockHash)
 	csm.multisetStore.Stage(blockHash, multiset)
-<<<<<<< HEAD
+
+	log.Tracef("Staging the utxoDiff of block %s", blockHash)
 	err = csm.stageDiff(blockHash, pastUTXODiff, nil)
-=======
-
-	log.Tracef("Staging the utxoDiff of block %s", blockHash)
-	err = csm.utxoDiffStore.Stage(blockHash, pastUTXODiff, nil)
->>>>>>> 52117272
-	if err != nil {
-		return 0, err
-	}
-
-<<<<<<< HEAD
+	if err != nil {
+		return 0, err
+	}
+
+	log.Tracef("Updating the parent utxoDiffs of block %s", blockHash)
 	err = csm.removeAncestorsFromVirtualDiffParents(blockHash, pastUTXODiff)
-=======
-	log.Tracef("Updating the parent utxoDiffs of block %s", blockHash)
-	err = csm.updateParentDiffs(blockHash, pastUTXODiff)
->>>>>>> 52117272
 	if err != nil {
 		return 0, err
 	}
@@ -181,7 +173,9 @@
 
 func (csm *consensusStateManager) removeAncestorsFromVirtualDiffParents(
 	blockHash *externalapi.DomainHash, pastUTXODiff *model.UTXODiff) error {
-<<<<<<< HEAD
+
+	log.Tracef("removeAncestorsFromVirtualDiffParents start for block %s", blockHash)
+	defer log.Tracef("removeAncestorsFromVirtualDiffParents end for block %s", blockHash)
 
 	if *blockHash == *csm.genesisHash {
 		return nil
@@ -203,26 +197,8 @@
 		}
 
 		if !isAncestorOfBlock {
-=======
-	log.Tracef("updateParentDiffs start for block %s", blockHash)
-	defer log.Tracef("updateParentDiffs end for block %s", blockHash)
-
-	parentHashes, err := csm.dagTopologyManager.Parents(blockHash)
-	if err != nil {
-		return err
-	}
-	log.Tracef("Parent hashes for block %s are: %s", blockHash, parentHashes)
-
-	for _, parentHash := range parentHashes {
-		// skip all parents that already have a utxo-diff child
-		parentHasUTXODiffChild, err := csm.utxoDiffStore.HasUTXODiffChild(csm.databaseContext, parentHash)
-		if err != nil {
-			return err
-		}
-		if parentHasUTXODiffChild {
-			log.Tracef("Skipping parent %s of block %s because it "+
-				"already has a UTXO diff-child", parentHash, blockHash)
->>>>>>> 52117272
+			log.Tracef("Skipping block %s because it's not an "+
+				"ancestor of %s", virtualDiffParent, blockHash)
 			continue
 		}
 
@@ -230,24 +206,14 @@
 		if err != nil {
 			return err
 		}
-<<<<<<< HEAD
 		if status != externalapi.StatusValid {
-=======
-		if parentStatus != externalapi.StatusValid {
-			log.Tracef("Skipping parent %s of block %s because it "+
-				"has a non-valid status %s", parentHash, blockHash, parentStatus)
->>>>>>> 52117272
 			continue
 		}
 
-		// parents that didn't have a utxo-diff child until now were actually virtual's diffParents.
+		log.Tracef("Updating %s to be the diff child of %s", blockHash, virtualDiffParent)
+		// parents that till now didn't have a utxo-diff child - were actually virtual's diffParents.
 		// Update them to have the new block as their utxo-diff child
-<<<<<<< HEAD
 		currentDiff, err := csm.utxoDiffStore.UTXODiff(csm.databaseContext, virtualDiffParent)
-=======
-		log.Tracef("Resolving new UTXO diff of parent %s", parentHash)
-		parentCurrentDiff, err := csm.utxoDiffStore.UTXODiff(csm.databaseContext, parentHash)
->>>>>>> 52117272
 		if err != nil {
 			return err
 		}
@@ -255,14 +221,8 @@
 		if err != nil {
 			return err
 		}
-		log.Tracef("The new UTXO diff parent %s resolved to: %s", parentHash, parentNewDiff)
-
-<<<<<<< HEAD
+
 		err = csm.stageDiff(virtualDiffParent, newDiff, blockHash)
-=======
-		log.Tracef("Staging the new UTXO diff and diff child for parent %s", parentHash)
-		err = csm.utxoDiffStore.Stage(parentHash, parentNewDiff, blockHash)
->>>>>>> 52117272
 		if err != nil {
 			return err
 		}
