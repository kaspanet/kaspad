package consensusstatemanager

import (
	"github.com/kaspanet/kaspad/domain/consensus/model"
	"github.com/kaspanet/kaspad/domain/consensus/model/externalapi"
)

// AddBlockToVirtual submits the given block to be added to the
// current virtual. This process may result in a new virtual block
// getting created
func (csm *consensusStateManager) AddBlockToVirtual(blockHash *externalapi.DomainHash) error {
	isNextVirtualSelectedParent, err := csm.isNextVirtualSelectedParent(blockHash)
	if err != nil {
		return err
	}

	if isNextVirtualSelectedParent {
		blockStatus, err := csm.resolveBlockStatus(blockHash)
		if err != nil {
			return err
		}

		if blockStatus == externalapi.StatusValid {
			err = csm.checkFinalityViolation(blockHash)
			if err != nil {
				return err
			}
		}
	}

	newTips, err := csm.addTip(blockHash)
	if err != nil {
		return err
	}

	err = csm.updateVirtual(blockHash, newTips)
	if err != nil {
		return err
	}

	return nil
}

func (csm *consensusStateManager) isNextVirtualSelectedParent(blockHash *externalapi.DomainHash) (bool, error) {
	if *blockHash == *csm.genesisHash {
		return true, nil
	}

	virtualGhostdagData, err := csm.ghostdagDataStore.Get(csm.databaseContext, model.VirtualBlockHash)
	if err != nil {
		return false, err
	}

	nextVirtualSelectedParent, err := csm.ghostdagManager.ChooseSelectedParent(virtualGhostdagData.SelectedParent, blockHash)
	if err != nil {
		return false, err
	}

	return *blockHash == *nextVirtualSelectedParent, nil
}

func (csm *consensusStateManager) addTip(newTipHash *externalapi.DomainHash) (newTips []*externalapi.DomainHash, err error) {
<<<<<<< HEAD
	if *newTipHash == *csm.genesisHash {
		newTips = []*externalapi.DomainHash{newTipHash}
	} else {
		currentTips, err := csm.consensusStateStore.Tips(csm.databaseContext)
		if err != nil {
			return nil, err
		}
=======
	newTips, err = csm.calculateNewTips(newTipHash)
	if err != nil {
		return nil, err
	}

	err = csm.consensusStateStore.StageTips(newTips)
	if err != nil {
		return nil, err
	}

	return newTips, nil
}

func (csm *consensusStateManager) calculateNewTips(newTipHash *externalapi.DomainHash) ([]*externalapi.DomainHash, error) {
	if *newTipHash == *csm.genesisHash {
		return []*externalapi.DomainHash{newTipHash}, nil
	}

	currentTips, err := csm.consensusStateStore.Tips(csm.databaseContext)
	if err != nil {
		return nil, err
	}
>>>>>>> 64bcff89

		newTipParents, err := csm.dagTopologyManager.Parents(newTipHash)
		if err != nil {
			return nil, err
		}

<<<<<<< HEAD
		newTips = []*externalapi.DomainHash{newTipHash}
=======
	newTips := []*externalapi.DomainHash{newTipHash}
>>>>>>> 64bcff89

		for _, currentTip := range currentTips {
			isCurrentTipInNewTipParents := false
			for _, newTipParent := range newTipParents {
				if *currentTip == *newTipParent {
					isCurrentTipInNewTipParents = true
					break
				}
			}
			if !isCurrentTipInNewTipParents {
				newTips = append(newTips, currentTip)
			}
		}
	}

	return newTips, nil
}<|MERGE_RESOLUTION|>--- conflicted
+++ resolved
@@ -60,15 +60,6 @@
 }
 
 func (csm *consensusStateManager) addTip(newTipHash *externalapi.DomainHash) (newTips []*externalapi.DomainHash, err error) {
-<<<<<<< HEAD
-	if *newTipHash == *csm.genesisHash {
-		newTips = []*externalapi.DomainHash{newTipHash}
-	} else {
-		currentTips, err := csm.consensusStateStore.Tips(csm.databaseContext)
-		if err != nil {
-			return nil, err
-		}
-=======
 	newTips, err = csm.calculateNewTips(newTipHash)
 	if err != nil {
 		return nil, err
@@ -91,18 +82,13 @@
 	if err != nil {
 		return nil, err
 	}
->>>>>>> 64bcff89
 
 		newTipParents, err := csm.dagTopologyManager.Parents(newTipHash)
 		if err != nil {
 			return nil, err
 		}
 
-<<<<<<< HEAD
-		newTips = []*externalapi.DomainHash{newTipHash}
-=======
 	newTips := []*externalapi.DomainHash{newTipHash}
->>>>>>> 64bcff89
 
 		for _, currentTip := range currentTips {
 			isCurrentTipInNewTipParents := false
