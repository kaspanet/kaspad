package ghostdagmanager

import (
	"github.com/kaspanet/kaspad/domain/consensus/model"
	"github.com/kaspanet/kaspad/domain/consensus/model/externalapi"
	"github.com/kaspanet/kaspad/domain/consensus/utils/hashes"
)

func (gm *ghostdagManager) findSelectedParent(parentHashes []*externalapi.DomainHash) (*externalapi.DomainHash, error) {
	var selectedParent *externalapi.DomainHash
	for _, hash := range parentHashes {
		if selectedParent == nil {
			selectedParent = hash
			continue
		}
		isHashBiggerThanSelectedParent, err := gm.less(selectedParent, hash)
		if err != nil {
			return nil, err
		}
		if isHashBiggerThanSelectedParent {
			selectedParent = hash
		}
	}
	return selectedParent, nil
}

func (gm *ghostdagManager) less(blockHashA *externalapi.DomainHash, blockHashB *externalapi.DomainHash) (bool, error) {
	chosenSelectedParent, err := gm.ChooseSelectedParent([]*externalapi.DomainHash{blockHashA, blockHashB})
	if err != nil {
		return false, err
	}
	return chosenSelectedParent == blockHashB, nil
}

<<<<<<< HEAD
func (gm *ghostdagManager) ChooseSelectedParent(blockHashes []*externalapi.DomainHash) (*externalapi.DomainHash, error) {
	selectedParentHash := blockHashes[0]
	selectedParentGHOSTDAGData, err := gm.ghostdagDataStore.Get(gm.databaseContext, selectedParentHash)
=======
func (gm *ghostdagManager) ChooseSelectedParent(blockHashes ...*externalapi.DomainHash) (*externalapi.DomainHash, error) {
	selectedParent := blockHashes[0]
	selectedParentGHOSTDAGData, err := gm.ghostdagDataStore.Get(gm.databaseContext, selectedParent)
>>>>>>> baf8d256
	if err != nil {
		return nil, err
	}
	for _, blockHash := range blockHashes {
		blockGHOSTDAGData, err := gm.ghostdagDataStore.Get(gm.databaseContext, blockHash)
		if err != nil {
			return nil, err
		}

<<<<<<< HEAD
	for _, blockHash := range blockHashes[1:] {
		blockGHOSTDAGData, err := gm.ghostdagDataStore.Get(gm.databaseContext, blockHash)
		if err != nil {
			return nil, err
		}
		if gm.Less(selectedParentHash, selectedParentGHOSTDAGData, blockHash, blockGHOSTDAGData) {
			selectedParentHash = blockHash
			selectedParentGHOSTDAGData = blockGHOSTDAGData
		}
	}
	return selectedParentHash, nil
=======
		if gm.Less(selectedParent, selectedParentGHOSTDAGData, blockHash, blockGHOSTDAGData) {
			selectedParent = blockHash
			selectedParentGHOSTDAGData = blockGHOSTDAGData
		}
	}

	return selectedParent, nil
>>>>>>> baf8d256
}

func (gm *ghostdagManager) Less(blockHashA *externalapi.DomainHash, ghostdagDataA *model.BlockGHOSTDAGData,
	blockHashB *externalapi.DomainHash, ghostdagDataB *model.BlockGHOSTDAGData) bool {

	blockBlueScoreA := ghostdagDataA.BlueScore
	blockBlueScoreB := ghostdagDataB.BlueScore
	if blockBlueScoreA == blockBlueScoreB {
		return hashes.Less(blockHashA, blockHashB)
	}

	return blockBlueScoreA < blockBlueScoreB
}<|MERGE_RESOLUTION|>--- conflicted
+++ resolved
@@ -32,15 +32,9 @@
 	return chosenSelectedParent == blockHashB, nil
 }
 
-<<<<<<< HEAD
-func (gm *ghostdagManager) ChooseSelectedParent(blockHashes []*externalapi.DomainHash) (*externalapi.DomainHash, error) {
-	selectedParentHash := blockHashes[0]
-	selectedParentGHOSTDAGData, err := gm.ghostdagDataStore.Get(gm.databaseContext, selectedParentHash)
-=======
 func (gm *ghostdagManager) ChooseSelectedParent(blockHashes ...*externalapi.DomainHash) (*externalapi.DomainHash, error) {
 	selectedParent := blockHashes[0]
 	selectedParentGHOSTDAGData, err := gm.ghostdagDataStore.Get(gm.databaseContext, selectedParent)
->>>>>>> baf8d256
 	if err != nil {
 		return nil, err
 	}
@@ -50,19 +44,6 @@
 			return nil, err
 		}
 
-<<<<<<< HEAD
-	for _, blockHash := range blockHashes[1:] {
-		blockGHOSTDAGData, err := gm.ghostdagDataStore.Get(gm.databaseContext, blockHash)
-		if err != nil {
-			return nil, err
-		}
-		if gm.Less(selectedParentHash, selectedParentGHOSTDAGData, blockHash, blockGHOSTDAGData) {
-			selectedParentHash = blockHash
-			selectedParentGHOSTDAGData = blockGHOSTDAGData
-		}
-	}
-	return selectedParentHash, nil
-=======
 		if gm.Less(selectedParent, selectedParentGHOSTDAGData, blockHash, blockGHOSTDAGData) {
 			selectedParent = blockHash
 			selectedParentGHOSTDAGData = blockGHOSTDAGData
@@ -70,7 +51,6 @@
 	}
 
 	return selectedParent, nil
->>>>>>> baf8d256
 }
 
 func (gm *ghostdagManager) Less(blockHashA *externalapi.DomainHash, ghostdagDataA *model.BlockGHOSTDAGData,
