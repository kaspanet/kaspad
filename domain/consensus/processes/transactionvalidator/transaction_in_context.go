--- conflicted
+++ resolved
@@ -13,10 +13,6 @@
 	"github.com/pkg/errors"
 )
 
-<<<<<<< HEAD
-// ValidateTransactionInContextAndPopulateFee validates the transaction against its referenced UTXO, and
-// populates its fee field.
-=======
 // IsFinalizedTransaction determines whether or not a transaction is finalized.
 func (v *transactionValidator) IsFinalizedTransaction(tx *externalapi.DomainTransaction, blockDAAScore uint64, blockTime int64) bool {
 	// Lock time of zero means the transaction is finalized.
@@ -69,9 +65,8 @@
 	return nil
 }
 
-// ValidateTransactionInContextAndPopulateMassAndFee validates the transaction against its referenced UTXO, and
-// populates its mass and fee fields.
->>>>>>> 8022e4cb
+// ValidateTransactionInContextAndPopulateFee validates the transaction against its referenced UTXO, and
+// populates its fee field.
 //
 // Note: if the function fails, there's no guarantee that the transaction fee field will remain unaffected.
 func (v *transactionValidator) ValidateTransactionInContextAndPopulateFee(stagingArea *model.StagingArea,
