package transactionvalidator

import (
	"math"

	"github.com/kaspanet/kaspad/domain/consensus/model"
	"github.com/kaspanet/kaspad/domain/consensus/model/externalapi"
	"github.com/kaspanet/kaspad/domain/consensus/ruleerrors"
	"github.com/kaspanet/kaspad/domain/consensus/utils/consensushashing"
	"github.com/kaspanet/kaspad/domain/consensus/utils/constants"
	"github.com/kaspanet/kaspad/domain/consensus/utils/transactionhelper"
	"github.com/kaspanet/kaspad/domain/consensus/utils/txscript"
	"github.com/pkg/errors"
)

// IsFinalizedTransaction determines whether or not a transaction is finalized.
func (v *transactionValidator) IsFinalizedTransaction(tx *externalapi.DomainTransaction, blockDAAScore uint64, blockTime int64) bool {
	// Lock time of zero means the transaction is finalized.
	lockTime := tx.LockTime
	if lockTime == 0 {
		return true
	}

	// The lock time field of a transaction is either a block DAA score at
	// which the transaction is finalized or a timestamp depending on if the
	// value is before the constants.LockTimeThreshold. When it is under the
	// threshold it is a DAA score.
	blockTimeOrBlueScore := uint64(0)
	if lockTime < constants.LockTimeThreshold {
		blockTimeOrBlueScore = blockDAAScore
	} else {
		blockTimeOrBlueScore = uint64(blockTime)
	}
	if lockTime < blockTimeOrBlueScore {
		return true
	}

	// At this point, the transaction's lock time hasn't occurred yet, but
	// the transaction might still be finalized if the sequence number
	// for all transaction inputs is maxed out.
	for _, input := range tx.Inputs {
		if input.Sequence != math.MaxUint64 {
			return false
		}
	}
	return true
}

// ValidateTransactionInContextIgnoringUTXO validates the transaction with consensus context but ignoring UTXO
func (v *transactionValidator) ValidateTransactionInContextIgnoringUTXO(stagingArea *model.StagingArea, tx *externalapi.DomainTransaction,
	povBlockHash *externalapi.DomainHash) error {

	povBlockDAAScore, err := v.daaBlocksStore.DAAScore(v.databaseContext, stagingArea, povBlockHash)
	if err != nil {
		return err
	}
	povBlockPastMedianTime, err := v.pastMedianTimeManager.PastMedianTime(stagingArea, povBlockHash)
	if err != nil {
		return err
	}
	if isFinalized := v.IsFinalizedTransaction(tx, povBlockDAAScore, povBlockPastMedianTime); !isFinalized {
		return errors.Wrapf(ruleerrors.ErrUnfinalizedTx, "unfinalized transaction %v", tx)
	}

	return nil
}

// ValidateTransactionInContextAndPopulateFee validates the transaction against its referenced UTXO, and
// populates its fee field.
//
// Note: if the function fails, there's no guarantee that the transaction fee field will remain unaffected.
func (v *transactionValidator) ValidateTransactionInContextAndPopulateFee(stagingArea *model.StagingArea,
	tx *externalapi.DomainTransaction, povBlockHash *externalapi.DomainHash) error {

	err := v.checkTransactionCoinbaseMaturity(stagingArea, povBlockHash, tx)
	if err != nil {
		return err
	}

	totalSompiIn, err := v.checkTransactionInputAmounts(tx)
	if err != nil {
		return err
	}

	totalSompiOut, err := v.checkTransactionOutputAmounts(tx, totalSompiIn)
	if err != nil {
		return err
	}

	tx.Fee = totalSompiIn - totalSompiOut

	err = v.checkTransactionSequenceLock(stagingArea, povBlockHash, tx)
	if err != nil {
		return err
	}

	err = v.validateTransactionSigOpCounts(tx)
	if err != nil {
		return err
	}

	err = v.validateTransactionScripts(tx)
	if err != nil {
		return err
	}

	return nil
}

func (v *transactionValidator) checkTransactionCoinbaseMaturity(stagingArea *model.StagingArea,
	povBlockHash *externalapi.DomainHash, tx *externalapi.DomainTransaction) error {

	povDAAScore, err := v.daaBlocksStore.DAAScore(v.databaseContext, stagingArea, povBlockHash)
	if err != nil {
		return err
	}

	var missingOutpoints []*externalapi.DomainOutpoint
	for _, input := range tx.Inputs {
		utxoEntry := input.UTXOEntry
		if utxoEntry == nil {
			missingOutpoints = append(missingOutpoints, &input.PreviousOutpoint)
		} else if utxoEntry.IsCoinbase() {
			originDAAScore := utxoEntry.BlockDAAScore()
			if originDAAScore+v.blockCoinbaseMaturity > povDAAScore {
				return errors.Wrapf(ruleerrors.ErrImmatureSpend, "tried to spend coinbase "+
					"transaction output %s from DAA score %d "+
					"to DAA score %d before required maturity "+
					"of %d", input.PreviousOutpoint,
					originDAAScore, povDAAScore,
					v.blockCoinbaseMaturity)
			}
		}
	}
	if len(missingOutpoints) > 0 {
		return ruleerrors.NewErrMissingTxOut(missingOutpoints)
	}

	return nil
}

func (v *transactionValidator) checkTransactionInputAmounts(tx *externalapi.DomainTransaction) (totalSompiIn uint64, err error) {
	totalSompiIn = 0

	var missingOutpoints []*externalapi.DomainOutpoint
	for _, input := range tx.Inputs {
		utxoEntry := input.UTXOEntry
		if utxoEntry == nil {
			missingOutpoints = append(missingOutpoints, &input.PreviousOutpoint)
			continue
		}

		// Ensure the transaction amounts are in range. Each of the
		// output values of the input transactions must not be negative
		// or more than the max allowed per transaction. All amounts in
		// a transaction are in a unit value known as a sompi. One
		// kaspa is a quantity of sompi as defined by the
		// SompiPerKaspa constant.
		totalSompiIn, err = v.checkEntryAmounts(utxoEntry, totalSompiIn)
		if err != nil {
			return 0, err
		}
	}

	if len(missingOutpoints) > 0 {
		return 0, ruleerrors.NewErrMissingTxOut(missingOutpoints)
	}

	return totalSompiIn, nil
}

func (v *transactionValidator) checkEntryAmounts(entry externalapi.UTXOEntry, totalSompiInBefore uint64) (totalSompiInAfter uint64, err error) {
	// The total of all outputs must not be more than the max
	// allowed per transaction. Also, we could potentially overflow
	// the accumulator so check for overflow.
	originTxSompi := entry.Amount()
	totalSompiInAfter = totalSompiInBefore + originTxSompi
	if totalSompiInAfter < totalSompiInBefore ||
		totalSompiInAfter > constants.MaxSompi {
		return 0, errors.Wrapf(ruleerrors.ErrBadTxOutValue, "total value of all transaction "+
			"inputs is %d which is higher than max "+
			"allowed value of %d", totalSompiInBefore,
			constants.MaxSompi)
	}
	return totalSompiInAfter, nil
}

func (v *transactionValidator) checkTransactionOutputAmounts(tx *externalapi.DomainTransaction, totalSompiIn uint64) (uint64, error) {
	totalSompiOut := uint64(0)
	// Calculate the total output amount for this transaction. It is safe
	// to ignore overflow and out of range errors here because those error
	// conditions would have already been caught by checkTransactionAmountRanges.
	for _, output := range tx.Outputs {
		totalSompiOut += output.Value
	}

	// Ensure the transaction does not spend more than its inputs.
	if totalSompiIn < totalSompiOut {
		return 0, errors.Wrapf(ruleerrors.ErrSpendTooHigh, "total value of all transaction inputs for "+
			"the transaction is %d which is less than the amount "+
			"spent of %d", totalSompiIn, totalSompiOut)
	}
	return totalSompiOut, nil
}

func (v *transactionValidator) checkTransactionSequenceLock(stagingArea *model.StagingArea,
	povBlockHash *externalapi.DomainHash, tx *externalapi.DomainTransaction) error {

	// A transaction can only be included within a block
	// once the sequence locks of *all* its inputs are
	// active.
	sequenceLock, err := v.calcTxSequenceLockFromReferencedUTXOEntries(stagingArea, povBlockHash, tx)
	if err != nil {
		return err
	}

	daaScore, err := v.daaBlocksStore.DAAScore(v.databaseContext, stagingArea, povBlockHash)
	if err != nil {
		return err
	}

	if !v.sequenceLockActive(sequenceLock, daaScore) {
		return errors.Wrapf(ruleerrors.ErrUnfinalizedTx, "block contains "+
			"transaction whose input sequence "+
			"locks are not met")
	}

	return nil
}

func (v *transactionValidator) validateTransactionScripts(tx *externalapi.DomainTransaction) error {
	var missingOutpoints []*externalapi.DomainOutpoint
	sighashReusedValues := &consensushashing.SighashReusedValues{}

	for i, input := range tx.Inputs {
		// Create a new script engine for the script pair.
		sigScript := input.SignatureScript
		utxoEntry := input.UTXOEntry
		if utxoEntry == nil {
			missingOutpoints = append(missingOutpoints, &input.PreviousOutpoint)
			continue
		}

		scriptPubKey := utxoEntry.ScriptPublicKey()
		vm, err := txscript.NewEngine(scriptPubKey, tx, i, txscript.ScriptNoFlags, v.sigCache, v.sigCacheECDSA, sighashReusedValues)
		if err != nil {
			return errors.Wrapf(ruleerrors.ErrScriptMalformed, "failed to parse input "+
				"%d which references output %s - "+
				"%s (input script bytes %x, prev "+
				"output script bytes %x)",
				i,
				input.PreviousOutpoint, err, sigScript, scriptPubKey)
		}

		// Execute the script pair.
		if err := vm.Execute(); err != nil {
			return errors.Wrapf(ruleerrors.ErrScriptValidation, "failed to validate input "+
				"%d which references output %s - "+
				"%s (input script bytes %x, prev output "+
				"script bytes %x)",
				i,
				input.PreviousOutpoint, err, sigScript, scriptPubKey)
		}
	}
	if len(missingOutpoints) > 0 {
		return ruleerrors.NewErrMissingTxOut(missingOutpoints)
	}
	return nil
}

func (v *transactionValidator) calcTxSequenceLockFromReferencedUTXOEntries(stagingArea *model.StagingArea,
	povBlockHash *externalapi.DomainHash, tx *externalapi.DomainTransaction) (*sequenceLock, error) {

	// A value of -1 represents a relative timelock value that will allow a transaction to be
	//included in a block at any given DAA score.
	sequenceLock := &sequenceLock{BlockDAAScore: -1}

	// Sequence locks don't apply to coinbase transactions Therefore, we
	// return sequence lock values of -1 indicating that this transaction
	// can be included within a block at any given DAA score.
	if transactionhelper.IsCoinBase(tx) {
		return sequenceLock, nil
	}

	var missingOutpoints []*externalapi.DomainOutpoint
	for _, input := range tx.Inputs {
		utxoEntry := input.UTXOEntry
		if utxoEntry == nil {
			missingOutpoints = append(missingOutpoints, &input.PreviousOutpoint)
			continue
		}

		inputDAAScore := utxoEntry.BlockDAAScore()

		// Given a sequence number, we apply the relative time lock
		// mask in order to obtain the time lock delta required before
		// this input can be spent.
		sequenceNum := input.Sequence
		relativeLock := int64(sequenceNum & constants.SequenceLockTimeMask)

		// Relative time locks are disabled for this input, so we can
		// skip any further calculation.
		if sequenceNum&constants.SequenceLockTimeDisabled == constants.SequenceLockTimeDisabled {
			continue
<<<<<<< HEAD
		case sequenceNum&constants.SequenceLockTimeIsSeconds == constants.SequenceLockTimeIsSeconds:
			// This input requires a relative time lock expressed
			// in seconds before it can be spent. Therefore, we
			// need to query for the block prior to the one in
			// which this input was accepted within so we can
			// compute the past median time for the block prior to
			// the one which accepted this referenced output.
			baseGHOSTDAGData, err := v.ghostdagDataStore.Get(v.databaseContext, stagingArea, povBlockHash, false)
			if err != nil {
				return nil, err
			}

			baseHash := povBlockHash

			for {
				selectedParentDAAScore, err := v.daaBlocksStore.DAAScore(v.databaseContext, stagingArea, baseHash)
				if err != nil {
					return nil, err
				}

				if selectedParentDAAScore <= inputDAAScore {
					break
				}

				selectedParentGHOSTDAGData, err := v.ghostdagDataStore.Get(
					v.databaseContext, stagingArea, baseGHOSTDAGData.SelectedParent(), false)
				if err != nil {
					return nil, err
				}

				baseHash = baseGHOSTDAGData.SelectedParent()
				baseGHOSTDAGData = selectedParentGHOSTDAGData
			}

			medianTime, err := v.pastMedianTimeManager.PastMedianTime(stagingArea, baseHash)
			if err != nil {
				return nil, err
			}

			// Time based relative time-locks have a time granularity of
			// constants.SequenceLockTimeGranularity, so we shift left by this
			// amount to convert to the proper relative time-lock. We also
			// subtract one from the relative lock to maintain the original
			// lockTime semantics.
			timeLockMilliseconds := (relativeLock * constants.SequenceLockTimeGranularity) - 1
			timeLock := medianTime + timeLockMilliseconds
			if timeLock > sequenceLock.Milliseconds {
				sequenceLock.Milliseconds = timeLock
			}
		default:
			// The relative lock-time for this input is expressed
			// in blocks so we calculate the relative offset from
			// the input's DAA score as its converted absolute
			// lock-time. We subtract one from the relative lock in
			// order to maintain the original lockTime semantics.
			blockDAAScore := int64(inputDAAScore) + relativeLock - 1
			if blockDAAScore > sequenceLock.BlockDAAScore {
				sequenceLock.BlockDAAScore = blockDAAScore
			}
=======
		}
		// The relative lock-time for this input is expressed
		// in blocks so we calculate the relative offset from
		// the input's DAA score as its converted absolute
		// lock-time. We subtract one from the relative lock in
		// order to maintain the original lockTime semantics.
		blockDAAScore := int64(inputDAAScore) + relativeLock - 1
		if blockDAAScore > sequenceLock.BlockDAAScore {
			sequenceLock.BlockDAAScore = blockDAAScore
>>>>>>> 38e2ee1b
		}
	}
	if len(missingOutpoints) > 0 {
		return nil, ruleerrors.NewErrMissingTxOut(missingOutpoints)
	}

	return sequenceLock, nil
}

// sequenceLock represents the converted relative lock-time in
// absolute block-daa-score for a transaction input's relative lock-times.
// According to sequenceLock, after the referenced input has been confirmed
// within a block, a transaction spending that input can be included into a
// block either after the 'BlockDAAScore' has been reached.
type sequenceLock struct {
	BlockDAAScore int64
}

// sequenceLockActive determines if a transaction's sequence locks have been
// met, meaning that all the inputs of a given transaction have reached a
// DAA score sufficient for their relative lock-time maturity.
func (v *transactionValidator) sequenceLockActive(sequenceLock *sequenceLock, blockDAAScore uint64) bool {

	// If (DAA score) relative-lock time has not yet
	// reached, then the transaction is not yet mature according to its
	// sequence locks.
	if sequenceLock.BlockDAAScore >= int64(blockDAAScore) {
		return false
	}

	return true
}

func (v *transactionValidator) validateTransactionSigOpCounts(tx *externalapi.DomainTransaction) error {
	for i, input := range tx.Inputs {
		utxoEntry := input.UTXOEntry

		// Count the precise number of signature operations in the
		// referenced public key script.
		sigScript := input.SignatureScript
		isP2SH := txscript.IsPayToScriptHash(utxoEntry.ScriptPublicKey())
		sigOpCount := txscript.GetPreciseSigOpCount(sigScript, utxoEntry.ScriptPublicKey(), isP2SH)
		if sigOpCount != int(input.SigOpCount) {
			return errors.Wrapf(ruleerrors.ErrWrongSigOpCount,
				"input %d specifies SigOpCount %d while actual SigOpCount is %d",
				i, input.SigOpCount, sigOpCount)
		}
	}
	return nil
}<|MERGE_RESOLUTION|>--- conflicted
+++ resolved
@@ -302,67 +302,6 @@
 		// skip any further calculation.
 		if sequenceNum&constants.SequenceLockTimeDisabled == constants.SequenceLockTimeDisabled {
 			continue
-<<<<<<< HEAD
-		case sequenceNum&constants.SequenceLockTimeIsSeconds == constants.SequenceLockTimeIsSeconds:
-			// This input requires a relative time lock expressed
-			// in seconds before it can be spent. Therefore, we
-			// need to query for the block prior to the one in
-			// which this input was accepted within so we can
-			// compute the past median time for the block prior to
-			// the one which accepted this referenced output.
-			baseGHOSTDAGData, err := v.ghostdagDataStore.Get(v.databaseContext, stagingArea, povBlockHash, false)
-			if err != nil {
-				return nil, err
-			}
-
-			baseHash := povBlockHash
-
-			for {
-				selectedParentDAAScore, err := v.daaBlocksStore.DAAScore(v.databaseContext, stagingArea, baseHash)
-				if err != nil {
-					return nil, err
-				}
-
-				if selectedParentDAAScore <= inputDAAScore {
-					break
-				}
-
-				selectedParentGHOSTDAGData, err := v.ghostdagDataStore.Get(
-					v.databaseContext, stagingArea, baseGHOSTDAGData.SelectedParent(), false)
-				if err != nil {
-					return nil, err
-				}
-
-				baseHash = baseGHOSTDAGData.SelectedParent()
-				baseGHOSTDAGData = selectedParentGHOSTDAGData
-			}
-
-			medianTime, err := v.pastMedianTimeManager.PastMedianTime(stagingArea, baseHash)
-			if err != nil {
-				return nil, err
-			}
-
-			// Time based relative time-locks have a time granularity of
-			// constants.SequenceLockTimeGranularity, so we shift left by this
-			// amount to convert to the proper relative time-lock. We also
-			// subtract one from the relative lock to maintain the original
-			// lockTime semantics.
-			timeLockMilliseconds := (relativeLock * constants.SequenceLockTimeGranularity) - 1
-			timeLock := medianTime + timeLockMilliseconds
-			if timeLock > sequenceLock.Milliseconds {
-				sequenceLock.Milliseconds = timeLock
-			}
-		default:
-			// The relative lock-time for this input is expressed
-			// in blocks so we calculate the relative offset from
-			// the input's DAA score as its converted absolute
-			// lock-time. We subtract one from the relative lock in
-			// order to maintain the original lockTime semantics.
-			blockDAAScore := int64(inputDAAScore) + relativeLock - 1
-			if blockDAAScore > sequenceLock.BlockDAAScore {
-				sequenceLock.BlockDAAScore = blockDAAScore
-			}
-=======
 		}
 		// The relative lock-time for this input is expressed
 		// in blocks so we calculate the relative offset from
@@ -372,7 +311,6 @@
 		blockDAAScore := int64(inputDAAScore) + relativeLock - 1
 		if blockDAAScore > sequenceLock.BlockDAAScore {
 			sequenceLock.BlockDAAScore = blockDAAScore
->>>>>>> 38e2ee1b
 		}
 	}
 	if len(missingOutpoints) > 0 {
