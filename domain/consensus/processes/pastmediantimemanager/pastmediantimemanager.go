--- conflicted
+++ resolved
@@ -57,11 +57,7 @@
 		return header.TimeInMilliseconds(), nil
 	}
 
-<<<<<<< HEAD
-	window, err := pmtm.dagTraversalManager.BlueWindow(selectedParentHash, 2*pmtm.timestampDeviationTolerance-1)
-=======
 	window, err := pmtm.dagTraversalManager.BlockWindow(selectedParentHash, 2*pmtm.timestampDeviationTolerance-1)
->>>>>>> bee08936
 	if err != nil {
 		return 0, err
 	}
