--- conflicted
+++ resolved
@@ -1,11 +1,12 @@
 package reachabilitymanager
 
 import (
-	"github.com/kaspanet/kaspad/domain/consensus/model"
-	"github.com/kaspanet/kaspad/domain/consensus/model/externalapi"
 	"math"
 	"strings"
 	"time"
+
+	"github.com/kaspanet/kaspad/domain/consensus/model"
+	"github.com/kaspanet/kaspad/domain/consensus/model/externalapi"
 
 	"github.com/pkg/errors"
 )
@@ -322,13 +323,9 @@
 				return err
 			}
 
-<<<<<<< HEAD
-			// Genesis
-=======
 			// If the current is now nil, it means that the previous
 			// `current` was the genesis block -- the only block that
 			// does not have parents
->>>>>>> eef5e376
 			if current == nil {
 				break
 			}
