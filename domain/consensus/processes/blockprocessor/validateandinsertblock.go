--- conflicted
+++ resolved
@@ -30,7 +30,7 @@
 	}
 
 	if !hasHeader {
-		err = bp.reachabilityTree.AddBlock(hash)
+		err = bp.reachabilityManager.AddBlock(hash)
 		if err != nil {
 			return err
 		}
@@ -42,9 +42,9 @@
 	}
 
 	if headerOnly {
-		bp.blockStatusStore.Stage(hash, model.StatusHeaderOnly)
+		bp.blockStatusStore.Stage(hash, externalapi.StatusHeaderOnly)
 	} else {
-		bp.blockStatusStore.Stage(hash, model.StatusUTXOPendingVerification)
+		bp.blockStatusStore.Stage(hash, externalapi.StatusUTXOPendingVerification)
 	}
 
 	// Block validations passed, save whatever DAG data was
@@ -82,11 +82,11 @@
 		return err
 	}
 
-	if status == model.StatusInvalid {
+	if status == externalapi.StatusInvalid {
 		return errors.Wrapf(ruleerrors.ErrKnownInvalid, "block %s is a known invalid block", hash)
 	}
 
-	if headerOnly || status != model.StatusHeaderOnly {
+	if headerOnly || status != externalapi.StatusHeaderOnly {
 		return errors.Wrapf(ruleerrors.ErrDuplicateBlock, "block %s already exists", hash)
 	}
 
@@ -114,12 +114,8 @@
 	if err != nil {
 		if errors.As(err, &ruleerrors.RuleError{}) {
 			bp.discardAllChanges()
-<<<<<<< HEAD
 			hash := hashserialization.HeaderHash(block.Header)
-			bp.blockStatusStore.Stage(hash, model.StatusInvalid)
-=======
-			bp.blockStatusStore.Stage(block.Hash, externalapi.StatusInvalid)
->>>>>>> c5707f64
+			bp.blockStatusStore.Stage(hash, externalapi.StatusInvalid)
 			commitErr := bp.commitAllChanges()
 			if commitErr != nil {
 				return commitErr
@@ -167,6 +163,11 @@
 
 	if !hasHeader {
 		bp.blockHeaderStore.Stage(blockHash, block.Header)
+
+		err := bp.dagTopologyManager.SetParents(blockHash, block.Header.ParentHashes)
+		if err != nil {
+			return err
+		}
 		err = bp.blockValidator.ValidateHeaderInContext(blockHash)
 		if err != nil {
 			return err
@@ -176,21 +177,8 @@
 	return nil
 }
 
-<<<<<<< HEAD
 func (bp *blockProcessor) hasHeader(blockHash *externalapi.DomainHash) (bool, error) {
 	exists, err := bp.blockStatusStore.Exists(bp.databaseContext, blockHash)
-=======
-func (bp *blockProcessor) validateInContext(block *externalapi.DomainBlock) error {
-	err := bp.dagTopologyManager.SetParents(block.Hash, block.Header.ParentHashes)
-	if err != nil {
-		return err
-	}
-
-	bp.blockStore.Stage(block.Hash, block)
-	bp.blockHeaderStore.Stage(block.Hash, block.Header)
-
-	err = bp.blockValidator.ValidateHeaderInContext(block.Hash)
->>>>>>> c5707f64
 	if err != nil {
 		return false, err
 	}
@@ -204,7 +192,7 @@
 		return false, err
 	}
 
-	return status == model.StatusHeaderOnly, nil
+	return status == externalapi.StatusHeaderOnly, nil
 }
 
 func (bp *blockProcessor) discardAllChanges() {
