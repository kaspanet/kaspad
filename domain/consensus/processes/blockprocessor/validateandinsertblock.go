package blockprocessor

import (
	"github.com/kaspanet/kaspad/domain/consensus/model/externalapi"
	"github.com/kaspanet/kaspad/domain/consensus/ruleerrors"
	"github.com/kaspanet/kaspad/domain/consensus/utils/consensusserialization"
	"github.com/pkg/errors"
)

func (bp *blockProcessor) validateAndInsertBlock(block *externalapi.DomainBlock) error {
	mode, err := bp.syncManager.GetSyncInfo()
	if err != nil {
		return err
	}

	hash := consensusserialization.HeaderHash(block.Header)
	if mode.State == externalapi.SyncStateMissingUTXOSet {
		if isHeaderOnlyBlock(block) {
			// Allow processing headers while in state SyncStateMissingUTXOSet
			mode.State = externalapi.SyncStateHeadersFirst
		} else {
			headerTipsPruningPoint, err := bp.consensusStateManager.HeaderTipsPruningPoint()
			if err != nil {
				return err
			}

			if *hash != *headerTipsPruningPoint {
				return errors.Errorf("cannot insert blocks other than the header pruning point "+
					"while in %s mode", mode.State)
			}

			mode.State = externalapi.SyncStateMissingBlockBodies
		}
	}

<<<<<<< HEAD
	if mode.State == externalapi.SyncStateHeadersFirst && len(block.Transactions) != 0 {
		mode.State = externalapi.SyncStateRelay
=======
	if mode.State == externalapi.SyncStateHeadersFirst && !isHeaderOnlyBlock(block) {
		mode.State = externalapi.SyncStateNormal
>>>>>>> 31c52644
		log.Warnf("block %s contains transactions while validating in header only mode", hash)
	}

	err = bp.checkBlockStatus(hash, mode)
	if err != nil {
		return err
	}

	err = bp.validateBlock(block, mode)
	if err != nil {
		bp.discardAllChanges()
		return err
	}

	hasHeader, err := bp.hasHeader(hash)
	if err != nil {
		return err
	}

	if !hasHeader {
		if mode.State == externalapi.SyncStateMissingBlockBodies {
			return errors.Wrapf(ruleerrors.ErrMissingBlockHeaderInIBD, "no block header is stored for block %s. "+
				"Every block we get during %s mode should have a pre-stored header", mode.State, hash)
		}
		err = bp.reachabilityManager.AddBlock(hash)
		if err != nil {
			return err
		}
	}

	if mode.State == externalapi.SyncStateHeadersFirst {
		bp.blockStatusStore.Stage(hash, externalapi.StatusHeaderOnly)
	} else {
		bp.blockStatusStore.Stage(hash, externalapi.StatusUTXOPendingVerification)
	}

	// Block validations passed, save whatever DAG data was
	// collected so far
	err = bp.commitAllChanges()
	if err != nil {
		return err
	}

	hasTips, err := bp.headerTipsStore.HasTips(bp.databaseContext)
	if err != nil {
		return err
	}

	var oldHeadersSelectedTip *externalapi.DomainHash
	if hasTips {
		var err error
		oldHeadersSelectedTip, err = bp.headerTipsManager.SelectedTip()
		if err != nil {
			return err
		}
	}

	if mode.State == externalapi.SyncStateHeadersFirst || mode.State == externalapi.SyncStateMissingGenesis {
		err = bp.headerTipsManager.AddHeaderTip(hash)
		if err != nil {
			return err
		}
	} else if mode.State == externalapi.SyncStateRelay {
		// Attempt to add the block to the virtual
		err = bp.consensusStateManager.AddBlockToVirtual(hash)
		if err != nil {
			return err
		}

		tips, err := bp.consensusStateStore.Tips(bp.databaseContext)
		if err != nil {
			return err
		}
		bp.headerTipsStore.Stage(tips)
	}

	if mode.State != externalapi.SyncStateMissingGenesis {
		err = bp.updateReachabilityReindexRoot(oldHeadersSelectedTip)
		if err != nil {
			return err
		}
	}

	if mode.State == externalapi.SyncStateRelay {
		// Trigger pruning, which will check if the pruning point changed and delete the data if it did.
		err = bp.pruningManager.FindNextPruningPoint()
		if err != nil {
			return err
		}
	}

	return bp.commitAllChanges()
}

func (bp *blockProcessor) updateReachabilityReindexRoot(oldHeadersSelectedTip *externalapi.DomainHash) error {

	headersSelectedTip, err := bp.headerTipsManager.SelectedTip()
	if err != nil {
		return err
	}

	if *headersSelectedTip == *oldHeadersSelectedTip {
		return nil
	}

	return bp.reachabilityManager.UpdateReindexRoot(headersSelectedTip)
}

func isHeaderOnlyBlock(block *externalapi.DomainBlock) bool {
	return len(block.Transactions) == 0
}

func (bp *blockProcessor) checkBlockStatus(hash *externalapi.DomainHash, mode *externalapi.SyncInfo) error {
	exists, err := bp.blockStatusStore.Exists(bp.databaseContext, hash)
	if err != nil {
		return err
	}

	if !exists {
		return nil
	}

	status, err := bp.blockStatusStore.Get(bp.databaseContext, hash)
	if err != nil {
		return err
	}

	if status == externalapi.StatusInvalid {
		return errors.Wrapf(ruleerrors.ErrKnownInvalid, "block %s is a known invalid block", hash)
	}

	if mode.State == externalapi.SyncStateHeadersFirst || status != externalapi.StatusHeaderOnly {
		return errors.Wrapf(ruleerrors.ErrDuplicateBlock, "block %s already exists", hash)
	}

	return nil
}

func (bp *blockProcessor) validateBlock(block *externalapi.DomainBlock, mode *externalapi.SyncInfo) error {
	blockHash := consensusserialization.HeaderHash(block.Header)
	hasHeader, err := bp.hasHeader(blockHash)
	if err != nil {
		return err
	}

	if !hasHeader {
		bp.blockHeaderStore.Stage(blockHash, block.Header)
		err = bp.dagTopologyManager.SetParents(blockHash, block.Header.ParentHashes)
		if err != nil {
			return err
		}
	}

	// If any validation until (included) proof-of-work fails, simply
	// return an error without writing anything in the database.
	// This is to prevent spamming attacks.
	err = bp.validatePreProofOfWork(block)
	if err != nil {
		return err
	}

	err = bp.blockValidator.ValidateProofOfWorkAndDifficulty(blockHash)
	if err != nil {
		return err
	}

	// If in-context validations fail, discard all changes and store the
	// block with StatusInvalid.
	err = bp.validatePostProofOfWork(block, mode)
	if err != nil {
		if errors.As(err, &ruleerrors.RuleError{}) {
			bp.discardAllChanges()
			hash := consensusserialization.BlockHash(block)
			bp.blockStatusStore.Stage(hash, externalapi.StatusInvalid)
			commitErr := bp.commitAllChanges()
			if commitErr != nil {
				return commitErr
			}
		}
		return err
	}
	return nil
}

func (bp *blockProcessor) validatePreProofOfWork(block *externalapi.DomainBlock) error {
	blockHash := consensusserialization.BlockHash(block)

	hasHeader, err := bp.hasHeader(blockHash)
	if err != nil {
		return err
	}

	if hasHeader {
		return nil
	}

	err = bp.blockValidator.ValidateHeaderInIsolation(blockHash)
	if err != nil {
		return err
	}
	return nil
}

func (bp *blockProcessor) validatePostProofOfWork(block *externalapi.DomainBlock, mode *externalapi.SyncInfo) error {
	blockHash := consensusserialization.BlockHash(block)

	if mode.State != externalapi.SyncStateHeadersFirst {
		bp.blockStore.Stage(blockHash, block)
		err := bp.blockValidator.ValidateBodyInIsolation(blockHash)
		if err != nil {
			return err
		}
	}

	hasHeader, err := bp.hasHeader(blockHash)
	if err != nil {
		return err
	}

	if !hasHeader {
		err = bp.blockValidator.ValidateHeaderInContext(blockHash)
		if err != nil {
			return err
		}
	}

	return nil
}

func (bp *blockProcessor) hasHeader(blockHash *externalapi.DomainHash) (bool, error) {
	exists, err := bp.blockStatusStore.Exists(bp.databaseContext, blockHash)
	if err != nil {
		return false, err
	}

	if !exists {
		return false, nil
	}

	status, err := bp.blockStatusStore.Get(bp.databaseContext, blockHash)
	if err != nil {
		return false, err
	}

	return status == externalapi.StatusHeaderOnly, nil
}

func (bp *blockProcessor) discardAllChanges() {
	for _, store := range bp.stores {
		store.Discard()
	}
}

func (bp *blockProcessor) commitAllChanges() error {
	dbTx, err := bp.databaseContext.Begin()
	if err != nil {
		return err
	}

	for _, store := range bp.stores {
		err = store.Commit(dbTx)
		if err != nil {
			return err
		}
	}

	return dbTx.Commit()
}<|MERGE_RESOLUTION|>--- conflicted
+++ resolved
@@ -33,13 +33,8 @@
 		}
 	}
 
-<<<<<<< HEAD
-	if mode.State == externalapi.SyncStateHeadersFirst && len(block.Transactions) != 0 {
+	if mode.State == externalapi.SyncStateHeadersFirst && !isHeaderOnlyBlock(block) {
 		mode.State = externalapi.SyncStateRelay
-=======
-	if mode.State == externalapi.SyncStateHeadersFirst && !isHeaderOnlyBlock(block) {
-		mode.State = externalapi.SyncStateNormal
->>>>>>> 31c52644
 		log.Warnf("block %s contains transactions while validating in header only mode", hash)
 	}
 
