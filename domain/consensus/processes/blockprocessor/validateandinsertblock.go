--- conflicted
+++ resolved
@@ -11,36 +11,9 @@
 	"github.com/pkg/errors"
 )
 
-<<<<<<< HEAD
-type insertMode uint8
-
-const (
-	insertModeGenesis insertMode = iota
-	insertModeHeader
-	insertModeBlockBody
-	insertModeBlock
-)
-
 func (bp *blockProcessor) validateAndInsertBlock(block *externalapi.DomainBlock) (*externalapi.BlockInsertionResult, error) {
 	blockHash := consensushashing.HeaderHash(block.Header)
-	log.Debugf("Validating block %s", blockHash)
-
-	insertMode, err := bp.validateAgainstSyncStateAndResolveInsertMode(block)
-	if err != nil {
-		return nil, err
-	}
-
-	err = bp.checkBlockStatus(blockHash, insertMode)
-	if err != nil {
-		return nil, err
-	}
-
-	err = bp.validateBlock(block, insertMode)
-=======
-func (bp *blockProcessor) validateAndInsertBlock(block *externalapi.DomainBlock) error {
-	blockHash := consensushashing.HeaderHash(block.Header)
 	err := bp.validateBlock(block)
->>>>>>> fddda46d
 	if err != nil {
 		bp.discardAllChanges()
 		return nil, err
@@ -70,25 +43,10 @@
 		}
 	}
 
-<<<<<<< HEAD
-	selectedParentChainChanges := &externalapi.SelectedParentChainChanges{}
-	if insertMode == insertModeHeader {
-		err = bp.headerTipsManager.AddHeaderTip(blockHash)
-		if err != nil {
-			return nil, err
-		}
-	} else if insertMode == insertModeBlock || insertMode == insertModeGenesis {
-		// Attempt to add the block to the virtual
-		selectedParentChainChanges, err = bp.consensusStateManager.AddBlockToVirtual(blockHash)
-		if err != nil {
-			return nil, err
-		}
-=======
 	err = bp.headerTipsManager.AddHeaderTip(blockHash)
 	if err != nil {
-		return err
-	}
->>>>>>> fddda46d
+		return nil, err
+	}
 
 	if !isHeaderOnlyBlock {
 		// Attempt to add the block to the virtual
