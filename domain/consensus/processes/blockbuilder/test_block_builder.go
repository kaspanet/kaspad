--- conflicted
+++ resolved
@@ -77,14 +77,12 @@
 
 	hashMerkleRoot := bb.newBlockHashMerkleRoot(transactions)
 
-<<<<<<< HEAD
 	pruningPoint, err := bb.newBlockPruningPoint(stagingArea, tempBlockHash)
 	if err != nil {
 		return nil, err
 	}
-=======
+
 	parents := []externalapi.BlockLevelParents{parentHashes}
->>>>>>> 837dac68
 
 	bb.nonceCounter++
 	return blockheader.NewImmutableBlockHeader(
