--- conflicted
+++ resolved
@@ -33,11 +33,8 @@
 	coinbaseManager       model.CoinbaseManager
 	mergeDepthManager     model.MergeDepthManager
 	pruningStore          model.PruningStore
-<<<<<<< HEAD
+	reachabilityManager   model.ReachabilityManager
 	consensusStateManager model.ConsensusStateManager
-=======
-	reachabilityManager   model.ReachabilityManager
->>>>>>> b7ca3f44
 
 	blockStore        model.BlockStore
 	ghostdagDataStore model.GHOSTDAGDataStore
