--- conflicted
+++ resolved
@@ -77,11 +77,7 @@
 		txOuts = append(txOuts, txOut)
 	}
 
-<<<<<<< HEAD
-	subsidy, err := c.CalcBlockSubsidy(stagingArea, blockHash)
-=======
 	subsidy, err := c.CalcBlockSubsidy(blockHash)
->>>>>>> f036b18f
 	if err != nil {
 		return nil, err
 	}
@@ -179,13 +175,7 @@
 // should have. This is mainly used for determining how much the coinbase for
 // newly generated blocks awards as well as validating the coinbase for blocks
 // has the expected value.
-<<<<<<< HEAD
-func (c *coinbaseManager) CalcBlockSubsidy(stagingArea *model.StagingArea, blockHash *externalapi.DomainHash) (uint64, error) {
-=======
-//
-// Further details: https://hashdag.medium.com/kaspa-launch-plan-9a63f4d754a6
-func (c *coinbaseManager) CalcBlockSubsidy(blockHash *externalapi.DomainHash) (uint64, error) {
->>>>>>> f036b18f
+func (c *coinbaseManager) CalcBlockSubsidy( blockHash *externalapi.DomainHash) (uint64, error) {
 	if blockHash.Equal(c.genesisHash) {
 		return c.subsidyGenesisReward, nil
 	}
