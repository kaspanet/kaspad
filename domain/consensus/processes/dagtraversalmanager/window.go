--- conflicted
+++ resolved
@@ -28,18 +28,6 @@
 	return window, nil
 }
 
-<<<<<<< HEAD
-func (dtm *dagTraversalManager) BlockWindowWithGHOSTDAGData(stagingArea *model.StagingArea,
-	highHash *externalapi.DomainHash, windowSize int) ([]*externalapi.BlockGHOSTDAGDataHashPair, error) {
-
-	windowHeap, err := dtm.blockWindowHeap(stagingArea, highHash, windowSize)
-	if err != nil {
-		return nil, err
-	}
-
-	return windowHeap.impl.slice, nil
-}
-
 func (dtm *dagTraversalManager) blockWindowHeap(stagingArea *model.StagingArea,
 	highHash *externalapi.DomainHash, windowSize int) (*sizedUpBlockHeap, error) {
 	windowHeapSlice, err := dtm.windowHeapSliceStore.Get(stagingArea, highHash, windowSize)
@@ -62,8 +50,6 @@
 	return heap, nil
 }
 
-=======
->>>>>>> 28d0f1ea
 func (dtm *dagTraversalManager) calculateBlockWindowHeap(stagingArea *model.StagingArea,
 	highHash *externalapi.DomainHash, windowSize int) (*sizedUpBlockHeap, error) {
 
