package dagtraversalmanager

import (
	"github.com/kaspanet/kaspad/domain/consensus/model"
	"github.com/kaspanet/kaspad/domain/consensus/model/externalapi"
	"github.com/pkg/errors"
)

type selectedChildIterator struct {
	databaseContext    model.DBReader
	dagTopologyManager model.DAGTopologyManager
	highHash           *externalapi.DomainHash
	current            *externalapi.DomainHash
}

func (s *selectedChildIterator) Next() bool {
	children, err := s.dagTopologyManager.Children(s.current)
	if err != nil {
		panic(err)
	}

	for _, child := range children {
<<<<<<< HEAD
		if child.Equal(model.VirtualBlockHash) {
			break
=======
		if *child == *model.VirtualBlockHash {
			continue
>>>>>>> 5632bee4
		}

		isChildInSelectedParentChainOfHighHash, err := s.dagTopologyManager.IsInSelectedParentChainOf(child, s.highHash)
		if err != nil {
			panic(err)
		}

		if isChildInSelectedParentChainOfHighHash {
			s.current = child
			return true
		}
	}
	return false
}

func (s *selectedChildIterator) Get() *externalapi.DomainHash {
	return s.current
}

func (dtm *dagTraversalManager) SelectedChildIterator(highHash, lowHash *externalapi.DomainHash) (model.BlockIterator, error) {
	isLowHashInSelectedParentChainOfHighHash, err := dtm.dagTopologyManager.IsInSelectedParentChainOf(lowHash, highHash)
	if err != nil {
		return nil, err
	}

	if !isLowHashInSelectedParentChainOfHighHash {
		return nil, errors.Errorf("%s is not in the selected parent chain of %s", highHash, lowHash)
	}
	return &selectedChildIterator{
		databaseContext:    dtm.databaseContext,
		dagTopologyManager: dtm.dagTopologyManager,
		highHash:           highHash,
		current:            lowHash,
	}, nil
}<|MERGE_RESOLUTION|>--- conflicted
+++ resolved
@@ -20,13 +20,8 @@
 	}
 
 	for _, child := range children {
-<<<<<<< HEAD
 		if child.Equal(model.VirtualBlockHash) {
-			break
-=======
-		if *child == *model.VirtualBlockHash {
 			continue
->>>>>>> 5632bee4
 		}
 
 		isChildInSelectedParentChainOfHighHash, err := s.dagTopologyManager.IsInSelectedParentChainOf(child, s.highHash)
