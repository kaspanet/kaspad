package pruningmanager

import (
	"github.com/golang/protobuf/proto"
	"github.com/kaspanet/kaspad/domain/consensus/model"
	"github.com/kaspanet/kaspad/domain/consensus/model/externalapi"
	"github.com/kaspanet/kaspad/domain/consensus/utils/utxoserialization"
)

// pruningManager resolves and manages the current pruning point
type pruningManager struct {
	databaseContext model.DBReader

	dagTraversalManager    model.DAGTraversalManager
	dagTopologyManager     model.DAGTopologyManager
	consensusStateManager  model.ConsensusStateManager
	consensusStateStore    model.ConsensusStateStore
	ghostdagDataStore      model.GHOSTDAGDataStore
	pruningStore           model.PruningStore
	blockStatusStore       model.BlockStatusStore
	headerSelectedTipStore model.HeaderSelectedTipStore

	multiSetStore       model.MultisetStore
	acceptanceDataStore model.AcceptanceDataStore
	blocksStore         model.BlockStore
	utxoDiffStore       model.UTXODiffStore

	genesisHash      *externalapi.DomainHash
	finalityInterval uint64
	pruningDepth     uint64
}

// New instantiates a new PruningManager
func New(
	databaseContext model.DBReader,

	dagTraversalManager model.DAGTraversalManager,
	dagTopologyManager model.DAGTopologyManager,
	consensusStateManager model.ConsensusStateManager,
	consensusStateStore model.ConsensusStateStore,
	ghostdagDataStore model.GHOSTDAGDataStore,
	pruningStore model.PruningStore,
	blockStatusStore model.BlockStatusStore,
	headerSelectedTipStore model.HeaderSelectedTipStore,

	multiSetStore model.MultisetStore,
	acceptanceDataStore model.AcceptanceDataStore,
	blocksStore model.BlockStore,
	utxoDiffStore model.UTXODiffStore,

	genesisHash *externalapi.DomainHash,
	finalityInterval uint64,
	pruningDepth uint64,
) model.PruningManager {

	return &pruningManager{
		databaseContext:        databaseContext,
		dagTraversalManager:    dagTraversalManager,
		dagTopologyManager:     dagTopologyManager,
		consensusStateManager:  consensusStateManager,
		consensusStateStore:    consensusStateStore,
		ghostdagDataStore:      ghostdagDataStore,
		pruningStore:           pruningStore,
		blockStatusStore:       blockStatusStore,
		multiSetStore:          multiSetStore,
		acceptanceDataStore:    acceptanceDataStore,
		blocksStore:            blocksStore,
		utxoDiffStore:          utxoDiffStore,
		headerSelectedTipStore: headerSelectedTipStore,
		genesisHash:            genesisHash,
		pruningDepth:           pruningDepth,
		finalityInterval:       finalityInterval,
	}
}

// FindNextPruningPoint finds the next pruning point from the
// given blockHash
func (pm *pruningManager) UpdatePruningPointByVirtual() error {
	hasPruningPoint, err := pm.pruningStore.HasPruningPoint(pm.databaseContext)
	if err != nil {
		return err
	}

	if !hasPruningPoint {
		err = pm.savePruningPoint(pm.genesisHash)
		if err != nil {
			return err
		}
	}

	currentCandidate, err := pm.pruningPointCandidate()
	if err != nil {
		return err
	}

	currentCandidateGHOSTDAGData, err := pm.ghostdagDataStore.Get(pm.databaseContext, currentCandidate)
	if err != nil {
		return err
	}

	virtual, err := pm.ghostdagDataStore.Get(pm.databaseContext, model.VirtualBlockHash)
	if err != nil {
		return err
	}

	virtualSelectedParent, err := pm.ghostdagDataStore.Get(pm.databaseContext, virtual.SelectedParent())
	if err != nil {
		return err
	}

	currentPruningPoint, err := pm.pruningStore.PruningPoint(pm.databaseContext)
	if err != nil {
		return err
	}

	currentPruningPointGHOSTDAGData, err := pm.ghostdagDataStore.Get(pm.databaseContext, currentPruningPoint)
	if err != nil {
		return err
	}

	iterator, err := pm.dagTraversalManager.SelectedChildIterator(virtual.SelectedParent(), currentCandidate)
	if err != nil {
		return err
	}

<<<<<<< HEAD
	// Finding the next pruning point candidate: look for the latest
	// selected child of the current candidate that is in depth of at
	// least pm.pruningDepth blocks from the virtual selected parent.
	//
	// Note: Sometimes the current candidate is less than pm.pruningDepth
	// from the virtual. This can happen only if the virtual blue score
	// got smaller, because virtual blue score is not guaranteed to always
	// increase (because sometimes a block with higher blue work can have
	// lower blue score).
	// In such cases we still keep the same candidate because it's guaranteed
	// that a block that was once in depth of pm.pruningDepth cannot be
	// reorged without causing a finality conflict first.
	newCandidate := currentCandidate
	newCandidateGHOSTDAGData := currentCandidateGHOSTDAGData

	newPruningPoint := currentPruningPoint
	newPruningPointGHOSTDAGData := currentPruningPointGHOSTDAGData
	for iterator.Next() {
		selectedChild := iterator.Get()
		selectedChildGHOSTDAGData, err := pm.ghostdagDataStore.Get(pm.databaseContext, selectedChild)
		if err != nil {
			return err
		}

		if virtualSelectedParent.BlueScore()-selectedChildGHOSTDAGData.BlueScore() < pm.pruningDepth {
			break
		}

		newCandidate = selectedChild
		newCandidateGHOSTDAGData = selectedChildGHOSTDAGData

		// We move the pruning point every time the candidate's finality score is
		// bigger than the current pruning point finality score.
		if pm.finalityScore(newCandidateGHOSTDAGData.BlueScore()) > pm.finalityScore(newPruningPointGHOSTDAGData.BlueScore()) {
			newPruningPoint = newCandidate
			newPruningPointGHOSTDAGData = newCandidateGHOSTDAGData
		}
	}

	if *newCandidate != *currentCandidate {
		pm.pruningStore.StagePruningPointCandidate(newCandidate)
	}

	// We move the pruning point every time the candidate's finality score is
	// bigger than the current pruning point finality score.
	if pm.finalityScore(newCandidateGHOSTDAGData.BlueScore()) <= pm.finalityScore(currentPruningPointGHOSTDAGData.BlueScore()) {
		return nil
	}

	if *newPruningPoint != *currentPruningPoint {
=======
	if !newPruningPoint.Equal(currentP) {
>>>>>>> 43c00f5e
		err = pm.savePruningPoint(newPruningPoint)
		if err != nil {
			return err
		}
		return pm.deletePastBlocks(newPruningPoint)
	}

	return nil
}

func (pm *pruningManager) deletePastBlocks(pruningPoint *externalapi.DomainHash) error {
	// Go over all P.Past and P.AC that's not in V.Past
	queue := pm.dagTraversalManager.NewDownHeap()

	// Find P.AC that's not in V.Past
	dagTips, err := pm.consensusStateStore.Tips(pm.databaseContext)
	if err != nil {
		return err
	}
	for _, tip := range dagTips {
		hasPruningPointInPast, err := pm.dagTopologyManager.IsAncestorOf(pruningPoint, tip)
		if err != nil {
			return err
		}
		if !hasPruningPointInPast {
			isInVirtualPast, err := pm.dagTopologyManager.IsAncestorOf(model.VirtualBlockHash, tip)
			if err != nil {
				return err
			}
			if !isInVirtualPast {
				// Add them to the queue so they and their past will be pruned
				err := queue.Push(tip)
				if err != nil {
					return err
				}
			}
		}
	}

	// Add P.Parents
	parents, err := pm.dagTopologyManager.Parents(pruningPoint)
	if err != nil {
		return err
	}
	for _, parent := range parents {
		err = queue.Push(parent)
		if err != nil {
			return err
		}
	}

	visited := map[externalapi.DomainHash]struct{}{}
	// Prune everything in the queue including its past
	for queue.Len() > 0 {
		current := queue.Pop()
		if _, ok := visited[*current]; ok {
			continue
		}
		visited[*current] = struct{}{}

		alreadyPruned, err := pm.deleteBlock(current)
		if err != nil {
			return err
		}
		if !alreadyPruned {
			parents, err := pm.dagTopologyManager.Parents(current)
			if err != nil {
				return err
			}
			for _, parent := range parents {
				err = queue.Push(parent)
				if err != nil {
					return err
				}
			}
		}
	}
	return nil
}

func (pm *pruningManager) savePruningPoint(blockHash *externalapi.DomainHash) error {
	utxoIter, err := pm.consensusStateManager.RestorePastUTXOSetIterator(blockHash)
	if err != nil {
		return err
	}
	serializedUtxo, err := serializeUTXOSetIterator(utxoIter)
	if err != nil {
		return err
	}
	pm.pruningStore.StagePruningPoint(blockHash, serializedUtxo)

	return nil
}

func (pm *pruningManager) deleteBlock(blockHash *externalapi.DomainHash) (alreadyPruned bool, err error) {
	status, err := pm.blockStatusStore.Get(pm.databaseContext, blockHash)
	if err != nil {
		return false, err
	}
	if status == externalapi.StatusHeaderOnly {
		return true, nil
	}

	pm.multiSetStore.Delete(blockHash)
	pm.acceptanceDataStore.Delete(blockHash)
	pm.blocksStore.Delete(blockHash)
	pm.utxoDiffStore.Delete(blockHash)

	pm.blockStatusStore.Stage(blockHash, externalapi.StatusHeaderOnly)
	return false, nil
}

func (pm *pruningManager) IsValidPruningPoint(block *externalapi.DomainHash) (bool, error) {
	if *pm.genesisHash == *block {
		return true, nil
	}

	headersSelectedTip, err := pm.headerSelectedTipStore.HeadersSelectedTip(pm.databaseContext)
	if err != nil {
		return false, err
	}

	// A pruning point has to be in the selected chain of the headers selected tip.
	headersSelectedTipGHOSTDAGData, err := pm.ghostdagDataStore.Get(pm.databaseContext, headersSelectedTip)
	if err != nil {
		return false, err
	}

	isInSelectedParentChainOfHeadersSelectedTip, err := pm.dagTopologyManager.IsInSelectedParentChainOf(block,
		headersSelectedTip)
	if err != nil {
		return false, err
	}

	if !isInSelectedParentChainOfHeadersSelectedTip {
		return false, nil
	}

	ghostdagData, err := pm.ghostdagDataStore.Get(pm.databaseContext, block)
	if err != nil {
		return false, err
	}

	// A pruning point has to be at depth of at least pm.pruningDepth
	if headersSelectedTipGHOSTDAGData.BlueScore()-ghostdagData.BlueScore() < pm.pruningDepth {
		return false, nil
	}

	selectedParentGHOSTDAGData, err := pm.ghostdagDataStore.Get(pm.databaseContext, ghostdagData.SelectedParent())
	if err != nil {
		return false, err
	}

	// A pruning point has to be the lowest chain block with a certain finality score, so
	// if the block selected parent has the same finality score it means it cannot be a
	// pruning point.
	if pm.finalityScore(ghostdagData.BlueScore()) == pm.finalityScore(selectedParentGHOSTDAGData.BlueScore()) {
		return false, nil
	}

	return true, nil
}

func (pm *pruningManager) pruningPointCandidate() (*externalapi.DomainHash, error) {
	hasPruningPointCandidate, err := pm.pruningStore.HasPruningPointCandidate(pm.databaseContext)
	if err != nil {
		return nil, err
	}

	if !hasPruningPointCandidate {
		return pm.genesisHash, nil
	}

	return pm.pruningStore.PruningPointCandidate(pm.databaseContext)
}

func serializeUTXOSetIterator(iter model.ReadOnlyUTXOSetIterator) ([]byte, error) {
	serializedUtxo, err := utxoserialization.ReadOnlyUTXOSetToProtoUTXOSet(iter)
	if err != nil {
		return nil, err
	}
	return proto.Marshal(serializedUtxo)
}

// finalityScore is the number of finality intervals passed since
// the given block.
func (pm *pruningManager) finalityScore(blueScore uint64) uint64 {
	return blueScore / pm.finalityInterval
}<|MERGE_RESOLUTION|>--- conflicted
+++ resolved
@@ -123,7 +123,6 @@
 		return err
 	}
 
-<<<<<<< HEAD
 	// Finding the next pruning point candidate: look for the latest
 	// selected child of the current candidate that is in depth of at
 	// least pm.pruningDepth blocks from the virtual selected parent.
@@ -163,7 +162,7 @@
 		}
 	}
 
-	if *newCandidate != *currentCandidate {
+	if !newCandidate.Equal(currentCandidate) {
 		pm.pruningStore.StagePruningPointCandidate(newCandidate)
 	}
 
@@ -173,10 +172,7 @@
 		return nil
 	}
 
-	if *newPruningPoint != *currentPruningPoint {
-=======
-	if !newPruningPoint.Equal(currentP) {
->>>>>>> 43c00f5e
+	if !newPruningPoint.Equal(currentPruningPoint) {
 		err = pm.savePruningPoint(newPruningPoint)
 		if err != nil {
 			return err
