package difficultymanager

import (
<<<<<<< HEAD
	"github.com/kaspanet/kaspad/util/difficulty"
	"math/big"
	"time"

=======
	"math/big"
	"time"

	"github.com/kaspanet/kaspad/util/difficulty"

>>>>>>> bee08936
	"github.com/kaspanet/kaspad/domain/consensus/model"
	"github.com/kaspanet/kaspad/domain/consensus/model/externalapi"
)

// DifficultyManager provides a method to resolve the
// difficulty value of a block
type difficultyManager struct {
	databaseContext                model.DBReader
	ghostdagManager                model.GHOSTDAGManager
	ghostdagStore                  model.GHOSTDAGDataStore
	headerStore                    model.BlockHeaderStore
	dagTopologyManager             model.DAGTopologyManager
	dagTraversalManager            model.DAGTraversalManager
	genesisHash                    *externalapi.DomainHash
	powMax                         *big.Int
	difficultyAdjustmentWindowSize int
	disableDifficultyAdjustment    bool
	targetTimePerBlock             time.Duration
}

// New instantiates a new DifficultyManager
func New(databaseContext model.DBReader,
	ghostdagManager model.GHOSTDAGManager,
	ghostdagStore model.GHOSTDAGDataStore,
	headerStore model.BlockHeaderStore,
	dagTopologyManager model.DAGTopologyManager,
	dagTraversalManager model.DAGTraversalManager,
	powMax *big.Int,
	difficultyAdjustmentWindowSize int,
	disableDifficultyAdjustment bool,
	targetTimePerBlock time.Duration,
	genesisHash *externalapi.DomainHash) model.DifficultyManager {
	return &difficultyManager{
		databaseContext:                databaseContext,
		ghostdagManager:                ghostdagManager,
		ghostdagStore:                  ghostdagStore,
		headerStore:                    headerStore,
		dagTopologyManager:             dagTopologyManager,
		dagTraversalManager:            dagTraversalManager,
		powMax:                         powMax,
		difficultyAdjustmentWindowSize: difficultyAdjustmentWindowSize,
		disableDifficultyAdjustment:    disableDifficultyAdjustment,
		targetTimePerBlock:             targetTimePerBlock,
		genesisHash:                    genesisHash,
<<<<<<< HEAD
=======
	}
}

func (dm *difficultyManager) genesisBits() (uint32, error) {
	header, err := dm.headerStore.BlockHeader(dm.databaseContext, dm.genesisHash)
	if err != nil {
		return 0, err
>>>>>>> bee08936
	}

	return header.Bits(), nil
}

func (dm *difficultyManager) genesisBits() (uint32, error) {
	header, err := dm.headerStore.BlockHeader(dm.databaseContext, dm.genesisHash)
	if err != nil {
		return 0, err
	}

	return header.Bits(), nil
}

// RequiredDifficulty returns the difficulty required for some block
func (dm *difficultyManager) RequiredDifficulty(blockHash *externalapi.DomainHash) (uint32, error) {
	parents, err := dm.dagTopologyManager.Parents(blockHash)
	if err != nil {
		return 0, err
	}
	// Genesis block or network that doesn't have difficulty adjustment (such as simnet)
	if len(parents) == 0 || dm.disableDifficultyAdjustment {
		return dm.genesisBits()
	}

	// find bluestParent
	bluestParent, err := dm.ghostdagManager.ChooseSelectedParent(parents...)
	if err != nil {
		return 0, err
	}
	bluestGhostDAG, err := dm.ghostdagStore.Get(dm.databaseContext, bluestParent)
	if err != nil {
		return 0, err
	}

	// Not enough blocks for building a difficulty window.
	if bluestGhostDAG.BlueScore() < uint64(dm.difficultyAdjustmentWindowSize)+1 {
		return dm.genesisBits()
	}

	// Fetch window of dag.difficultyAdjustmentWindowSize + 1 so we can have dag.difficultyAdjustmentWindowSize block intervals
<<<<<<< HEAD
	targetsWindow, err := dm.blueBlockWindow(bluestParent, dm.difficultyAdjustmentWindowSize+1)
=======
	targetsWindow, err := dm.blockWindow(bluestParent, dm.difficultyAdjustmentWindowSize+1)
>>>>>>> bee08936
	if err != nil {
		return 0, err
	}
	windowMinTimestamp, windowMaxTimeStamp, windowsMinIndex, _ := targetsWindow.minMaxTimestamps()

	// Remove the last block from the window so to calculate the average target of dag.difficultyAdjustmentWindowSize blocks
	targetsWindow.remove(windowsMinIndex)

	// Calculate new target difficulty as:
	// averageWindowTarget * (windowMinTimestamp / (targetTimePerBlock * windowSize))
	// The result uses integer division which means it will be slightly
	// rounded down.
	div := new(big.Int)
	newTarget := targetsWindow.averageTarget()
	newTarget.
		Mul(newTarget, div.SetInt64(windowMaxTimeStamp-windowMinTimestamp)).
		Div(newTarget, div.SetInt64(dm.targetTimePerBlock.Milliseconds())).
		Div(newTarget, div.SetUint64(uint64(dm.difficultyAdjustmentWindowSize)))
	if newTarget.Cmp(dm.powMax) > 0 {
		return difficulty.BigToCompact(dm.powMax), nil
	}
	newTargetBits := difficulty.BigToCompact(newTarget)
	return newTargetBits, nil
}<|MERGE_RESOLUTION|>--- conflicted
+++ resolved
@@ -1,18 +1,11 @@
 package difficultymanager
 
 import (
-<<<<<<< HEAD
-	"github.com/kaspanet/kaspad/util/difficulty"
-	"math/big"
-	"time"
-
-=======
 	"math/big"
 	"time"
 
 	"github.com/kaspanet/kaspad/util/difficulty"
 
->>>>>>> bee08936
 	"github.com/kaspanet/kaspad/domain/consensus/model"
 	"github.com/kaspanet/kaspad/domain/consensus/model/externalapi"
 )
@@ -57,19 +50,7 @@
 		disableDifficultyAdjustment:    disableDifficultyAdjustment,
 		targetTimePerBlock:             targetTimePerBlock,
 		genesisHash:                    genesisHash,
-<<<<<<< HEAD
-=======
 	}
-}
-
-func (dm *difficultyManager) genesisBits() (uint32, error) {
-	header, err := dm.headerStore.BlockHeader(dm.databaseContext, dm.genesisHash)
-	if err != nil {
-		return 0, err
->>>>>>> bee08936
-	}
-
-	return header.Bits(), nil
 }
 
 func (dm *difficultyManager) genesisBits() (uint32, error) {
@@ -108,11 +89,7 @@
 	}
 
 	// Fetch window of dag.difficultyAdjustmentWindowSize + 1 so we can have dag.difficultyAdjustmentWindowSize block intervals
-<<<<<<< HEAD
-	targetsWindow, err := dm.blueBlockWindow(bluestParent, dm.difficultyAdjustmentWindowSize+1)
-=======
 	targetsWindow, err := dm.blockWindow(bluestParent, dm.difficultyAdjustmentWindowSize+1)
->>>>>>> bee08936
 	if err != nil {
 		return 0, err
 	}
