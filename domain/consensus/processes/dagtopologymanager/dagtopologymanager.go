--- conflicted
+++ resolved
@@ -73,23 +73,13 @@
 }
 
 // IsAncestorOfAny returns true if `blockHash` is an ancestor of at least one of `potentialDescendants`
-<<<<<<< HEAD
-func (dtm *DAGTopologyManager) IsAncestorOfAny(blockHash *model.DomainHash, potentialDescendants []*model.DomainHash) bool {
+func (dtm *dagTopologyManager) IsAncestorOfAny(blockHash *model.DomainHash, potentialDescendants []*model.DomainHash) (bool, error) {
 	panic("unimplemented")
 }
 
 // IsInSelectedParentChainOf returns true if blockHashA is in the selected parent chain of blockHashB
-func (dtm *DAGTopologyManager) IsInSelectedParentChainOf(blockHashA *model.DomainHash, blockHashB *model.DomainHash) bool {
+func (dtm *dagTopologyManager) IsInSelectedParentChainOf(blockHashA *model.DomainHash, blockHashB *model.DomainHash) (bool, error) {
 	panic("unimplemented")
-=======
-func (dtm *dagTopologyManager) IsAncestorOfAny(blockHash *model.DomainHash, potentialDescendants []*model.DomainHash) (bool, error) {
-	return false, nil
-}
-
-// IsInSelectedParentChainOf returns true if blockHashA is in the selected parent chain of blockHashB
-func (dtm *dagTopologyManager) IsInSelectedParentChainOf(blockHashA *model.DomainHash, blockHashB *model.DomainHash) (bool, error) {
-	return false, nil
->>>>>>> 81a10e9f
 }
 
 func isHashInSlice(hash *model.DomainHash, hashes []*model.DomainHash) bool {
