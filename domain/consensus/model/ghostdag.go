package model

import (
	"math/big"

<<<<<<< HEAD
// BlockGHOSTDAGData represents GHOSTDAG data for some block
type BlockGHOSTDAGData struct {
	BlueScore          uint64
	SelectedParent     *externalapi.DomainHash
	MergeSetBlues      []*externalapi.DomainHash
	MergeSetReds       []*externalapi.DomainHash
	BluesAnticoneSizes map[externalapi.DomainHash]KType
}

// Clone returns a clone of BlockGHOSTDAGData
func (bgd *BlockGHOSTDAGData) Clone() *BlockGHOSTDAGData {
	bluesAnticoneSizesClone := make(map[externalapi.DomainHash]KType, len(bgd.BluesAnticoneSizes))
	for hash, size := range bgd.BluesAnticoneSizes {
		bluesAnticoneSizesClone[hash] = size
	}

	var selectedParentClone *externalapi.DomainHash
	if bgd.SelectedParent != nil {
		selectedParentClone = bgd.SelectedParent.Clone()
	}

	return &BlockGHOSTDAGData{
		BlueScore:          bgd.BlueScore,
		SelectedParent:     selectedParentClone,
		MergeSetBlues:      externalapi.CloneHashes(bgd.MergeSetBlues),
		MergeSetReds:       externalapi.CloneHashes(bgd.MergeSetReds),
		BluesAnticoneSizes: bluesAnticoneSizesClone,
	}
=======
	"github.com/kaspanet/kaspad/domain/consensus/model/externalapi"
)

// BlockGHOSTDAGData represents GHOSTDAG data for some block
type BlockGHOSTDAGData interface {
	BlueScore() uint64
	BlueWork() *big.Int
	SelectedParent() *externalapi.DomainHash
	MergeSetBlues() []*externalapi.DomainHash
	MergeSetReds() []*externalapi.DomainHash
	BluesAnticoneSizes() map[externalapi.DomainHash]KType
>>>>>>> 5632bee4
}

// If this doesn't compile, it means the type definition has been changed, so it's
// an indication to update Equal and Clone accordingly.
var _ = &BlockGHOSTDAGData{0, &externalapi.DomainHash{}, []*externalapi.DomainHash{},
	[]*externalapi.DomainHash{}, map[externalapi.DomainHash]KType{}}

// Equal returns whether bgd equals to other
func (bgd *BlockGHOSTDAGData) Equal(other *BlockGHOSTDAGData) bool {
	if bgd == nil || other == nil {
		return bgd == other
	}

	if bgd.BlueScore != other.BlueScore {
		return false
	}

	if !bgd.SelectedParent.Equal(other.SelectedParent) {
		return false
	}

	if !externalapi.HashesEqual(bgd.MergeSetBlues, other.MergeSetBlues) {
		return false
	}

	if !externalapi.HashesEqual(bgd.MergeSetReds, other.MergeSetReds) {
		return false
	}

	if len(bgd.BluesAnticoneSizes) != len(other.BluesAnticoneSizes) {
		return false
	}

	for hash, size := range bgd.BluesAnticoneSizes {
		otherSize, exists := other.BluesAnticoneSizes[hash]
		if !exists {
			return false
		}

		if size != otherSize {
			return false
		}
	}

	return true
}

// KType defines the size of GHOSTDAG consensus algorithm K parameter.
type KType byte<|MERGE_RESOLUTION|>--- conflicted
+++ resolved
@@ -3,36 +3,6 @@
 import (
 	"math/big"
 
-<<<<<<< HEAD
-// BlockGHOSTDAGData represents GHOSTDAG data for some block
-type BlockGHOSTDAGData struct {
-	BlueScore          uint64
-	SelectedParent     *externalapi.DomainHash
-	MergeSetBlues      []*externalapi.DomainHash
-	MergeSetReds       []*externalapi.DomainHash
-	BluesAnticoneSizes map[externalapi.DomainHash]KType
-}
-
-// Clone returns a clone of BlockGHOSTDAGData
-func (bgd *BlockGHOSTDAGData) Clone() *BlockGHOSTDAGData {
-	bluesAnticoneSizesClone := make(map[externalapi.DomainHash]KType, len(bgd.BluesAnticoneSizes))
-	for hash, size := range bgd.BluesAnticoneSizes {
-		bluesAnticoneSizesClone[hash] = size
-	}
-
-	var selectedParentClone *externalapi.DomainHash
-	if bgd.SelectedParent != nil {
-		selectedParentClone = bgd.SelectedParent.Clone()
-	}
-
-	return &BlockGHOSTDAGData{
-		BlueScore:          bgd.BlueScore,
-		SelectedParent:     selectedParentClone,
-		MergeSetBlues:      externalapi.CloneHashes(bgd.MergeSetBlues),
-		MergeSetReds:       externalapi.CloneHashes(bgd.MergeSetReds),
-		BluesAnticoneSizes: bluesAnticoneSizesClone,
-	}
-=======
 	"github.com/kaspanet/kaspad/domain/consensus/model/externalapi"
 )
 
@@ -44,7 +14,7 @@
 	MergeSetBlues() []*externalapi.DomainHash
 	MergeSetReds() []*externalapi.DomainHash
 	BluesAnticoneSizes() map[externalapi.DomainHash]KType
->>>>>>> 5632bee4
+	Equal(other BlockGHOSTDAGData) bool
 }
 
 // If this doesn't compile, it means the type definition has been changed, so it's
