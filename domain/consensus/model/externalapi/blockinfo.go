package externalapi

// BlockInfo contains various information about a specific block
type BlockInfo struct {
	Exists      bool
	BlockStatus BlockStatus
<<<<<<< HEAD

	IsBlockInHeaderPruningPointFuture bool
}

// Clone returns a clone of BlockInfo
func (bi *BlockInfo) Clone() *BlockInfo {
	return &BlockInfo{
		Exists:                            bi.Exists,
		BlockStatus:                       bi.BlockStatus.Clone(),
		IsBlockInHeaderPruningPointFuture: bi.IsBlockInHeaderPruningPointFuture,
	}
=======
	BlueScore   uint64
>>>>>>> 5632bee4
}<|MERGE_RESOLUTION|>--- conflicted
+++ resolved
@@ -4,9 +4,7 @@
 type BlockInfo struct {
 	Exists      bool
 	BlockStatus BlockStatus
-<<<<<<< HEAD
-
-	IsBlockInHeaderPruningPointFuture bool
+	BlueScore   uint64
 }
 
 // Clone returns a clone of BlockInfo
@@ -16,7 +14,4 @@
 		BlockStatus:                       bi.BlockStatus.Clone(),
 		IsBlockInHeaderPruningPointFuture: bi.IsBlockInHeaderPruningPointFuture,
 	}
-=======
-	BlueScore   uint64
->>>>>>> 5632bee4
 }