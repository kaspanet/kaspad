package consensus

import (
	"sync"

	"github.com/kaspanet/kaspad/domain/consensus/model"
	"github.com/kaspanet/kaspad/domain/consensus/model/externalapi"
	"github.com/kaspanet/kaspad/domain/consensus/ruleerrors"
	"github.com/pkg/errors"
)

type consensus struct {
	lock            *sync.Mutex
	databaseContext model.DBManager

	blockProcessor        model.BlockProcessor
	blockBuilder          model.BlockBuilder
	consensusStateManager model.ConsensusStateManager
	transactionValidator  model.TransactionValidator
	syncManager           model.SyncManager
	pastMedianTimeManager model.PastMedianTimeManager
	blockValidator        model.BlockValidator
	coinbaseManager       model.CoinbaseManager
	dagTopologyManager    model.DAGTopologyManager
	dagTraversalManager   model.DAGTraversalManager
	difficultyManager     model.DifficultyManager
	ghostdagManager       model.GHOSTDAGManager
	headerTipsManager     model.HeadersSelectedTipManager
	mergeDepthManager     model.MergeDepthManager
	pruningManager        model.PruningManager
	reachabilityManager   model.ReachabilityManager
	finalityManager       model.FinalityManager

	acceptanceDataStore     model.AcceptanceDataStore
	blockStore              model.BlockStore
	blockHeaderStore        model.BlockHeaderStore
	pruningStore            model.PruningStore
	ghostdagDataStore       model.GHOSTDAGDataStore
	blockRelationStore      model.BlockRelationStore
	blockStatusStore        model.BlockStatusStore
	consensusStateStore     model.ConsensusStateStore
	headersSelectedTipStore model.HeaderSelectedTipStore
	multisetStore           model.MultisetStore
	reachabilityDataStore   model.ReachabilityDataStore
	utxoDiffStore           model.UTXODiffStore
	finalityStore           model.FinalityStore
}

// BuildBlock builds a block over the current state, with the transactions
// selected by the given transactionSelector
func (s *consensus) BuildBlock(coinbaseData *externalapi.DomainCoinbaseData,
	transactions []*externalapi.DomainTransaction) (*externalapi.DomainBlock, error) {

	s.lock.Lock()
	defer s.lock.Unlock()

	return s.blockBuilder.BuildBlock(coinbaseData, transactions)
}

// ValidateAndInsertBlock validates the given block and, if valid, applies it
// to the current state
func (s *consensus) ValidateAndInsertBlock(block *externalapi.DomainBlock) (*externalapi.BlockInsertionResult, error) {
	s.lock.Lock()
	defer s.lock.Unlock()

	return s.blockProcessor.ValidateAndInsertBlock(block)
}

// ValidateTransactionAndPopulateWithConsensusData validates the given transaction
// and populates it with any missing consensus data
func (s *consensus) ValidateTransactionAndPopulateWithConsensusData(transaction *externalapi.DomainTransaction) error {
	s.lock.Lock()
	defer s.lock.Unlock()

	err := s.transactionValidator.ValidateTransactionInIsolation(transaction)
	if err != nil {
		return err
	}

	err = s.consensusStateManager.PopulateTransactionWithUTXOEntries(transaction)
	if err != nil {
		return err
	}

	virtualSelectedParentMedianTime, err := s.pastMedianTimeManager.PastMedianTime(model.VirtualBlockHash)
	if err != nil {
		return err
	}

	return s.transactionValidator.ValidateTransactionInContextAndPopulateMassAndFee(transaction,
		model.VirtualBlockHash, virtualSelectedParentMedianTime)
}

func (s *consensus) GetBlock(blockHash *externalapi.DomainHash) (*externalapi.DomainBlock, error) {
	s.lock.Lock()
	defer s.lock.Unlock()

	return s.blockStore.Block(s.databaseContext, blockHash)
}

func (s *consensus) GetBlockHeader(blockHash *externalapi.DomainHash) (*externalapi.DomainBlockHeader, error) {
	s.lock.Lock()
	defer s.lock.Unlock()

	return s.blockHeaderStore.BlockHeader(s.databaseContext, blockHash)
}

func (s *consensus) GetBlockInfo(blockHash *externalapi.DomainHash, options *externalapi.BlockInfoOptions) (*externalapi.BlockInfo, error) {
	s.lock.Lock()
	defer s.lock.Unlock()

	blockInfo := &externalapi.BlockInfo{}

	exists, err := s.blockStatusStore.Exists(s.databaseContext, blockHash)
	if err != nil {
		return nil, err
	}
	blockInfo.Exists = exists
	if !exists {
		return blockInfo, nil
	}

	blockStatus, err := s.blockStatusStore.Get(s.databaseContext, blockHash)
	if err != nil {
		return nil, err
	}
	blockInfo.BlockStatus = blockStatus

	// If the status is invalid, then we don't have the necessary reachability data to check if it's in PruningPoint.Future.
	if blockStatus == externalapi.StatusInvalid {
		return blockInfo, nil
	}

	ghostdagData, err := s.ghostdagDataStore.Get(s.databaseContext, blockHash)
	if err != nil {
		return nil, err
	}

	blockInfo.BlueScore = ghostdagData.BlueScore()

<<<<<<< HEAD
	isBlockInHeaderPruningPointFuture, err := s.syncManager.IsBlockInHeaderPruningPointFuture(blockHash)
	if err != nil {
		return nil, err
	}
	blockInfo.IsBlockInHeaderPruningPointFuture = isBlockInHeaderPruningPointFuture

	if options != nil && options.IncludeAcceptanceData {
		acceptanceData, err := s.acceptanceDataStore.Get(s.databaseContext, blockHash)
		if err != nil {
			return nil, err
		}
		blockInfo.AcceptanceData = acceptanceData
	}

=======
>>>>>>> d85c70d0
	return blockInfo, nil
}

func (s *consensus) GetHashesBetween(lowHash, highHash *externalapi.DomainHash) ([]*externalapi.DomainHash, error) {
	s.lock.Lock()
	defer s.lock.Unlock()

	return s.syncManager.GetHashesBetween(lowHash, highHash)
}

func (s *consensus) GetMissingBlockBodyHashes(highHash *externalapi.DomainHash) ([]*externalapi.DomainHash, error) {
	s.lock.Lock()
	defer s.lock.Unlock()

	return s.syncManager.GetMissingBlockBodyHashes(highHash)
}

func (s *consensus) GetPruningPointUTXOSet(expectedPruningPointHash *externalapi.DomainHash) ([]byte, error) {
	s.lock.Lock()
	defer s.lock.Unlock()

	pruningPointHash, err := s.pruningStore.PruningPoint(s.databaseContext)
	if err != nil {
		return nil, err
	}

	if *expectedPruningPointHash != *pruningPointHash {
		return nil, errors.Wrapf(ruleerrors.ErrWrongPruningPointHash, "expected pruning point %s but got %s",
			expectedPruningPointHash,
			pruningPointHash)
	}

	serializedUTXOSet, err := s.pruningStore.PruningPointSerializedUTXOSet(s.databaseContext)
	if err != nil {
		return nil, err
	}
	return serializedUTXOSet, nil
}

func (s *consensus) ValidateAndInsertPruningPoint(newPruningPoint *externalapi.DomainBlock, serializedUTXOSet []byte) error {
	s.lock.Lock()
	defer s.lock.Unlock()

	return s.blockProcessor.ValidateAndInsertPruningPoint(newPruningPoint, serializedUTXOSet)
}

func (s *consensus) GetVirtualSelectedParent() (*externalapi.DomainBlock, error) {
	s.lock.Lock()
	defer s.lock.Unlock()

	virtualGHOSTDAGData, err := s.ghostdagDataStore.Get(s.databaseContext, model.VirtualBlockHash)
	if err != nil {
		return nil, err
	}
	return s.blockStore.Block(s.databaseContext, virtualGHOSTDAGData.SelectedParent())
}

func (s *consensus) Tips() ([]*externalapi.DomainHash, error) {
	s.lock.Lock()
	defer s.lock.Unlock()

	return s.consensusStateStore.Tips(s.databaseContext)
}

func (s *consensus) GetVirtualInfo() (*externalapi.VirtualInfo, error) {
	s.lock.Lock()
	defer s.lock.Unlock()

	blockRelations, err := s.blockRelationStore.BlockRelation(s.databaseContext, model.VirtualBlockHash)
	if err != nil {
		return nil, err
	}
	bits, err := s.difficultyManager.RequiredDifficulty(model.VirtualBlockHash)
	if err != nil {
		return nil, err
	}
	pastMedianTime, err := s.pastMedianTimeManager.PastMedianTime(model.VirtualBlockHash)
	if err != nil {
		return nil, err
	}
	virtualGHOSTDAGData, err := s.ghostdagDataStore.Get(s.databaseContext, model.VirtualBlockHash)
	if err != nil {
		return nil, err
	}

	return &externalapi.VirtualInfo{
		ParentHashes:   blockRelations.Parents,
		Bits:           bits,
		PastMedianTime: pastMedianTime,
		BlueScore:      virtualGHOSTDAGData.BlueScore(),
	}, nil
}

func (s *consensus) CreateBlockLocator(lowHash, highHash *externalapi.DomainHash, limit uint32) (externalapi.BlockLocator, error) {
	s.lock.Lock()
	defer s.lock.Unlock()

	return s.syncManager.CreateBlockLocator(lowHash, highHash, limit)
}

func (s *consensus) FindNextBlockLocatorBoundaries(blockLocator externalapi.BlockLocator) (lowHash, highHash *externalapi.DomainHash, err error) {
	s.lock.Lock()
	defer s.lock.Unlock()

	return s.syncManager.FindNextBlockLocatorBoundaries(blockLocator)
}

func (s *consensus) GetSyncInfo() (*externalapi.SyncInfo, error) {
	s.lock.Lock()
	defer s.lock.Unlock()

	return s.syncManager.GetSyncInfo()
}<|MERGE_RESOLUTION|>--- conflicted
+++ resolved
@@ -138,13 +138,6 @@
 
 	blockInfo.BlueScore = ghostdagData.BlueScore()
 
-<<<<<<< HEAD
-	isBlockInHeaderPruningPointFuture, err := s.syncManager.IsBlockInHeaderPruningPointFuture(blockHash)
-	if err != nil {
-		return nil, err
-	}
-	blockInfo.IsBlockInHeaderPruningPointFuture = isBlockInHeaderPruningPointFuture
-
 	if options != nil && options.IncludeAcceptanceData {
 		acceptanceData, err := s.acceptanceDataStore.Get(s.databaseContext, blockHash)
 		if err != nil {
@@ -153,8 +146,6 @@
 		blockInfo.AcceptanceData = acceptanceData
 	}
 
-=======
->>>>>>> d85c70d0
 	return blockInfo, nil
 }
 
