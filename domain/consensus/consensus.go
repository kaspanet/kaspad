--- conflicted
+++ resolved
@@ -92,16 +92,11 @@
 		return err
 	}
 
-<<<<<<< HEAD
+	err = s.transactionValidator.ValidateTransactionInContextIgnoringUTXO(stagingArea, transaction, model.VirtualBlockHash)
+	if err != nil {
+		return err
+	}
 	return s.transactionValidator.ValidateTransactionInContextAndPopulateFee(
-=======
-	err = s.transactionValidator.ValidateTransactionInContextIgnoringUTXO(stagingArea, transaction, model.VirtualBlockHash)
-	if err != nil {
-		return err
-	}
-
-	return s.transactionValidator.ValidateTransactionInContextAndPopulateMassAndFee(
->>>>>>> 8022e4cb
 		stagingArea, transaction, model.VirtualBlockHash, virtualSelectedParentMedianTime)
 }
 
