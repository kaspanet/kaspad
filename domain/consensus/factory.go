--- conflicted
+++ resolved
@@ -145,14 +145,9 @@
 		dagTopologyManager,
 		ghostdagDataStore,
 		reachabilityDataStore,
-<<<<<<< HEAD
-		ghostdagManager)
+		ghostdagManager,
+		consensusStateStore)
 	pastMedianTimeManager := f.pastMedianTimeConsructor(
-=======
-		ghostdagManager,
-		consensusStateStore)
-	pastMedianTimeManager := pastmediantimemanager.New(
->>>>>>> 0e2061d8
 		dagParams.TimestampDeviationTolerance,
 		dbManager,
 		dagTraversalManager,
