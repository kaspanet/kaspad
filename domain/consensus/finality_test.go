package consensus

import (
	"github.com/kaspanet/kaspad/domain/consensus/model"
	"github.com/kaspanet/kaspad/domain/consensus/model/externalapi"
	"github.com/kaspanet/kaspad/domain/consensus/model/testapi"
	"github.com/kaspanet/kaspad/domain/consensus/ruleerrors"
	"github.com/kaspanet/kaspad/domain/consensus/utils/consensushashing"
	"github.com/kaspanet/kaspad/domain/consensus/utils/testutils"
	"github.com/kaspanet/kaspad/domain/dagconfig"
	"github.com/pkg/errors"

	"fmt"
	"testing"
)

func TestFinality(t *testing.T) {
	testutils.ForAllNets(t, true, func(t *testing.T, params *dagconfig.Params) {
		// Set finalityInterval to 50 blocks, so that test runs quickly
		params.FinalityDuration = 50 * params.TargetTimePerBlock

		factory := NewFactory()
		consensus, teardown, err := factory.NewTestConsensus(params, "TestFinality")
		if err != nil {
			t.Fatalf("Error setting up consensus: %+v", err)
		}
		defer teardown(false)

		buildAndInsertBlock := func(parentHashes []*externalapi.DomainHash) (*externalapi.DomainBlock, error) {
			block, _, err := consensus.BuildBlockWithParents(parentHashes, nil, nil)
			if err != nil {
				return nil, err
			}

			_, err = consensus.ValidateAndInsertBlock(block)
			if err != nil {
				return nil, err
			}
			return block, nil
		}

		// Build a chain of `finalityInterval - 1` blocks
		finalityInterval := params.FinalityDepth()
		var mainChainTip *externalapi.DomainBlock
		mainChainTipHash := params.GenesisHash

		for i := uint64(0); i < finalityInterval-1; i++ {
			mainChainTip, err = buildAndInsertBlock([]*externalapi.DomainHash{mainChainTipHash})
			if err != nil {
				t.Fatalf("TestFinality: Failed to process Block #%d: %+v", i, err)
			}
			mainChainTipHash = consensushashing.BlockHash(mainChainTip)

			blockInfo, err := consensus.GetBlockInfo(mainChainTipHash)
			if err != nil {
				t.Fatalf("TestFinality: Block #%d failed to get info: %+v", i, err)
			}
			if blockInfo.BlockStatus != externalapi.StatusUTXOValid {
				t.Fatalf("Block #%d in main chain expected to have status '%s', but got '%s'",
					i, externalapi.StatusUTXOValid, blockInfo.BlockStatus)
			}
		}

		// Mine another chain of `finality-Interval - 2` blocks
		var sideChainTip *externalapi.DomainBlock
		sideChainTipHash := params.GenesisHash
		for i := uint64(0); i < finalityInterval-2; i++ {
			sideChainTip, err = buildAndInsertBlock([]*externalapi.DomainHash{sideChainTipHash})
			if err != nil {
				t.Fatalf("TestFinality: Failed to process sidechain Block #%d: %v", i, err)
			}
			sideChainTipHash = consensushashing.BlockHash(sideChainTip)

			blockInfo, err := consensus.GetBlockInfo(sideChainTipHash)
			if err != nil {
				t.Fatalf("TestFinality: Block #%d failed to get info: %v", i, err)
			} else if !blockInfo.Exists {
				t.Fatalf("TestFinality: Failed getting block info, doesn't exists")
			}
			if blockInfo.BlockStatus != externalapi.StatusUTXOPendingVerification {
				t.Fatalf("Block #%d in side chain expected to have status '%s', but got '%s'",
					i, externalapi.StatusUTXOPendingVerification, blockInfo.BlockStatus)
			}
		}

		// Add two more blocks in the side-chain until it becomes the selected chain
		for i := uint64(0); i < 2; i++ {
			sideChainTip, err = buildAndInsertBlock([]*externalapi.DomainHash{sideChainTipHash})
			if err != nil {
				t.Fatalf("TestFinality: Failed to process sidechain Block #%d: %v", i, err)
			}
			sideChainTipHash = consensushashing.BlockHash(sideChainTip)
		}

		// Make sure that now the sideChainTip is valid and selectedTip
		blockInfo, err := consensus.GetBlockInfo(sideChainTipHash)
		if err != nil {
			t.Fatalf("TestFinality: Failed to get block info: %v", err)
		} else if !blockInfo.Exists {
			t.Fatalf("TestFinality: Failed getting block info, doesn't exists")
		}
		if blockInfo.BlockStatus != externalapi.StatusUTXOValid {
			t.Fatalf("TestFinality: Overtaking block in side-chain expected to have status '%s', but got '%s'",
				externalapi.StatusUTXOValid, blockInfo.BlockStatus)
		}
		selectedTip, err := consensus.GetVirtualSelectedParent()
		if err != nil {
			t.Fatalf("TestFinality: Failed getting virtual selectedParent: %v", err)
		}
<<<<<<< HEAD
		if !consensusserialization.BlockHash(selectedTip).Equal(sideChainTipHash) {
=======
		if *consensushashing.BlockHash(selectedTip) != *sideChainTipHash {
>>>>>>> 5632bee4
			t.Fatalf("Overtaking block in side-chain is not selectedTip")
		}

		// Add two more blocks to main chain, to move finality point to first non-genesis block in mainChain
		for i := uint64(0); i < 2; i++ {
			mainChainTip, err = buildAndInsertBlock([]*externalapi.DomainHash{mainChainTipHash})
			if err != nil {
				t.Fatalf("TestFinality: Failed to process sidechain Block #%d: %v", i, err)
			}
			mainChainTipHash = consensushashing.BlockHash(mainChainTip)
		}

		virtualFinality, err := consensus.FinalityManager().VirtualFinalityPoint()
		if err != nil {
			t.Fatalf("TestFinality: Failed getting the virtual's finality point: %v", err)
		}

		if virtualFinality.Equal(params.GenesisHash) {
			t.Fatalf("virtual's finalityPoint is still genesis after adding finalityInterval + 1 blocks to the main chain")
		}

		// TODO: Make sure that a finality conflict notification is sent
		// Add two more blocks to the side chain, so that it violates finality and gets status UTXOPendingVerification even
		// though it is the block with the highest blue score.
		for i := uint64(0); i < 2; i++ {
			sideChainTip, err = buildAndInsertBlock([]*externalapi.DomainHash{sideChainTipHash})
			if err != nil {
				t.Fatalf("TestFinality: Failed to process sidechain Block #%d: %v", i, err)
			}
			sideChainTipHash = consensushashing.BlockHash(sideChainTip)
		}

		// Check that sideChainTip hash higher blue score than the selected parent
		selectedTip, err = consensus.GetVirtualSelectedParent()
		if err != nil {
			t.Fatalf("TestFinality: Failed getting virtual selectedParent: %v", err)
		}
		selectedTipGhostDagData, err := consensus.GHOSTDAGDataStore().Get(consensus.DatabaseContext(), consensushashing.BlockHash(selectedTip))
		if err != nil {
			t.Fatalf("TestFinality: Failed getting the ghost dag data of the selected tip: %v", err)
		}

		sideChainTipGhostDagData, err := consensus.GHOSTDAGDataStore().Get(consensus.DatabaseContext(), sideChainTipHash)
		if err != nil {
			t.Fatalf("TestFinality: Failed getting the ghost dag data of the sidechain tip: %v", err)
		}

		if selectedTipGhostDagData.BlueWork().Cmp(sideChainTipGhostDagData.BlueWork()) == 1 {
			t.Fatalf("sideChainTip is not the bluest tip when it is expected to be")
		}

		// Blocks violating finality should have a UTXOPendingVerification status
		blockInfo, err = consensus.GetBlockInfo(sideChainTipHash)
		if err != nil {
			t.Fatalf("TestFinality: Failed to get block info: %v", err)
		} else if !blockInfo.Exists {
			t.Fatalf("TestFinality: Failed getting block info, doesn't exists")
		}
		if blockInfo.BlockStatus != externalapi.StatusUTXOPendingVerification {
			t.Fatalf("TestFinality: Finality violating block expected to have status '%s', but got '%s'",
				externalapi.StatusUTXOPendingVerification, blockInfo.BlockStatus)
		}
	})
}

func TestBoundedMergeDepth(t *testing.T) {
	testutils.ForAllNets(t, true, func(t *testing.T, params *dagconfig.Params) {
		// Set finalityInterval to 50 blocks, so that test runs quickly
		params.FinalityDuration = 50 * params.TargetTimePerBlock
		finalityInterval := int(params.FinalityDepth())

		if int(params.K) >= finalityInterval {
			t.Fatal("K must be smaller than finality duration for this test to run")
		}

		checkViolatingMergeDepth := func(consensus testapi.TestConsensus, parents []*externalapi.DomainHash) (*externalapi.DomainBlock, bool) {
			block, _, err := consensus.BuildBlockWithParents(parents, nil, nil)
			if err != nil {
				t.Fatalf("TestBoundedMergeDepth: BuildBlockWithParents failed: %v", err)
				return nil, false // fo some reason go doesn't recognize that t.Fatalf never returns
			}

			_, err = consensus.ValidateAndInsertBlock(block)
			if err == nil {
				return block, false
			} else if errors.Is(err, ruleerrors.ErrViolatingBoundedMergeDepth) {
				return block, true
			} else {
				t.Fatalf("TestBoundedMergeDepth: expected err: %v, found err: %v", ruleerrors.ErrViolatingBoundedMergeDepth, err)
				return nil, false // fo some reason go doesn't recognize that t.Fatalf never returns
			}
		}

		processBlock := func(consensus testapi.TestConsensus, block *externalapi.DomainBlock, name string) {
			_, err := consensus.ValidateAndInsertBlock(block)
			if err != nil {
				t.Fatalf("TestBoundedMergeDepth: %s got unexpected error from ProcessBlock: %+v", name, err)

			}
		}

		buildAndInsertBlock := func(consensus testapi.TestConsensus, parentHashes []*externalapi.DomainHash) *externalapi.DomainBlock {
			block, _, err := consensus.BuildBlockWithParents(parentHashes, nil, nil)
			if err != nil {
				t.Fatalf("TestBoundedMergeDepth: Failed building block: %v", err)
			}
			_, err = consensus.ValidateAndInsertBlock(block)
			if err != nil {
				t.Fatalf("TestBoundedMergeDepth: Failed Inserting block to consensus: %v", err)
			}
			return block
		}

		getStatus := func(consensus testapi.TestConsensus, block *externalapi.DomainBlock) externalapi.BlockStatus {
			blockInfo, err := consensus.GetBlockInfo(consensushashing.BlockHash(block))
			if err != nil {
				t.Fatalf("TestBoundedMergeDepth: Failed to get block info: %v", err)
			} else if !blockInfo.Exists {
				t.Fatalf("TestBoundedMergeDepth: Failed to get block info, block doesn't exists")
			}
			return blockInfo.BlockStatus
		}

		factory := NewFactory()
		consensusBuild, teardownFunc1, err := factory.NewTestConsensus(params, "BoundedMergeTestBuild")
		if err != nil {
			t.Fatalf("TestBoundedMergeDepth: Error setting up consensus: %+v", err)
		}

		consensusReal, teardownFunc2, err := factory.NewTestConsensus(params, "BoundedMergeTestReal")
		if err != nil {
			t.Fatalf("TestBoundedMergeDepth: Error setting up consensus: %+v", err)
		}
		defer teardownFunc2(false)

		// Create a block on top on genesis
		block1 := buildAndInsertBlock(consensusBuild, []*externalapi.DomainHash{params.GenesisHash})

		// Create a chain
		selectedChain := make([]*externalapi.DomainBlock, 0, finalityInterval+1)
		parent := consensushashing.BlockHash(block1)
		// Make sure this is always bigger than `blocksChain2` so it will stay the selected chain
		for i := 0; i < finalityInterval+2; i++ {
			block := buildAndInsertBlock(consensusBuild, []*externalapi.DomainHash{parent})
			selectedChain = append(selectedChain, block)
			parent = consensushashing.BlockHash(block)
		}

		// Create another chain
		blocksChain2 := make([]*externalapi.DomainBlock, 0, finalityInterval+1)
		parent = consensushashing.BlockHash(block1)
		for i := 0; i < finalityInterval+1; i++ {
			block := buildAndInsertBlock(consensusBuild, []*externalapi.DomainHash{parent})
			blocksChain2 = append(blocksChain2, block)
			parent = consensushashing.BlockHash(block)
		}

		// Teardown and assign nil to make sure we use the right DAG from here on.
		teardownFunc1(false)
		consensusBuild = nil

		// Now test against the real DAG
		// submit block1
		processBlock(consensusReal, block1, "block1")

		// submit chain1
		for i, block := range selectedChain {
			processBlock(consensusReal, block, fmt.Sprintf("selectedChain block No %d", i))
		}

		// submit chain2
		for i, block := range blocksChain2 {
			processBlock(consensusReal, block, fmt.Sprintf("blocksChain2 block No %d", i))
		}

		// submit a block pointing at tip(chain1) and on first block in chain2 directly
		mergeDepthViolatingBlockBottom, isViolatingMergeDepth := checkViolatingMergeDepth(consensusReal, []*externalapi.DomainHash{consensushashing.BlockHash(blocksChain2[0]), consensushashing.BlockHash(selectedChain[len(selectedChain)-1])})
		if !isViolatingMergeDepth {
			t.Fatalf("TestBoundedMergeDepth: Expected mergeDepthViolatingBlockBottom to violate merge depth")
		}

		// submit a block pointing at tip(chain1) and tip(chain2) should also obviously violate merge depth (this points at first block in chain2 indirectly)
		mergeDepthViolatingTop, isViolatingMergeDepth := checkViolatingMergeDepth(consensusReal, []*externalapi.DomainHash{consensushashing.BlockHash(blocksChain2[len(blocksChain2)-1]), consensushashing.BlockHash(selectedChain[len(selectedChain)-1])})
		if !isViolatingMergeDepth {
			t.Fatalf("TestBoundedMergeDepth: Expected mergeDepthViolatingTop to violate merge depth")
		}

		// the location of the parents in the slices need to be both `-X` so the `selectedChain` one will have higher blueScore (it's a chain longer by 1)
		kosherizingBlock, isViolatingMergeDepth := checkViolatingMergeDepth(consensusReal, []*externalapi.DomainHash{consensushashing.BlockHash(blocksChain2[len(blocksChain2)-3]), consensushashing.BlockHash(selectedChain[len(selectedChain)-3])})
		kosherizingBlockHash := consensushashing.BlockHash(kosherizingBlock)
		if isViolatingMergeDepth {
			t.Fatalf("TestBoundedMergeDepth: Expected blueKosherizingBlock to not violate merge depth")
		}

		virtualGhotDagData, err := consensusReal.GHOSTDAGDataStore().Get(consensusReal.DatabaseContext(), model.VirtualBlockHash)
		if err != nil {
			t.Fatalf("TestBoundedMergeDepth: Failed getting the ghostdag data of the virtual: %v", err)
		}
		// Make sure it's actually blue
		found := false
		for _, blue := range virtualGhotDagData.MergeSetBlues() {
			if *blue == *kosherizingBlockHash {
				found = true
				break
			}
		}
		if !found {
			t.Fatalf("TestBoundedMergeDepth: Expected kosherizingBlock to be blue by the virtual")
		}

		pointAtBlueKosherizing, isViolatingMergeDepth := checkViolatingMergeDepth(consensusReal, []*externalapi.DomainHash{kosherizingBlockHash, consensushashing.BlockHash(selectedChain[len(selectedChain)-1])})
		if isViolatingMergeDepth {

			t.Fatalf("TestBoundedMergeDepth: Expected selectedTip to not violate merge depth")
		}

		virtualSelectedParent, err := consensusReal.GetVirtualSelectedParent()
		if err != nil {
			t.Fatalf("TestBoundedMergeDepth: Failed getting the virtual selected parent %v", err)
		}

		if *consensushashing.BlockHash(virtualSelectedParent) != *consensushashing.BlockHash(pointAtBlueKosherizing) {
			t.Fatalf("TestBoundedMergeDepth: Expected %s to be the selectedTip but found %s instead", consensushashing.BlockHash(pointAtBlueKosherizing), consensushashing.BlockHash(virtualSelectedParent))
		}

		// Now let's make the kosherizing block red and try to merge again
		tip := consensushashing.BlockHash(selectedChain[len(selectedChain)-1])
		// we use k-1 because `kosherizingBlock` points at tip-2, so 2+k-1 = k+1 anticone.
		for i := 0; i < int(params.K)-1; i++ {
			block := buildAndInsertBlock(consensusReal, []*externalapi.DomainHash{tip})
			tip = consensushashing.BlockHash(block)
		}

		virtualSelectedParent, err = consensusReal.GetVirtualSelectedParent()
		if err != nil {
			t.Fatalf("TestBoundedMergeDepth: Failed getting the virtual selected parent %v", err)
		}

		if *consensushashing.BlockHash(virtualSelectedParent) != *tip {
			t.Fatalf("TestBoundedMergeDepth: Expected %s to be the selectedTip but found %s instead", tip, consensushashing.BlockHash(virtualSelectedParent))
		}

		virtualGhotDagData, err = consensusReal.GHOSTDAGDataStore().Get(consensusReal.DatabaseContext(), model.VirtualBlockHash)
		if err != nil {
			t.Fatalf("TestBoundedMergeDepth: Failed getting the ghostdag data of the virtual: %v", err)
		}
		// Make sure it's actually blue
		found = false
		for _, blue := range virtualGhotDagData.MergeSetBlues() {
			if *blue == *kosherizingBlockHash {
				found = true
				break
			}
		}
		if found {
			t.Fatalf("expected kosherizingBlock to be red by the virtual")
		}

		pointAtRedKosherizing, isViolatingMergeDepth := checkViolatingMergeDepth(consensusReal, []*externalapi.DomainHash{kosherizingBlockHash, tip})
		if !isViolatingMergeDepth {
			t.Fatalf("TestBoundedMergeDepth: Expected selectedTipRedKosherize to violate merge depth")
		}

		// Now `pointAtBlueKosherizing` itself is actually still blue, so we can still point at that even though we can't point at kosherizing directly anymore
		transitiveBlueKosherizing, isViolatingMergeDepth := checkViolatingMergeDepth(consensusReal, []*externalapi.DomainHash{consensushashing.BlockHash(pointAtBlueKosherizing), tip})
		if isViolatingMergeDepth {
			t.Fatalf("TestBoundedMergeDepth: Expected transitiveBlueKosherizing to not violate merge depth")
		}

		virtualSelectedParent, err = consensusReal.GetVirtualSelectedParent()
		if err != nil {
			t.Fatalf("TestBoundedMergeDepth: Failed getting the virtual selected parent %v", err)
		}

		if *consensushashing.BlockHash(virtualSelectedParent) != *consensushashing.BlockHash(transitiveBlueKosherizing) {
			t.Fatalf("TestBoundedMergeDepth: Expected %s to be the selectedTip but found %s instead", consensushashing.BlockHash(transitiveBlueKosherizing), consensushashing.BlockHash(virtualSelectedParent))
		}

		// Lets validate the status of all the interesting blocks
		if getStatus(consensusReal, pointAtBlueKosherizing) != externalapi.StatusUTXOValid {
			t.Fatalf("TestBoundedMergeDepth: pointAtBlueKosherizing expected status '%s' but got '%s'", externalapi.StatusUTXOValid, getStatus(consensusReal, pointAtBlueKosherizing))
		}
		if getStatus(consensusReal, pointAtRedKosherizing) != externalapi.StatusInvalid {
			t.Fatalf("TestBoundedMergeDepth: pointAtRedKosherizing expected status '%s' but got '%s'", externalapi.StatusInvalid, getStatus(consensusReal, pointAtRedKosherizing))
		}
		if getStatus(consensusReal, transitiveBlueKosherizing) != externalapi.StatusUTXOValid {
			t.Fatalf("TestBoundedMergeDepth: transitiveBlueKosherizing expected status '%s' but got '%s'", externalapi.StatusUTXOValid, getStatus(consensusReal, transitiveBlueKosherizing))
		}
		if getStatus(consensusReal, mergeDepthViolatingBlockBottom) != externalapi.StatusInvalid {
			t.Fatalf("TestBoundedMergeDepth: mergeDepthViolatingBlockBottom expected status '%s' but got '%s'", externalapi.StatusInvalid, getStatus(consensusReal, mergeDepthViolatingBlockBottom))
		}
		if getStatus(consensusReal, mergeDepthViolatingTop) != externalapi.StatusInvalid {
			t.Fatalf("TestBoundedMergeDepth: mergeDepthViolatingTop expected status '%s' but got '%s'", externalapi.StatusInvalid, getStatus(consensusReal, mergeDepthViolatingTop))
		}
		if getStatus(consensusReal, kosherizingBlock) != externalapi.StatusUTXOPendingVerification {
			t.Fatalf("kosherizingBlock expected status '%s' but got '%s'", externalapi.StatusUTXOPendingVerification, getStatus(consensusReal, kosherizingBlock))
		}

		for i, b := range blocksChain2 {
			if getStatus(consensusReal, b) != externalapi.StatusUTXOPendingVerification {
				t.Fatalf("blocksChain2[%d] expected status '%s' but got '%s'", i, externalapi.StatusUTXOPendingVerification, getStatus(consensusReal, b))
			}
		}
		for i, b := range selectedChain {
			if getStatus(consensusReal, b) != externalapi.StatusUTXOValid {
				t.Fatalf("selectedChain[%d] expected status '%s' but got '%s'", i, externalapi.StatusUTXOValid, getStatus(consensusReal, b))
			}
		}
	})
}<|MERGE_RESOLUTION|>--- conflicted
+++ resolved
@@ -107,11 +107,7 @@
 		if err != nil {
 			t.Fatalf("TestFinality: Failed getting virtual selectedParent: %v", err)
 		}
-<<<<<<< HEAD
-		if !consensusserialization.BlockHash(selectedTip).Equal(sideChainTipHash) {
-=======
-		if *consensushashing.BlockHash(selectedTip) != *sideChainTipHash {
->>>>>>> 5632bee4
+		if !consensushashing.BlockHash(selectedTip).Equal(sideChainTipHash) {
 			t.Fatalf("Overtaking block in side-chain is not selectedTip")
 		}
 
