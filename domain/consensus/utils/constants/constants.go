--- conflicted
+++ resolved
@@ -35,16 +35,8 @@
 	// LockTimeThreshold is the number below which a lock time is
 	// interpreted to be a DAA score.
 	LockTimeThreshold = 5e11 // Tue Nov 5 00:53:20 1985 UTC
-<<<<<<< HEAD
-
-	// MaxBlockLevel is the maximum possible block level.
-	// This is technically 255, but we clamped it at 256 - block level of mainnet genesis
-	// This means that any block that has a level lower or equal to genesis will be level 0.
-	MaxBlockLevel = 225
 
 	// UnacceptedDAAScore is used to for UTXOEntries that were created by transactions in the mempool, or otherwise
 	// not-yet-accepted transactions.
 	UnacceptedDAAScore = math.MaxUint64
-=======
->>>>>>> 6449b030
 )