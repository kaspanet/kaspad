--- conflicted
+++ resolved
@@ -1,20 +1,18 @@
 package domain
 
 import (
+	"sync"
+	"sync/atomic"
+	"unsafe"
+
 	"github.com/kaspanet/kaspad/domain/consensus"
 	"github.com/kaspanet/kaspad/domain/consensus/model/externalapi"
 	"github.com/kaspanet/kaspad/domain/miningmanager"
-<<<<<<< HEAD
 	"github.com/kaspanet/kaspad/domain/miningmanager/mempool"
-=======
 	"github.com/kaspanet/kaspad/domain/prefixmanager"
 	"github.com/kaspanet/kaspad/domain/prefixmanager/prefix"
->>>>>>> 319cbce7
 	infrastructuredatabase "github.com/kaspanet/kaspad/infrastructure/db/database"
 	"github.com/pkg/errors"
-	"sync"
-	"sync/atomic"
-	"unsafe"
 )
 
 // Domain provides a reference to the domain's external aps
@@ -161,11 +159,7 @@
 }
 
 // New instantiates a new instance of a Domain object
-<<<<<<< HEAD
-func New(consensusConfig *consensus.Config, mempoolConfig *mempool.Config,
-	db infrastructuredatabase.Database) (Domain, error) {
-=======
-func New(consensusConfig *consensus.Config, db infrastructuredatabase.Database) (Domain, error) {
+func New(consensusConfig *consensus.Config, mempoolConfig *mempool.Config, db infrastructuredatabase.Database) (Domain, error) {
 	err := prefixmanager.DeleteInactivePrefix(db)
 	if err != nil {
 		return nil, err
@@ -183,7 +177,6 @@
 			return nil, err
 		}
 	}
->>>>>>> 319cbce7
 
 	consensusFactory := consensus.NewFactory()
 	consensusInstance, err := consensusFactory.NewConsensus(consensusConfig, db, activePrefix)
