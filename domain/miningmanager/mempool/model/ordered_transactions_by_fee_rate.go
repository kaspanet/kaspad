--- conflicted
+++ resolved
@@ -42,12 +42,8 @@
 	}
 
 	if !wasFound {
-<<<<<<< HEAD
-		return errors.Errorf("Couldn't find %s in mp.orderedTransactionsByFeeRate", transaction.TransactionID())
-=======
 		return errors.Wrapf(ErrTransactionNotFound,
 			"Couldn't find %s in mp.orderedTransactionsByFeeRate", transaction.TransactionID())
->>>>>>> 52f60448
 	}
 
 	return tobf.RemoveAtIndex(index)
@@ -68,11 +64,7 @@
 // while preserving the order.
 func (tobf *TransactionsOrderedByFeeRate) findTransactionIndex(transaction *MempoolTransaction) (index int, wasFound bool, err error) {
 	if transaction.Transaction().Fee == 0 || transaction.Transaction().Mass == 0 {
-<<<<<<< HEAD
-		return 0, false, errors.Errorf("findTxIndexInOrderedTransactionsByFeeRate expects a transaction with " +
-=======
 		return 0, false, errors.Errorf("findTransactionIndex expects a transaction with " +
->>>>>>> 52f60448
 			"populated fee and mass")
 	}
 	txID := transaction.TransactionID()
