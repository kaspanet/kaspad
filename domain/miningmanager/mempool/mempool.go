// Copyright (c) 2013-2016 The btcsuite developers
// Use of this source code is governed by an ISC
// license that can be found in the LICENSE file.

package mempool

import (
	"container/list"
	"fmt"
	"github.com/kaspanet/kaspad/domain/consensus/utils/constants"
	"sync"
	"time"

	"github.com/kaspanet/kaspad/domain/consensus/utils/transactionhelper"

	consensusexternalapi "github.com/kaspanet/kaspad/domain/consensus/model/externalapi"
	"github.com/kaspanet/kaspad/domain/consensus/ruleerrors"
	"github.com/kaspanet/kaspad/domain/consensus/utils/consensusserialization"
	"github.com/kaspanet/kaspad/domain/consensus/utils/estimatedsize"
	miningmanagermodel "github.com/kaspanet/kaspad/domain/miningmanager/model"
	"github.com/kaspanet/kaspad/infrastructure/logger"
	"github.com/kaspanet/kaspad/util"
	"github.com/kaspanet/kaspad/util/mstime"
	"github.com/pkg/errors"
)

const (
	// orphanTTL is the maximum amount of time an orphan is allowed to
	// stay in the orphan pool before it expires and is evicted during the
	// next scan.
	orphanTTL = time.Minute * 15

	// orphanExpireScanInterval is the minimum amount of time in between
	// scans of the orphan pool to evict expired transactions.
	orphanExpireScanInterval = time.Minute * 5
)

// policy houses the policy (configuration parameters) which is used to
// control the mempool.
type policy struct {
	// MaxTxVersion is the transaction version that the mempool should
	// accept. All transactions above this version are rejected as
	// non-standard.
	MaxTxVersion int32

	// AcceptNonStd defines whether to accept non-standard transactions. If
	// true, non-standard transactions will be accepted into the mempool.
	// Otherwise, all non-standard transactions will be rejected.
	AcceptNonStd bool

	// MaxOrphanTxs is the maximum number of orphan transactions
	// that can be queued.
	MaxOrphanTxs int

	// MaxOrphanTxSize is the maximum size allowed for orphan transactions.
	// This helps prevent memory exhaustion attacks from sending a lot of
	// of big orphans.
	MaxOrphanTxSize int

	// MinRelayTxFee defines the minimum transaction fee in KAS/kB to be
	// considered a non-zero fee.
	MinRelayTxFee util.Amount
}

// mempool is used as a source of transactions that need to be mined into blocks
// and relayed to other peers. It is safe for concurrent access from multiple
// peers.
type mempool struct {
	pool map[consensusexternalapi.DomainTransactionID]*txDescriptor

	chainedTransactions                  map[consensusexternalapi.DomainTransactionID]*txDescriptor
	chainedTransactionByPreviousOutpoint map[consensusexternalapi.DomainOutpoint]*txDescriptor

	orphans       map[consensusexternalapi.DomainTransactionID]*orphanTx
	orphansByPrev map[consensusexternalapi.DomainOutpoint]map[consensusexternalapi.DomainTransactionID]*consensusexternalapi.DomainTransaction

	mempoolUTXOSet *mempoolUTXOSet
	consensus      consensusexternalapi.Consensus

	// nextExpireScan is the time after which the orphan pool will be
	// scanned in order to evict orphans. This is NOT a hard deadline as
	// the scan will only run when an orphan is added to the pool as opposed
	// to on an unconditional timer.
	nextExpireScan mstime.Time

	mtx    sync.RWMutex
	policy policy
}

// New returns a new memory pool for validating and storing standalone
// transactions until they are mined into a block.
func New(consensus consensusexternalapi.Consensus) miningmanagermodel.Mempool {
	policy := policy{
<<<<<<< HEAD
		MaxTxVersion:    1,
=======
		MaxTxVersion:    constants.TransactionVersion,
>>>>>>> eef5e376
		AcceptNonStd:    false,
		MaxOrphanTxs:    5,
		MaxOrphanTxSize: 100000,
		MinRelayTxFee:   1000, // 1 sompi per byte
	}
	return &mempool{
		mtx:                                  sync.RWMutex{},
		policy:                               policy,
		pool:                                 make(map[consensusexternalapi.DomainTransactionID]*txDescriptor),
		chainedTransactions:                  make(map[consensusexternalapi.DomainTransactionID]*txDescriptor),
		chainedTransactionByPreviousOutpoint: make(map[consensusexternalapi.DomainOutpoint]*txDescriptor),
		orphans:                              make(map[consensusexternalapi.DomainTransactionID]*orphanTx),
		orphansByPrev:                        make(map[consensusexternalapi.DomainOutpoint]map[consensusexternalapi.DomainTransactionID]*consensusexternalapi.DomainTransaction),
		mempoolUTXOSet:                       newMempoolUTXOSet(),
		consensus:                            consensus,
		nextExpireScan:                       mstime.Now().Add(orphanExpireScanInterval),
	}
}

func (mp *mempool) GetTransaction(
	transactionID *consensusexternalapi.DomainTransactionID) (*consensusexternalapi.DomainTransaction, bool) {

	txDesc, exists := mp.fetchTxDesc(transactionID)
	if !exists {
		return nil, false
	}

	return txDesc.DomainTransaction, true
}

// txDescriptor is a descriptor containing a transaction in the mempool along with
// additional metadata.
type txDescriptor struct {
	*consensusexternalapi.DomainTransaction

	// depCount is not 0 for a chained transaction. A chained transaction is
	// one that is accepted to pool, but cannot be mined in next block because it
	// depends on outputs of accepted, but still not mined transaction
	depCount int
}

// orphanTx is normal transaction that references an ancestor transaction
// that is not yet available. It also contains additional information related
// to it such as an expiration time to help prevent caching the orphan forever.
type orphanTx struct {
	tx         *consensusexternalapi.DomainTransaction
	expiration mstime.Time
}

// removeOrphan removes the passed orphan transaction from the orphan pool and
// previous orphan index.
//
// This function MUST be called with the mempool lock held (for writes).
func (mp *mempool) removeOrphan(tx *consensusexternalapi.DomainTransaction, removeRedeemers bool) {
	// Nothing to do if passed tx is not an orphan.
	txID := consensusserialization.TransactionID(tx)
	otx, exists := mp.orphans[*txID]
	if !exists {
		return
	}

	// Remove the reference from the previous orphan index.
	for _, txIn := range otx.tx.Inputs {
		orphans, exists := mp.orphansByPrev[txIn.PreviousOutpoint]
		if exists {
			delete(orphans, *txID)

			// Remove the map entry altogether if there are no
			// longer any orphans which depend on it.
			if len(orphans) == 0 {
				delete(mp.orphansByPrev, txIn.PreviousOutpoint)
			}
		}
	}

	// Remove any orphans that redeem outputs from this one if requested.
	if removeRedeemers {
		prevOut := consensusexternalapi.DomainOutpoint{TransactionID: *txID}
		for txOutIdx := range tx.Outputs {
			prevOut.Index = uint32(txOutIdx)
			for _, orphan := range mp.orphansByPrev[prevOut] {
				mp.removeOrphan(orphan, true)
			}
		}
	}

	// Remove the transaction from the orphan pool.
	delete(mp.orphans, *txID)
}

// limitNumOrphans limits the number of orphan transactions by evicting a random
// orphan if adding a new one would cause it to overflow the max allowed.
//
// This function MUST be called with the mempool lock held (for writes).
func (mp *mempool) limitNumOrphans() error {
	// Scan through the orphan pool and remove any expired orphans when it's
	// time. This is done for efficiency so the scan only happens
	// periodically instead of on every orphan added to the pool.
	if now := mstime.Now(); now.After(mp.nextExpireScan) {
		origNumOrphans := len(mp.orphans)
		for _, otx := range mp.orphans {
			if now.After(otx.expiration) {
				// Remove redeemers too because the missing
				// parents are very unlikely to ever materialize
				// since the orphan has already been around more
				// than long enough for them to be delivered.
				mp.removeOrphan(otx.tx, true)
			}
		}

		// Set next expiration scan to occur after the scan interval.
		mp.nextExpireScan = now.Add(orphanExpireScanInterval)

		numOrphans := len(mp.orphans)
		if numExpired := origNumOrphans - numOrphans; numExpired > 0 {
			log.Debugf("Expired %d %s (remaining: %d)", numExpired,
				logger.PickNoun(uint64(numExpired), "orphan", "orphans"),
				numOrphans)
		}
	}

	// Nothing to do if adding another orphan will not cause the pool to
	// exceed the limit.
	if len(mp.orphans)+1 <= mp.policy.MaxOrphanTxs {
		return nil
	}

	// Remove a random entry from the map. For most compilers, Go's
	// range statement iterates starting at a random item although
	// that is not 100% guaranteed by the spec. The iteration order
	// is not important here because an adversary would have to be
	// able to pull off preimage attacks on the hashing function in
	// order to target eviction of specific entries anyways.
	for _, otx := range mp.orphans {
		// Don't remove redeemers in the case of a random eviction since
		// it is quite possible it might be needed again shortly.
		mp.removeOrphan(otx.tx, false)
		break
	}

	return nil
}

// addOrphan adds an orphan transaction to the orphan pool.
//
// This function MUST be called with the mempool lock held (for writes).
func (mp *mempool) addOrphan(tx *consensusexternalapi.DomainTransaction) {
	// Nothing to do if no orphans are allowed.
	if mp.policy.MaxOrphanTxs <= 0 {
		return
	}

	// Limit the number orphan transactions to prevent memory exhaustion.
	// This will periodically remove any expired orphans and evict a random
	// orphan if space is still needed.
	mp.limitNumOrphans()
	txID := consensusserialization.TransactionID(tx)
	mp.orphans[*txID] = &orphanTx{
		tx:         tx,
		expiration: mstime.Now().Add(orphanTTL),
	}
	for _, txIn := range tx.Inputs {
		if _, exists := mp.orphansByPrev[txIn.PreviousOutpoint]; !exists {
			mp.orphansByPrev[txIn.PreviousOutpoint] =
				make(map[consensusexternalapi.DomainTransactionID]*consensusexternalapi.DomainTransaction)
		}
		mp.orphansByPrev[txIn.PreviousOutpoint][*txID] = tx
	}

	log.Debugf("Stored orphan transaction %s (total: %d)", consensusserialization.TransactionID(tx),
		len(mp.orphans))
}

// maybeAddOrphan potentially adds an orphan to the orphan pool.
//
// This function MUST be called with the mempool lock held (for writes).
func (mp *mempool) maybeAddOrphan(tx *consensusexternalapi.DomainTransaction) error {
	// Ignore orphan transactions that are too large. This helps avoid
	// a memory exhaustion attack based on sending a lot of really large
	// orphans. In the case there is a valid transaction larger than this,
	// it will ultimtely be rebroadcast after the parent transactions
	// have been mined or otherwise received.
	//
	// Note that the number of orphan transactions in the orphan pool is
	// also limited, so this equates to a maximum memory used of
	// mp.policy.MaxOrphanTxSize * mp.policy.MaxOrphanTxs (which is ~5MB
	// using the default values at the time this comment was written).
	serializedLen := estimatedsize.TransactionEstimatedSerializedSize(tx)
	if serializedLen > uint64(mp.policy.MaxOrphanTxSize) {
		str := fmt.Sprintf("orphan transaction size of %d bytes is "+
			"larger than max allowed size of %d bytes",
			serializedLen, mp.policy.MaxOrphanTxSize)
		return txRuleError(RejectNonstandard, str)
	}

	// Add the orphan if the none of the above disqualified it.
	mp.addOrphan(tx)

	return nil
}

// removeOrphanDoubleSpends removes all orphans which spend outputs spent by the
// passed transaction from the orphan pool. Removing those orphans then leads
// to removing all orphans which rely on them, recursively. This is necessary
// when a transaction is added to the main pool because it may spend outputs
// that orphans also spend.
//
// This function MUST be called with the mempool lock held (for writes).
func (mp *mempool) removeOrphanDoubleSpends(tx *consensusexternalapi.DomainTransaction) {
	for _, txIn := range tx.Inputs {
		for _, orphan := range mp.orphansByPrev[txIn.PreviousOutpoint] {
			mp.removeOrphan(orphan, true)
		}
	}
}

// isTransactionInPool returns whether or not the passed transaction already
// exists in the main pool.
//
// This function MUST be called with the mempool lock held (for reads).
func (mp *mempool) isTransactionInPool(txID *consensusexternalapi.DomainTransactionID) bool {
	if _, exists := mp.pool[*txID]; exists {
		return true
	}
	return mp.isInDependPool(txID)
}

// isInDependPool returns whether or not the passed transaction already
// exists in the depend pool.
//
// This function MUST be called with the mempool lock held (for reads).
func (mp *mempool) isInDependPool(hash *consensusexternalapi.DomainTransactionID) bool {
	if _, exists := mp.chainedTransactions[*hash]; exists {
		return true
	}

	return false
}

// isOrphanInPool returns whether or not the passed transaction already exists
// in the orphan pool.
//
// This function MUST be called with the mempool lock held (for reads).
func (mp *mempool) isOrphanInPool(txID *consensusexternalapi.DomainTransactionID) bool {
	if _, exists := mp.orphans[*txID]; exists {
		return true
	}

	return false
}

// haveTransaction returns whether or not the passed transaction already exists
// in the main pool or in the orphan pool.
//
// This function MUST be called with the mempool lock held (for reads).
func (mp *mempool) haveTransaction(txID *consensusexternalapi.DomainTransactionID) bool {
	return mp.isTransactionInPool(txID) || mp.isOrphanInPool(txID)
}

// removeBlockTransactionsFromPool removes the transactions that are found in the block
// from the mempool, and move their chained mempool transactions (if any) to the main pool.
//
// This function MUST be called with the mempool lock held (for writes).
func (mp *mempool) removeBlockTransactionsFromPool(txs []*consensusexternalapi.DomainTransaction) error {
	for _, tx := range txs[transactionhelper.CoinbaseTransactionIndex+1:] {
		txID := consensusserialization.TransactionID(tx)

		if _, exists := mp.fetchTxDesc(txID); !exists {
			continue
		}

		err := mp.cleanTransactionFromSets(tx)
		if err != nil {
			return err
		}

		mp.updateBlockTransactionChainedTransactions(tx)
	}
	return nil
}

// removeTransactionAndItsChainedTransactions removes a transaction and all of its chained transaction from the mempool.
//
// This function MUST be called with the mempool lock held (for writes).
func (mp *mempool) removeTransactionAndItsChainedTransactions(tx *consensusexternalapi.DomainTransaction) error {
	txID := consensusserialization.TransactionID(tx)
	// Remove any transactions which rely on this one.
	for i := uint32(0); i < uint32(len(tx.Outputs)); i++ {
		prevOut := consensusexternalapi.DomainOutpoint{TransactionID: *txID, Index: i}
		if txRedeemer, exists := mp.mempoolUTXOSet.poolTransactionBySpendingOutpoint(prevOut); exists {
			err := mp.removeTransactionAndItsChainedTransactions(txRedeemer)
			if err != nil {
				return err
			}
		}
	}

	if _, exists := mp.chainedTransactions[*txID]; exists {
		mp.removeChainTransaction(tx)
	}

	err := mp.cleanTransactionFromSets(tx)
	if err != nil {
		return err
	}

	return nil
}

// cleanTransactionFromSets removes the transaction from all mempool related transaction sets.
// It assumes that any chained transaction is already cleaned from the mempool.
//
// This function MUST be called with the mempool lock held (for writes).
func (mp *mempool) cleanTransactionFromSets(tx *consensusexternalapi.DomainTransaction) error {
	err := mp.mempoolUTXOSet.removeTx(tx)
	if err != nil {
		return err
	}

	txID := consensusserialization.TransactionID(tx)
	delete(mp.pool, *txID)
	delete(mp.chainedTransactions, *txID)

	return nil
}

// updateBlockTransactionChainedTransactions processes the dependencies of a
// transaction that was included in a block and was just now removed from the mempool.
//
// This function MUST be called with the mempool lock held (for writes).

func (mp *mempool) updateBlockTransactionChainedTransactions(tx *consensusexternalapi.DomainTransaction) {
	prevOut := consensusexternalapi.DomainOutpoint{TransactionID: *consensusserialization.TransactionID(tx)}
	for txOutIdx := range tx.Outputs {
		// Skip to the next available output if there are none.
		prevOut.Index = uint32(txOutIdx)
		txDesc, exists := mp.chainedTransactionByPreviousOutpoint[prevOut]
		if !exists {
			continue
		}

		txDesc.depCount--
		// If the transaction is not chained anymore, move it into the main pool
		if txDesc.depCount == 0 {
			// Transaction may be already removed by recursive calls, if removeRedeemers is true.
			// So avoid moving it into main pool
			txDescID := consensusserialization.TransactionID(txDesc.DomainTransaction)
			if _, ok := mp.chainedTransactions[*txDescID]; ok {
				delete(mp.chainedTransactions, *txDescID)
				mp.pool[*txDescID] = txDesc
			}
		}
		delete(mp.chainedTransactionByPreviousOutpoint, prevOut)
	}
}

// removeChainTransaction removes a chain transaction and all of its relation as a result of double spend.
//
// This function MUST be called with the mempool lock held (for writes).
func (mp *mempool) removeChainTransaction(tx *consensusexternalapi.DomainTransaction) {
	delete(mp.chainedTransactions, *consensusserialization.TransactionID(tx))
	for _, txIn := range tx.Inputs {
		delete(mp.chainedTransactionByPreviousOutpoint, txIn.PreviousOutpoint)
	}
}

// removeDoubleSpends removes all transactions which spend outputs spent by the
// passed transaction from the memory pool. Removing those transactions then
// leads to removing all transactions which rely on them, recursively. This is
// necessary when a block is connected to the DAG because the block may
// contain transactions which were previously unknown to the memory pool.
//
// This function MUST be called with the mempool lock held (for writes).
func (mp *mempool) removeDoubleSpends(tx *consensusexternalapi.DomainTransaction) error {
	txID := *consensusserialization.TransactionID(tx)
	for _, txIn := range tx.Inputs {
		if txRedeemer, ok := mp.mempoolUTXOSet.poolTransactionBySpendingOutpoint(txIn.PreviousOutpoint); ok {
			if !(*consensusserialization.TransactionID(txRedeemer) == txID) {
				err := mp.removeTransactionAndItsChainedTransactions(txRedeemer)
				if err != nil {
					return err
				}
			}
		}
	}
	return nil
}

// addTransaction adds the passed transaction to the memory pool. It should
// not be called directly as it doesn't perform any validation. This is a
// helper for maybeAcceptTransaction.
//
// This function MUST be called with the mempool lock held (for writes).
func (mp *mempool) addTransaction(tx *consensusexternalapi.DomainTransaction, mass uint64, fee uint64, parentsInPool []consensusexternalapi.DomainOutpoint) (*txDescriptor, error) {
	// Add the transaction to the pool and mark the referenced outpoints
	// as spent by the pool.
	txDescriptor := &txDescriptor{
		DomainTransaction: tx,
		depCount:          len(parentsInPool),
	}
	txID := *consensusserialization.TransactionID(tx)

	if len(parentsInPool) == 0 {
		mp.pool[txID] = txDescriptor
	} else {
		mp.chainedTransactions[txID] = txDescriptor
		for _, previousOutpoint := range parentsInPool {
			mp.chainedTransactionByPreviousOutpoint[previousOutpoint] = txDescriptor
		}
	}

	err := mp.mempoolUTXOSet.addTx(tx)
	if err != nil {
		return nil, err
	}

	return txDescriptor, nil
}

// checkPoolDoubleSpend checks whether or not the passed transaction is
// attempting to spend coins already spent by other transactions in the pool.
// Note it does not check for double spends against transactions already in the
// DAG.
//
// This function MUST be called with the mempool lock held (for reads).
func (mp *mempool) checkPoolDoubleSpend(tx *consensusexternalapi.DomainTransaction) error {
	for _, txIn := range tx.Inputs {
		if txR, exists := mp.mempoolUTXOSet.poolTransactionBySpendingOutpoint(txIn.PreviousOutpoint); exists {
			str := fmt.Sprintf("output %s already spent by "+
				"transaction %s in the memory pool",
				txIn.PreviousOutpoint, consensusserialization.TransactionID(txR))
			return txRuleError(RejectDuplicate, str)
		}
	}

	return nil
}

// This function MUST be called with the mempool lock held (for reads).
// This only fetches from the main transaction pool and does not include
// orphans.
// returns false in the second return parameter if transaction was not found
func (mp *mempool) fetchTxDesc(txID *consensusexternalapi.DomainTransactionID) (*txDescriptor, bool) {
	txDesc, exists := mp.pool[*txID]
	if !exists {
		txDesc, exists = mp.chainedTransactions[*txID]
	}
	return txDesc, exists
}

// maybeAcceptTransaction is the main workhorse for handling insertion of new
// free-standing transactions into a memory pool. It includes functionality
// such as rejecting duplicate transactions, ensuring transactions follow all
// rules, detecting orphan transactions, and insertion into the memory pool.
//
// If the transaction is an orphan (missing parent transactions), the
// transaction is NOT added to the orphan pool, but each unknown referenced
// parent is returned. Use ProcessTransaction instead if new orphans should
// be added to the orphan pool.
//
// This function MUST be called with the mempool lock held (for writes).
func (mp *mempool) maybeAcceptTransaction(tx *consensusexternalapi.DomainTransaction, rejectDupOrphans bool) (
	[]*consensusexternalapi.DomainOutpoint, *txDescriptor, error) {

	txID := consensusserialization.TransactionID(tx)

	// Don't accept the transaction if it already exists in the pool. This
	// applies to orphan transactions as well when the reject duplicate
	// orphans flag is set. This check is intended to be a quick check to
	// weed out duplicates.
	if mp.isTransactionInPool(txID) || (rejectDupOrphans &&
		mp.isOrphanInPool(txID)) {

		str := fmt.Sprintf("already have transaction %s", txID)
		return nil, nil, txRuleError(RejectDuplicate, str)
	}

	// Don't allow non-standard transactions if the network parameters
	// forbid their acceptance.
	if !mp.policy.AcceptNonStd {
		err := checkTransactionStandard(tx, &mp.policy)
		if err != nil {
			// Attempt to extract a reject code from the error so
			// it can be retained. When not possible, fall back to
			// a non standard error.
			rejectCode, found := extractRejectCode(err)
			if !found {
				rejectCode = RejectNonstandard
			}
			str := fmt.Sprintf("transaction %s is not standard: %s",
				txID, err)
			return nil, nil, txRuleError(rejectCode, str)
		}
	}

	// The transaction may not use any of the same outputs as other
	// transactions already in the pool as that would ultimately result in a
	// double spend. This check is intended to be quick and therefore only
	// detects double spends within the transaction pool itself. The
	// transaction could still be double spending coins from the DAG
	// at this point. There is a more in-depth check that happens later
	// after fetching the referenced transaction inputs from the DAG
	// which examines the actual spend data and prevents double spends.
	err := mp.checkPoolDoubleSpend(tx)
	if err != nil {
		return nil, nil, err
	}

	// Don't allow the transaction if it exists in the DAG and is
	// not already fully spent.
	if mp.mempoolUTXOSet.checkExists(tx) {
		return nil, nil, txRuleError(RejectDuplicate, "transaction already exists")
	}

	// Transaction is an orphan if any of the referenced transaction outputs
	// don't exist or are already spent. Adding orphans to the orphan pool
	// is not handled by this function, and the caller should use
	// maybeAddOrphan if this behavior is desired.
	parentsInPool := mp.mempoolUTXOSet.populateUTXOEntries(tx)

	// This will populate the missing UTXOEntries.
	err = mp.consensus.ValidateTransactionAndPopulateWithConsensusData(tx)
	missingOutpoints := ruleerrors.ErrMissingTxOut{}
	if err != nil {
		if errors.As(err, &missingOutpoints) {
			return missingOutpoints.MissingOutpoints, nil, nil
		}
		return nil, nil, err
	}

	// Don't allow transactions with non-standard inputs if the network
	// parameters forbid their acceptance.
	if !mp.policy.AcceptNonStd {
		err := checkInputsStandard(tx)
		if err != nil {
			// Attempt to extract a reject code from the error so
			// it can be retained. When not possible, fall back to
			// a non standard error.
			rejectCode, found := extractRejectCode(err)
			if !found {
				rejectCode = RejectNonstandard
			}
			str := fmt.Sprintf("transaction %s has a non-standard "+
				"input: %s", txID, err)
			return nil, nil, txRuleError(rejectCode, str)
		}
	}

	// Don't allow transactions with fees too low to get into a mined block
	serializedSize := int64(estimatedsize.TransactionEstimatedSerializedSize(tx))
	minFee := uint64(calcMinRequiredTxRelayFee(serializedSize,
		mp.policy.MinRelayTxFee))
	if tx.Fee < minFee {
		str := fmt.Sprintf("transaction %s has %d fees which is under "+
			"the required amount of %d", txID, tx.Fee,
			minFee)
		return nil, nil, txRuleError(RejectInsufficientFee, str)
	}
	// Add to transaction pool.
	txDesc, err := mp.addTransaction(tx, tx.Mass, tx.Fee, parentsInPool)
	if err != nil {
		return nil, nil, err
	}

	log.Debugf("Accepted transaction %s (pool size: %d)", txID,
		len(mp.pool))

	return nil, txDesc, nil
}

// processOrphans determines if there are any orphans which depend on the passed
// transaction hash (it is possible that they are no longer orphans) and
// potentially accepts them to the memory pool. It repeats the process for the
// newly accepted transactions (to detect further orphans which may no longer be
// orphans) until there are no more.
//
// It returns a slice of transactions added to the mempool. A nil slice means
// no transactions were moved from the orphan pool to the mempool.
//
// This function MUST be called with the mempool lock held (for writes).
func (mp *mempool) processOrphans(acceptedTx *consensusexternalapi.DomainTransaction) []*txDescriptor {
	var acceptedTxns []*txDescriptor

	// Start with processing at least the passed transaction.
	processList := list.New()
	processList.PushBack(acceptedTx)
	for processList.Len() > 0 {
		// Pop the transaction to process from the front of the list.
		firstElement := processList.Remove(processList.Front())
		processItem := firstElement.(*consensusexternalapi.DomainTransaction)

		prevOut := consensusexternalapi.DomainOutpoint{TransactionID: *consensusserialization.TransactionID(processItem)}
		for txOutIdx := range processItem.Outputs {
			// Look up all orphans that redeem the output that is
			// now available. This will typically only be one, but
			// it could be multiple if the orphan pool contains
			// double spends. While it may seem odd that the orphan
			// pool would allow this since there can only possibly
			// ultimately be a single redeemer, it's important to
			// track it this way to prevent malicious actors from
			// being able to purposely constructing orphans that
			// would otherwise make outputs unspendable.
			//
			// Skip to the next available output if there are none.
			prevOut.Index = uint32(txOutIdx)
			orphans, exists := mp.orphansByPrev[prevOut]
			if !exists {
				continue
			}

			// Potentially accept an orphan into the tx pool.
			for _, tx := range orphans {
				missing, txD, err := mp.maybeAcceptTransaction(
					tx, false)
				if err != nil {
					// The orphan is now invalid, so there
					// is no way any other orphans which
					// redeem any of its outputs can be
					// accepted. Remove them.
					mp.removeOrphan(tx, true)
					break
				}

				// Transaction is still an orphan. Try the next
				// orphan which redeems this output.
				if len(missing) > 0 {
					continue
				}

				// Transaction was accepted into the main pool.
				//
				// Add it to the list of accepted transactions
				// that are no longer orphans, remove it from
				// the orphan pool, and add it to the list of
				// transactions to process so any orphans that
				// depend on it are handled too.
				acceptedTxns = append(acceptedTxns, txD)
				mp.removeOrphan(tx, false)
				processList.PushBack(tx)

				// Only one transaction for this outpoint can be
				// accepted, so the rest are now double spends
				// and are removed later.
				break
			}
		}
	}

	// Recursively remove any orphans that also redeem any outputs redeemed
	// by the accepted transactions since those are now definitive double
	// spends.
	mp.removeOrphanDoubleSpends(acceptedTx)
	for _, txDescriptor := range acceptedTxns {
		mp.removeOrphanDoubleSpends(txDescriptor.DomainTransaction)
	}

	return acceptedTxns
}

// ProcessTransaction is the main workhorse for handling insertion of new
// free-standing transactions into the memory pool. It includes functionality
// such as rejecting duplicate transactions, ensuring transactions follow all
// rules, orphan transaction handling, and insertion into the memory pool.
//
// It returns a slice of transactions added to the mempool. When the
// error is nil, the list will include the passed transaction itself along
// with any additional orphan transaactions that were added as a result of
// the passed one being accepted.
//
// This function is safe for concurrent access.
func (mp *mempool) ValidateAndInsertTransaction(tx *consensusexternalapi.DomainTransaction, allowOrphan bool) error {
	log.Tracef("Processing transaction %s", consensusserialization.TransactionID(tx))

	// Protect concurrent access.
	mp.mtx.Lock()
	defer mp.mtx.Unlock()

	// Potentially accept the transaction to the memory pool.
	missingParents, txD, err := mp.maybeAcceptTransaction(tx, true)
	if err != nil {
		return err
	}

	if len(missingParents) == 0 {
		// Accept any orphan transactions that depend on this
		// transaction (they may no longer be orphans if all inputs
		// are now available) and repeat for those accepted
		// transactions until there are no more.
		newTxs := mp.processOrphans(tx)
		acceptedTxs := make([]*txDescriptor, len(newTxs)+1)

		// Add the parent transaction first so remote nodes
		// do not add orphans.
		acceptedTxs[0] = txD
		copy(acceptedTxs[1:], newTxs)

		return nil
	}

	// The transaction is an orphan (has inputs missing). Reject
	// it if the flag to allow orphans is not set.
	if !allowOrphan {
		// Only use the first missing parent transaction in
		// the error message.
		//
		// NOTE: RejectDuplicate is really not an accurate
		// reject code here, but it matches the reference
		// implementation and there isn't a better choice due
		// to the limited number of reject codes. Missing
		// inputs is assumed to mean they are already spent
		// which is not really always the case.
		str := fmt.Sprintf("orphan transaction %s references "+
			"outputs of unknown or fully-spent "+
			"transaction %s", consensusserialization.TransactionID(tx), missingParents[0])
		return txRuleError(RejectDuplicate, str)
	}

	// Potentially add the orphan transaction to the orphan pool.
	return mp.maybeAddOrphan(tx)
}

// Count returns the number of transactions in the main pool. It does not
// include the orphan pool.
//
// This function is safe for concurrent access.
func (mp *mempool) Count() int {
	mp.mtx.RLock()
	defer mp.mtx.RUnlock()
	count := len(mp.pool)

	return count
}

// ChainedCount returns the number of chained transactions in the mempool. It does not
// include the orphan pool.
//
// This function is safe for concurrent access.
func (mp *mempool) ChainedCount() int {
	mp.mtx.RLock()
	defer mp.mtx.RUnlock()
	return len(mp.chainedTransactions)
}

// Transactions returns a slice of all the transactions in the block
// This is safe for concurrent use
func (mp *mempool) Transactions() []*consensusexternalapi.DomainTransaction {
	mp.mtx.RLock()
	defer mp.mtx.RUnlock()
	descs := make([]*consensusexternalapi.DomainTransaction, len(mp.pool))
	i := 0
	for _, desc := range mp.pool {
		descs[i] = desc.DomainTransaction
		i++
	}

	return descs
}

// HandleNewBlockTransactions removes all the transactions in the new block
// from the mempool and the orphan pool, and it also removes
// from the mempool transactions that double spend a
// transaction that is already in the DAG
func (mp *mempool) HandleNewBlockTransactions(txs []*consensusexternalapi.DomainTransaction) {
	// Protect concurrent access.
	mp.mtx.Lock()
	defer mp.mtx.Unlock()

	// Remove all of the transactions (except the coinbase) in the
	// connected block from the transaction pool. Secondly, remove any
	// transactions which are now double spends as a result of these
	// new transactions. Finally, remove any transaction that is
	// no longer an orphan. Transactions which depend on a confirmed
	// transaction are NOT removed recursively because they are still
	// valid.
	err := mp.removeBlockTransactionsFromPool(txs)
	if err != nil {
		log.Errorf("Failed removing txs from pool: '%s'", err)
	}
	acceptedTxs := make([]*consensusexternalapi.DomainTransaction, 0)
	for _, tx := range txs[transactionhelper.CoinbaseTransactionIndex+1:] {
		err := mp.removeDoubleSpends(tx)
		if err != nil {
			log.Infof("Failed removing tx from mempool: %s, '%s'", consensusserialization.TransactionID(tx), err)
		}
		mp.removeOrphan(tx, false)
		acceptedOrphans := mp.processOrphans(tx)
		for _, acceptedOrphan := range acceptedOrphans {
			acceptedTxs = append(acceptedTxs, acceptedOrphan.DomainTransaction)
		}
	}
}

func (mp *mempool) RemoveTransactions(txs []*consensusexternalapi.DomainTransaction) {
	// Protect concurrent access.
	mp.mtx.Lock()
	defer mp.mtx.Unlock()

	for _, tx := range txs {
		err := mp.removeDoubleSpends(tx)
		if err != nil {
			log.Infof("Failed removing tx from mempool: %s, '%s'", consensusserialization.TransactionID(tx), err)
		}
		mp.removeOrphan(tx, true)
	}
}<|MERGE_RESOLUTION|>--- conflicted
+++ resolved
@@ -7,9 +7,10 @@
 import (
 	"container/list"
 	"fmt"
-	"github.com/kaspanet/kaspad/domain/consensus/utils/constants"
 	"sync"
 	"time"
+
+	"github.com/kaspanet/kaspad/domain/consensus/utils/constants"
 
 	"github.com/kaspanet/kaspad/domain/consensus/utils/transactionhelper"
 
@@ -91,11 +92,7 @@
 // transactions until they are mined into a block.
 func New(consensus consensusexternalapi.Consensus) miningmanagermodel.Mempool {
 	policy := policy{
-<<<<<<< HEAD
-		MaxTxVersion:    1,
-=======
 		MaxTxVersion:    constants.TransactionVersion,
->>>>>>> eef5e376
 		AcceptNonStd:    false,
 		MaxOrphanTxs:    5,
 		MaxOrphanTxSize: 100000,
