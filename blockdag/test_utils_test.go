package blockdag

import (
	"errors"
	"os"
	"strings"
	"testing"

	"bou.ke/monkey"
	"github.com/daglabs/btcd/dagconfig"
	"github.com/daglabs/btcd/database"
)

func TestIsSupportedDbType(t *testing.T) {
	if !isSupportedDbType("ffldb") {
		t.Errorf("ffldb should be a supported DB driver")
	}
	if isSupportedDbType("madeUpDb") {
		t.Errorf("madeUpDb should not be a supported DB driver")
	}
}

// TestDAGSetupErrors tests all error-cases in DAGSetup.
// The non-error-cases are tested in the more general tests.
func TestDAGSetupErrors(t *testing.T) {
	os.RemoveAll(testDbRoot)
	testDAGSetupErrorThroughPatching(t, "unable to create test db root: ", os.MkdirAll, func(path string, perm os.FileMode) error {
		return errors.New("Made up error")
	})

	testDAGSetupErrorThroughPatching(t, "failed to create dag instance: ", New, func(config *Config) (*BlockDAG, error) {
		return nil, errors.New("Made up error")
	})

	testDAGSetupErrorThroughPatching(t, "unsupported db type ", isSupportedDbType, func(dbType string) bool {
		return false
	})

	testDAGSetupErrorThroughPatching(t, "error creating db: ", database.Create, func(dbType string, args ...interface{}) (database.DB, error) {
		return nil, errors.New("Made up error")
	})
}

func testDAGSetupErrorThroughPatching(t *testing.T, expectedErrorMessage string, targetFunction interface{}, replacementFunction interface{}) {
<<<<<<< HEAD
	monkey.Patch(targetFunction, replacementFunction)
	_, tearDown, err := DAGSetup("TestDAGSetup", &dagconfig.MainNetParams, Config{})
=======
	guard := monkey.Patch(targetFunction, replacementFunction)
	defer guard.Unpatch()
	_, tearDown, err := DAGSetup("TestDAGSetup", &dagconfig.MainNetParams)
>>>>>>> 3ebded9a
	if tearDown != nil {
		defer tearDown()
	}
	if err == nil || !strings.HasPrefix(err.Error(), expectedErrorMessage) {
		t.Errorf("DAGSetup: expected error to have prefix '%s' but got error '%v'", expectedErrorMessage, err)
	}
}<|MERGE_RESOLUTION|>--- conflicted
+++ resolved
@@ -42,14 +42,9 @@
 }
 
 func testDAGSetupErrorThroughPatching(t *testing.T, expectedErrorMessage string, targetFunction interface{}, replacementFunction interface{}) {
-<<<<<<< HEAD
-	monkey.Patch(targetFunction, replacementFunction)
-	_, tearDown, err := DAGSetup("TestDAGSetup", &dagconfig.MainNetParams, Config{})
-=======
 	guard := monkey.Patch(targetFunction, replacementFunction)
 	defer guard.Unpatch()
-	_, tearDown, err := DAGSetup("TestDAGSetup", &dagconfig.MainNetParams)
->>>>>>> 3ebded9a
+	_, tearDown, err := DAGSetup("TestDAGSetup", &dagconfig.MainNetParams, Config{})
 	if tearDown != nil {
 		defer tearDown()
 	}
