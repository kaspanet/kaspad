// Copyright (c) 2013-2017 The btcsuite developers
// Use of this source code is governed by an ISC
// license that can be found in the LICENSE file.

package blockdag

import (
	"errors"
	"fmt"
	"github.com/daglabs/btcd/util/subnetworkid"
	"math"
	"sync"
	"time"

	"github.com/daglabs/btcd/dagconfig"
	"github.com/daglabs/btcd/dagconfig/daghash"
	"github.com/daglabs/btcd/database"
	"github.com/daglabs/btcd/txscript"
	"github.com/daglabs/btcd/util"
	"github.com/daglabs/btcd/wire"
)

const (
	// maxOrphanBlocks is the maximum number of orphan blocks that can be
	// queued.
	maxOrphanBlocks = 100

	finalityInterval = 100
)

// BlockLocator is used to help locate a specific block.  The algorithm for
// building the block locator is to add the hashes in reverse order until
// the genesis block is reached.  In order to keep the list of locator hashes
// to a reasonable number of entries, first the most recent previous 12 block
// hashes are added, then the step is doubled each loop iteration to
// exponentially decrease the number of hashes as a function of the distance
// from the block being located.
//
// For example, assume a block chain with a side chain as depicted below:
// 	genesis -> 1 -> 2 -> ... -> 15 -> 16  -> 17  -> 18
// 	                              \-> 16a -> 17a
//
// The block locator for block 17a would be the hashes of blocks:
// [17a 16a 15 14 13 12 11 10 9 8 7 6 4 genesis]
type BlockLocator []*daghash.Hash

// orphanBlock represents a block that we don't yet have the parent for.  It
// is a normal block plus an expiration time to prevent caching the orphan
// forever.
type orphanBlock struct {
	block      *util.Block
	expiration time.Time
}

// BlockDAG provides functions for working with the bitcoin block chain.
// It includes functionality such as rejecting duplicate blocks, ensuring blocks
// follow all rules, orphan handling, checkpoint handling, and best chain
// selection with reorganization.
type BlockDAG struct {
	// The following fields are set when the instance is created and can't
	// be changed afterwards, so there is no need to protect them with a
	// separate mutex.
	checkpoints         []dagconfig.Checkpoint
	checkpointsByHeight map[int32]*dagconfig.Checkpoint
	db                  database.DB
	dagParams           *dagconfig.Params
	timeSource          MedianTimeSource
	sigCache            *txscript.SigCache
	indexManager        IndexManager
	genesis             *blockNode

	// The following fields are calculated based upon the provided chain
	// parameters.  They are also set when the instance is created and
	// can't be changed afterwards, so there is no need to protect them with
	// a separate mutex.
	minRetargetTimespan int64 // target timespan / adjustment factor
	maxRetargetTimespan int64 // target timespan * adjustment factor
	blocksPerRetarget   int32 // target timespan / target time per block

	// dagLock protects concurrent access to the vast majority of the
	// fields in this struct below this point.
	dagLock sync.RWMutex

	utxoLock sync.RWMutex

	// index and virtual are related to the memory block index.  They both
	// have their own locks, however they are often also protected by the
	// DAG lock to help prevent logic races when blocks are being processed.

	// index houses the entire block index in memory.  The block index is
	// a tree-shaped structure.
	index *blockIndex

	// blockCount holds the number of blocks in the DAG
	blockCount uint64

	// virtual tracks the current tips.
	virtual *virtualBlock

	// subnetworkID holds the subnetwork ID of the DAG
	subnetworkID *subnetworkid.SubnetworkID

	// These fields are related to handling of orphan blocks.  They are
	// protected by a combination of the chain lock and the orphan lock.
	orphanLock   sync.RWMutex
	orphans      map[daghash.Hash]*orphanBlock
	prevOrphans  map[daghash.Hash][]*orphanBlock
	oldestOrphan *orphanBlock

	// These fields are related to checkpoint handling.  They are protected
	// by the chain lock.
	nextCheckpoint *dagconfig.Checkpoint
	checkpointNode *blockNode

	// The following caches are used to efficiently keep track of the
	// current deployment threshold state of each rule change deployment.
	//
	// This information is stored in the database so it can be quickly
	// reconstructed on load.
	//
	// warningCaches caches the current deployment threshold state for blocks
	// in each of the **possible** deployments.  This is used in order to
	// detect when new unrecognized rule changes are being voted on and/or
	// have been activated such as will be the case when older versions of
	// the software are being used
	//
	// deploymentCaches caches the current deployment threshold state for
	// blocks in each of the actively defined deployments.
	warningCaches    []thresholdStateCache
	deploymentCaches []thresholdStateCache

	// The following fields are used to determine if certain warnings have
	// already been shown.
	//
	// unknownRulesWarned refers to warnings due to unknown rules being
	// activated.
	//
	// unknownVersionsWarned refers to warnings due to unknown versions
	// being mined.
	unknownRulesWarned    bool
	unknownVersionsWarned bool

	// The notifications field stores a slice of callbacks to be executed on
	// certain blockchain events.
	notificationsLock sync.RWMutex
	notifications     []NotificationCallback

	lastFinalityPoint *blockNode

	SubnetworkStore *subnetworkStore
}

// HaveBlock returns whether or not the DAG instance has the block represented
// by the passed hash.  This includes checking the various places a block can
// be in, like part of the DAG or the orphan pool.
//
// This function is safe for concurrent access.
func (dag *BlockDAG) HaveBlock(hash *daghash.Hash) (bool, error) {
	exists, err := dag.blockExists(hash)
	if err != nil {
		return false, err
	}
	return exists || dag.IsKnownOrphan(hash), nil
}

// HaveBlocks returns whether or not the DAG instances has all blocks represented
// by the passed hashes. This includes checking the various places a block can
// be in, like part of the DAG or the orphan pool.
//
// This function is safe for concurrent access.
func (dag *BlockDAG) HaveBlocks(hashes []daghash.Hash) (bool, error) {
	for _, hash := range hashes {
		haveBlock, err := dag.HaveBlock(&hash)
		if err != nil {
			return false, err
		}
		if !haveBlock {
			return false, nil
		}
	}

	return true, nil
}

// IsKnownOrphan returns whether the passed hash is currently a known orphan.
// Keep in mind that only a limited number of orphans are held onto for a
// limited amount of time, so this function must not be used as an absolute
// way to test if a block is an orphan block.  A full block (as opposed to just
// its hash) must be passed to ProcessBlock for that purpose.  However, calling
// ProcessBlock with an orphan that already exists results in an error, so this
// function provides a mechanism for a caller to intelligently detect *recent*
// duplicate orphans and react accordingly.
//
// This function is safe for concurrent access.
func (dag *BlockDAG) IsKnownOrphan(hash *daghash.Hash) bool {
	// Protect concurrent access.  Using a read lock only so multiple
	// readers can query without blocking each other.
	dag.orphanLock.RLock()
	_, exists := dag.orphans[*hash]
	dag.orphanLock.RUnlock()

	return exists
}

// GetOrphanRoot returns the head of the chain for the provided hash from the
// map of orphan blocks.
//
// This function is safe for concurrent access.
func (dag *BlockDAG) GetOrphanRoot(hash *daghash.Hash) *daghash.Hash {
	// Protect concurrent access.  Using a read lock only so multiple
	// readers can query without blocking each other.
	dag.orphanLock.RLock()
	defer dag.orphanLock.RUnlock()

	// Keep looping while the parent of each orphaned block is
	// known and is an orphan itself.
	orphanRoot := hash
	parentHash := hash
	for {
		orphan, exists := dag.orphans[*parentHash]
		if !exists {
			break
		}
		orphanRoot = parentHash
		parentHash = orphan.block.MsgBlock().Header.SelectedParentHash()
	}

	return orphanRoot
}

// removeOrphanBlock removes the passed orphan block from the orphan pool and
// previous orphan index.
func (dag *BlockDAG) removeOrphanBlock(orphan *orphanBlock) {
	// Protect concurrent access.
	dag.orphanLock.Lock()
	defer dag.orphanLock.Unlock()

	// Remove the orphan block from the orphan pool.
	orphanHash := orphan.block.Hash()
	delete(dag.orphans, *orphanHash)

	// Remove the reference from the previous orphan index too.  An indexing
	// for loop is intentionally used over a range here as range does not
	// reevaluate the slice on each iteration nor does it adjust the index
	// for the modified slice.
	parentHash := orphan.block.MsgBlock().Header.SelectedParentHash()
	orphans := dag.prevOrphans[*parentHash]
	for i := 0; i < len(orphans); i++ {
		hash := orphans[i].block.Hash()
		if hash.IsEqual(orphanHash) {
			copy(orphans[i:], orphans[i+1:])
			orphans[len(orphans)-1] = nil
			orphans = orphans[:len(orphans)-1]
			i--
		}
	}
	dag.prevOrphans[*parentHash] = orphans

	// Remove the map entry altogether if there are no longer any orphans
	// which depend on the parent hash.
	if len(dag.prevOrphans[*parentHash]) == 0 {
		delete(dag.prevOrphans, *parentHash)
	}
}

// addOrphanBlock adds the passed block (which is already determined to be
// an orphan prior calling this function) to the orphan pool.  It lazily cleans
// up any expired blocks so a separate cleanup poller doesn't need to be run.
// It also imposes a maximum limit on the number of outstanding orphan
// blocks and will remove the oldest received orphan block if the limit is
// exceeded.
func (dag *BlockDAG) addOrphanBlock(block *util.Block) {
	// Remove expired orphan blocks.
	for _, oBlock := range dag.orphans {
		if time.Now().After(oBlock.expiration) {
			dag.removeOrphanBlock(oBlock)
			continue
		}

		// Update the oldest orphan block pointer so it can be discarded
		// in case the orphan pool fills up.
		if dag.oldestOrphan == nil || oBlock.expiration.Before(dag.oldestOrphan.expiration) {
			dag.oldestOrphan = oBlock
		}
	}

	// Limit orphan blocks to prevent memory exhaustion.
	if len(dag.orphans)+1 > maxOrphanBlocks {
		// Remove the oldest orphan to make room for the new one.
		dag.removeOrphanBlock(dag.oldestOrphan)
		dag.oldestOrphan = nil
	}

	// Protect concurrent access.  This is intentionally done here instead
	// of near the top since removeOrphanBlock does its own locking and
	// the range iterator is not invalidated by removing map entries.
	dag.orphanLock.Lock()
	defer dag.orphanLock.Unlock()

	// Insert the block into the orphan map with an expiration time
	// 1 hour from now.
	expiration := time.Now().Add(time.Hour)
	oBlock := &orphanBlock{
		block:      block,
		expiration: expiration,
	}
	dag.orphans[*block.Hash()] = oBlock

	// Add to parent hash lookup index for faster dependency lookups.
	parentHash := block.MsgBlock().Header.SelectedParentHash()
	dag.prevOrphans[*parentHash] = append(dag.prevOrphans[*parentHash], oBlock)
}

// SequenceLock represents the converted relative lock-time in seconds, and
// absolute block-height for a transaction input's relative lock-times.
// According to SequenceLock, after the referenced input has been confirmed
// within a block, a transaction spending that input can be included into a
// block either after 'seconds' (according to past median time), or once the
// 'BlockHeight' has been reached.
type SequenceLock struct {
	Seconds     int64
	BlockHeight int32
}

// CalcSequenceLock computes a relative lock-time SequenceLock for the passed
// transaction using the passed UTXOSet to obtain the past median time
// for blocks in which the referenced inputs of the transactions were included
// within. The generated SequenceLock lock can be used in conjunction with a
// block height, and adjusted median block time to determine if all the inputs
// referenced within a transaction have reached sufficient maturity allowing
// the candidate transaction to be included in a block.
//
// This function is safe for concurrent access.
func (dag *BlockDAG) CalcSequenceLock(tx *util.Tx, utxoSet UTXOSet, mempool bool) (*SequenceLock, error) {
	dag.dagLock.Lock()
	defer dag.dagLock.Unlock()

	return dag.calcSequenceLock(dag.selectedTip(), utxoSet, tx, mempool)
}

// calcSequenceLock computes the relative lock-times for the passed
// transaction. See the exported version, CalcSequenceLock for further details.
//
// This function MUST be called with the chain state lock held (for writes).
func (dag *BlockDAG) calcSequenceLock(node *blockNode, utxoSet UTXOSet, tx *util.Tx, mempool bool) (*SequenceLock, error) {
	// A value of -1 for each relative lock type represents a relative time
	// lock value that will allow a transaction to be included in a block
	// at any given height or time.
	sequenceLock := &SequenceLock{Seconds: -1, BlockHeight: -1}

	// Sequence locks don't apply to coinbase transactions Therefore, we
	// return sequence lock values of -1 indicating that this transaction
	// can be included within a block at any given height or time.
	if IsCoinBase(tx) {
		return sequenceLock, nil
	}

	// Grab the next height from the PoV of the passed blockNode to use for
	// inputs present in the mempool.
	nextHeight := node.height + 1

	mTx := tx.MsgTx()
	for txInIndex, txIn := range mTx.TxIn {
		entry, ok := utxoSet.Get(txIn.PreviousOutPoint)
		if !ok {
			str := fmt.Sprintf("output %v referenced from "+
				"transaction %s:%d either does not exist or "+
				"has already been spent", txIn.PreviousOutPoint,
				tx.Hash(), txInIndex)
			return sequenceLock, ruleError(ErrMissingTxOut, str)
		}

		// If the input height is set to the mempool height, then we
		// assume the transaction makes it into the next block when
		// evaluating its sequence blocks.
		inputHeight := entry.BlockHeight()
		if inputHeight == 0x7fffffff {
			inputHeight = nextHeight
		}

		// Given a sequence number, we apply the relative time lock
		// mask in order to obtain the time lock delta required before
		// this input can be spent.
		sequenceNum := txIn.Sequence
		relativeLock := int64(sequenceNum & wire.SequenceLockTimeMask)

		switch {
		// Relative time locks are disabled for this input, so we can
		// skip any further calculation.
		case sequenceNum&wire.SequenceLockTimeDisabled == wire.SequenceLockTimeDisabled:
			continue
		case sequenceNum&wire.SequenceLockTimeIsSeconds == wire.SequenceLockTimeIsSeconds:
			// This input requires a relative time lock expressed
			// in seconds before it can be spent.  Therefore, we
			// need to query for the block prior to the one in
			// which this input was included within so we can
			// compute the past median time for the block prior to
			// the one which included this referenced output.
			prevInputHeight := inputHeight - 1
			if prevInputHeight < 0 {
				prevInputHeight = 0
			}
			blockNode := node.Ancestor(prevInputHeight)
			medianTime := blockNode.CalcPastMedianTime()

			// Time based relative time-locks as defined by BIP 68
			// have a time granularity of RelativeLockSeconds, so
			// we shift left by this amount to convert to the
			// proper relative time-lock. We also subtract one from
			// the relative lock to maintain the original lockTime
			// semantics.
			timeLockSeconds := (relativeLock << wire.SequenceLockTimeGranularity) - 1
			timeLock := medianTime.Unix() + timeLockSeconds
			if timeLock > sequenceLock.Seconds {
				sequenceLock.Seconds = timeLock
			}
		default:
			// The relative lock-time for this input is expressed
			// in blocks so we calculate the relative offset from
			// the input's height as its converted absolute
			// lock-time. We subtract one from the relative lock in
			// order to maintain the original lockTime semantics.
			blockHeight := inputHeight + int32(relativeLock-1)
			if blockHeight > sequenceLock.BlockHeight {
				sequenceLock.BlockHeight = blockHeight
			}
		}
	}

	return sequenceLock, nil
}

// LockTimeToSequence converts the passed relative locktime to a sequence
// number in accordance to BIP-68.
// See: https://github.com/bitcoin/bips/blob/master/bip-0068.mediawiki
//  * (Compatibility)
func LockTimeToSequence(isSeconds bool, locktime uint64) uint64 {
	// If we're expressing the relative lock time in blocks, then the
	// corresponding sequence number is simply the desired input age.
	if !isSeconds {
		return locktime
	}

	// Set the 22nd bit which indicates the lock time is in seconds, then
	// shift the locktime over by 9 since the time granularity is in
	// 512-second intervals (2^9). This results in a max lock-time of
	// 33,553,920 seconds, or 1.1 years.
	return wire.SequenceLockTimeIsSeconds |
		locktime>>wire.SequenceLockTimeGranularity
}

// connectToDAG handles connecting the passed block to the DAG.
//
// The flags modify the behavior of this function as follows:
//  - BFFastAdd: Avoids several expensive transaction validation operations.
//    This is useful when using checkpoints.
//
// This function MUST be called with the chain state lock held (for writes).
func (dag *BlockDAG) connectToDAG(node *blockNode, parentNodes blockSet, block *util.Block, flags BehaviorFlags) error {
	// Skip checks if node has already been fully validated.
	fastAdd := flags&BFFastAdd == BFFastAdd || dag.index.NodeStatus(node).KnownValid()

	// Connect the block to the DAG.
	err := dag.connectBlock(node, block, fastAdd)
	if err != nil {
		if _, ok := err.(RuleError); ok {
			dag.index.SetStatusFlags(node, statusValidateFailed)
		} else {
			return err
		}
	}

	if dag.index.NodeStatus(node).KnownValid() {
		dag.blockCount++
	}

	// Intentionally ignore errors writing updated node status to DB. If
	// it fails to write, it's not the end of the world. If the block is
	// invalid, the worst that can happen is we revalidate the block
	// after a restart.
	if writeErr := dag.index.flushToDB(); writeErr != nil {
		log.Warnf("Error flushing block index changes to disk: %v",
			writeErr)
	}

	// If dag.connectBlock returned a rule error, return it here after updating DB
	if err != nil {
		return err
	}

	return nil
}

// connectBlock handles connecting the passed node/block to the DAG.
//
// This function MUST be called with the chain state lock held (for writes).
func (dag *BlockDAG) connectBlock(node *blockNode, block *util.Block, fastAdd bool) error {
	// The coinbase for the Genesis block is not spendable, so just return
	// an error now.
	if node.hash.IsEqual(dag.dagParams.GenesisHash) {
		str := "the coinbase for the genesis block is not spendable"
		return ruleError(ErrMissingTxOut, str)
	}

	// No warnings about unknown rules or versions until the DAG is
	// current.
	if dag.isCurrent() {
		// Warn if any unknown new rules are either about to activate or
		// have already been activated.
		if err := dag.warnUnknownRuleActivations(node); err != nil {
			return err
		}

		// Warn if a high enough percentage of the last blocks have
		// unexpected versions.
		if err := dag.warnUnknownVersions(node); err != nil {
			return err
		}
	}

	var finalityPointCandidate *blockNode
	if !fastAdd {
		var err error
		finalityPointCandidate, err = dag.checkFinalityRulesAndGetFinalityPointCandidate(node)
		if err != nil {
			return err
		}
	}

	// Add the node to the virtual and update the UTXO set of the DAG.
	utxoDiff, acceptedTxsData, err := dag.applyUTXOChanges(node, block, fastAdd)
	if err != nil {
		return err
	}

	if finalityPointCandidate != nil {
		dag.lastFinalityPoint = finalityPointCandidate
	}

	// Write any block status changes to DB before updating the DAG state.
	err = dag.index.flushToDB()
	if err != nil {
		return err
	}

	// Atomically insert info into the database.
	err = dag.db.Update(func(dbTx database.Tx) error {
		// Update best block state.
		state := &dagState{
			TipHashes:         dag.TipHashes(),
			LastFinalityPoint: dag.lastFinalityPoint.hash,
		}
		err := dbPutDAGState(dbTx, state)
		if err != nil {
			return err
		}

		// Add the block hash and height to the block index which tracks
		// the main chain.
		err = dbPutBlockIndex(dbTx, block.Hash(), node.height)
		if err != nil {
			return err
		}

		// Update the UTXO set using the diffSet that was melded into the
		// full UTXO set.
		err = dbPutUTXODiff(dbTx, utxoDiff)
		if err != nil {
			return err
		}

		// Scan all accepted transactions and register any subnetwork registry
		// transaction. If any subnetwork registry transaction is not well-formed,
		// fail the entire block.
		err = registerSubnetworks(dbTx, acceptedTxsData)
		if err != nil {
			return err
		}

		// Allow the index manager to call each of the currently active
		// optional indexes with the block being connected so they can
		// update themselves accordingly.
		if dag.indexManager != nil {
			err := dag.indexManager.ConnectBlock(dbTx, block, dag, acceptedTxsData)
			if err != nil {
				return err
			}
		}

		return nil
	})
	if err != nil {
		return err
	}

	// Notify the caller that the block was connected to the main chain.
	// The caller would typically want to react with actions such as
	// updating wallets.
	dag.dagLock.Unlock()
	dag.sendNotification(NTBlockConnected, block)
	dag.dagLock.Lock()

	return nil
}

func (dag *BlockDAG) checkFinalityRulesAndGetFinalityPointCandidate(node *blockNode) (*blockNode, error) {
	var finalityPointCandidate *blockNode
	finalityErr := ruleError(ErrFinality, "The last finality point is not in the selected chain of this block")

	if node.blueScore <= dag.lastFinalityPoint.blueScore {
		return nil, finalityErr
	}

	shouldFindFinalityPointCandidate := node.finalityScore() > dag.lastFinalityPoint.finalityScore()

	for currentNode := node.selectedParent; currentNode != dag.lastFinalityPoint; currentNode = currentNode.selectedParent {
		if currentNode.blueScore <= dag.lastFinalityPoint.blueScore {
			return nil, finalityErr
		}
		if shouldFindFinalityPointCandidate && currentNode.finalityScore() > currentNode.selectedParent.finalityScore() {
			finalityPointCandidate = currentNode
		}
	}
	return finalityPointCandidate, nil
}

// applyUTXOChanges does the following:
// 1. Verifies that each transaction within the new block could spend an existing UTXO.
// 2. Connects each of the new block's parents to the block.
// 3. Adds the new block to the DAG's tips.
// 4. Updates the DAG's full UTXO set.
// 5. Updates each of the tips' utxoDiff.
//
// This function MUST be called with the chain state lock held (for writes).
func (dag *BlockDAG) applyUTXOChanges(node *blockNode, block *util.Block, fastAdd bool) (utxoDiff *UTXODiff, acceptedTxData []*TxWithBlockHash, err error) {
	// Clone the virtual block so that we don't modify the existing one.
	virtualClone := dag.virtual.clone()

	newBlockUTXO, acceptedTxData, err := node.verifyAndBuildUTXO(virtualClone, dag, block.Transactions(), fastAdd)
	if err != nil {
		newErrString := fmt.Sprintf("error verifying UTXO for %v: %s", node, err)
		if err, ok := err.(RuleError); ok {
			return nil, nil, ruleError(err.ErrorCode, newErrString)
		}
		return nil, nil, errors.New(newErrString)
	}

	// since verifyAndBuildUTXO ran, we know for sure that block is valid -
	// therefore, if an error occured - this means there's some problem in the
	// internal structure of block nodes, and it's irrecoverable - therefore
	// panic

	err = node.updateParents(virtualClone, newBlockUTXO)
	if err != nil {
		panic(fmt.Errorf("failed updating parents of %v: %s", node, err))
	}

	// Update the virtual block's children (the DAG tips) to include the new block.
	virtualClone.AddTip(node)

	// Build a UTXO set for the new virtual block and update the DAG tips' diffs.
	newVirtualUTXO, _, err := virtualClone.blockNode.pastUTXO(virtualClone, dag.db)
	if err != nil {
		panic(fmt.Sprintf("could not restore past UTXO for virtual %v: %s", virtualClone, err))
	}

	// Apply new utxoDiffs to all the tips
	err = updateTipsUTXO(virtualClone.parents, virtualClone, newVirtualUTXO)
	if err != nil {
		panic(fmt.Sprintf("failed updating the tips' UTXO: %s", err))
	}

	// It is now safe to meld the UTXO set to base.
	diffSet := newVirtualUTXO.(*DiffUTXOSet)
	utxoDiff = diffSet.UTXODiff
	dag.updateVirtualUTXO(diffSet)

	// Set the status to valid for all index nodes to make sure the changes get
	// written to the database.
	for _, p := range node.parents {
		dag.index.SetStatusFlags(p, statusValid)
	}
	dag.index.SetStatusFlags(node, statusValid)

	// It is now safe to apply the new virtual block
	dag.virtual = virtualClone

	return utxoDiff, acceptedTxData, nil
}

func (dag *BlockDAG) updateVirtualUTXO(newVirtualUTXODiffSet *DiffUTXOSet) {
	dag.utxoLock.Lock()
	defer dag.utxoLock.Unlock()
	newVirtualUTXODiffSet.meldToBase()
}

// verifyAndBuildUTXO verifies all transactions in the given block and builds its UTXO
func (node *blockNode) verifyAndBuildUTXO(virtual *virtualBlock, dag *BlockDAG,
	transactions []*util.Tx, fastAdd bool) (utxoSet UTXOSet, acceptedTxData []*TxWithBlockHash, err error) {
	pastUTXO, pastUTXOaccpetedTxData, err := node.pastUTXO(virtual, dag.db)
	if err != nil {
		return nil, nil, err
	}

	if !fastAdd {
		err = dag.checkConnectToPastUTXO(node, pastUTXO, transactions)
		if err != nil {
			return nil, nil, err
		}
	}

	diff := NewUTXODiff()
	acceptedTxData = make([]*TxWithBlockHash, 0, len(pastUTXOaccpetedTxData)+len(transactions))
	if len(pastUTXOaccpetedTxData) != 0 {
		acceptedTxData = append(acceptedTxData, pastUTXOaccpetedTxData...)
	}

	for _, tx := range transactions {
		txDiff, err := pastUTXO.diffFromTx(tx.MsgTx(), node)
		if err != nil {
			return nil, nil, err
		}
		diff, err = diff.WithDiff(txDiff)
		if err != nil {
			return nil, nil, err
		}
		acceptedTxData = append(acceptedTxData, &TxWithBlockHash{
			Tx:      tx,
			InBlock: &node.hash,
		})
	}

	utxo, err := pastUTXO.WithDiff(diff)
	if err != nil {
		return nil, nil, err
	}
	return utxo, acceptedTxData, nil
}

// TxWithBlockHash is a type that holds data about in which block a transaction was found
type TxWithBlockHash struct {
	Tx      *util.Tx
	InBlock *daghash.Hash
}

// pastUTXO returns the UTXO of a given block's past
func (node *blockNode) pastUTXO(virtual *virtualBlock, db database.DB) (pastUTXO UTXOSet, acceptedTxData []*TxWithBlockHash, err error) {
	pastUTXO, err = node.selectedParent.restoreUTXO(virtual)
	if err != nil {
		return nil, nil, err
	}

	// Fetch from the database all the transactions for this block's blue set (besides the selected parent)
	var blueBlockTransactions []*TxWithBlockHash
	transactionCount := 0
	err = db.View(func(dbTx database.Tx) error {
		// Precalculate the amount of transactions in this block's blue set, besides the selected parent.
		// This is to avoid an attack in which an attacker fabricates a block that will deliberately cause
		// a lot of copying, causing a high cost to the whole network.
		blueBlocks := make([]*util.Block, 0, len(node.blues)-1)
		for i := len(node.blues) - 1; i >= 0; i-- {
			blueBlockNode := node.blues[i]
			if blueBlockNode == node.selectedParent {
				continue
			}

			blueBlock, err := dbFetchBlockByNode(dbTx, blueBlockNode)
			if err != nil {
				return err
			}

			transactionCount += len(blueBlock.Transactions())
			blueBlocks = append(blueBlocks, blueBlock)
		}

		blueBlockTransactions = make([]*TxWithBlockHash, 0, transactionCount)
		for _, blueBlock := range blueBlocks {
			for _, tx := range blueBlock.Transactions() {
				blueBlockTransactions = append(blueBlockTransactions, &TxWithBlockHash{Tx: tx, InBlock: blueBlock.Hash()})
			}
		}

		return nil
	})
	if err != nil {
		return nil, nil, err
	}

	acceptedTxData = make([]*TxWithBlockHash, 0, transactionCount)

	// Add all transactions to the pastUTXO
	// Purposefully ignore failures - these are just unaccepted transactions
	for _, tx := range blueBlockTransactions {
		isAccepted := pastUTXO.AddTx(tx.Tx.MsgTx(), node.height)
		if isAccepted {
			acceptedTxData = append(acceptedTxData, tx)
		}
	}

	return pastUTXO, acceptedTxData, nil
}

// restoreUTXO restores the UTXO of a given block from its diff
func (node *blockNode) restoreUTXO(virtual *virtualBlock) (UTXOSet, error) {
	stack := []*blockNode{node}
	current := node

	for current.diffChild != nil {
		current = current.diffChild
		stack = append(stack, current)
	}

	utxo := UTXOSet(virtual.utxoSet)

	var err error
	for i := len(stack) - 1; i >= 0; i-- {
		utxo, err = utxo.WithDiff(stack[i].diff)
		if err != nil {
			return nil, err
		}
	}

	return utxo, nil
}

// updateParents adds this block to the children sets of its parents
// and updates the diff of any parent whose DiffChild is this block
func (node *blockNode) updateParents(virtual *virtualBlock, newBlockUTXO UTXOSet) error {
	virtualDiffFromNewBlock, err := virtual.utxoSet.diffFrom(newBlockUTXO)
	if err != nil {
		return err
	}

	node.diff = virtualDiffFromNewBlock

	for _, parent := range node.parents {
		if parent.diffChild == nil {
			parentUTXO, err := parent.restoreUTXO(virtual)
			if err != nil {
				return err
			}
			parent.diffChild = node
			parent.diff, err = newBlockUTXO.diffFrom(parentUTXO)
			if err != nil {
				return err
			}
		}
	}

	return nil
}

// updateTipsUTXO builds and applies new diff UTXOs for all the DAG's tips
func updateTipsUTXO(tips blockSet, virtual *virtualBlock, virtualUTXO UTXOSet) error {
	for _, tip := range tips {
		tipUTXO, err := tip.restoreUTXO(virtual)
		if err != nil {
			return err
		}
		tip.diff, err = virtualUTXO.diffFrom(tipUTXO)
		if err != nil {
			return err
		}
	}

	return nil
}

// isCurrent returns whether or not the chain believes it is current.  Several
// factors are used to guess, but the key factors that allow the chain to
// believe it is current are:
//  - Latest block height is after the latest checkpoint (if enabled)
//  - Latest block has a timestamp newer than 24 hours ago
//
// This function MUST be called with the chain state lock held (for reads).
func (dag *BlockDAG) isCurrent() bool {
	// Not current if the latest main (best) chain height is before the
	// latest known good checkpoint (when checkpoints are enabled).
	checkpoint := dag.LatestCheckpoint()
	if checkpoint != nil && dag.selectedTip().height < checkpoint.Height {
		return false
	}

	// Not current if the latest best block has a timestamp before 24 hours
	// ago.
	//
	// The chain appears to be current if none of the checks reported
	// otherwise.
	minus24Hours := dag.timeSource.AdjustedTime().Add(-24 * time.Hour).Unix()
	return dag.selectedTip().timestamp >= minus24Hours
}

// IsCurrent returns whether or not the chain believes it is current.  Several
// factors are used to guess, but the key factors that allow the chain to
// believe it is current are:
//  - Latest block height is after the latest checkpoint (if enabled)
//  - Latest block has a timestamp newer than 24 hours ago
//
// This function is safe for concurrent access.
func (dag *BlockDAG) IsCurrent() bool {
	dag.dagLock.RLock()
	defer dag.dagLock.RUnlock()

	return dag.isCurrent()
}

// selectedTip returns the current selected tip for the DAG.
// It will return nil if there is no tip.
//
// This function is safe for concurrent access.
func (dag *BlockDAG) selectedTip() *blockNode {
	return dag.virtual.selectedParent
}

// SelectedTipHeader returns the header of the current selected tip for the DAG.
// It will return nil if there is no tip.
//
// This function is safe for concurrent access.
func (dag *BlockDAG) SelectedTipHeader() *wire.BlockHeader {
	selectedTip := dag.selectedTip()
	if selectedTip == nil {
		return nil
	}

	return selectedTip.Header()
}

// UTXOSet returns the DAG's UTXO set
func (dag *BlockDAG) UTXOSet() *FullUTXOSet {
	return dag.virtual.utxoSet
}

// CalcPastMedianTime returns the past median time of the DAG.
func (dag *BlockDAG) CalcPastMedianTime() time.Time {
	return dag.virtual.tips().bluest().CalcPastMedianTime()
}

// GetUTXOEntry returns the requested unspent transaction output. The returned
// instance must be treated as immutable since it is shared by all callers.
//
// This function is safe for concurrent access. However, the returned entry (if
// any) is NOT.
func (dag *BlockDAG) GetUTXOEntry(outPoint wire.OutPoint) (*UTXOEntry, bool) {
	return dag.virtual.utxoSet.get(outPoint)
}

// IsInSelectedPathChain returns whether or not a block hash is found in the selected path
func (dag *BlockDAG) IsInSelectedPathChain(blockHash *daghash.Hash) bool {
	return dag.virtual.selectedPathChainSet.containsHash(blockHash)
}

// Height returns the height of the highest tip in the DAG
func (dag *BlockDAG) Height() int32 {
	return dag.virtual.tips().maxHeight()
}

// BlockCount returns the number of blocks in the DAG
func (dag *BlockDAG) BlockCount() uint64 {
	return dag.blockCount
}

// TipHashes returns the hashes of the DAG's tips
func (dag *BlockDAG) TipHashes() []daghash.Hash {
	return dag.virtual.tips().hashes()
}

// HighestTipHash returns the hash of the highest tip.
// This function is a placeholder for places that aren't DAG-compatible, and it's needed to be removed in the future
func (dag *BlockDAG) HighestTipHash() daghash.Hash {
	return dag.virtual.tips().highest().hash
}

// CurrentBits returns the bits of the tip with the lowest bits, which also means it has highest difficulty.
func (dag *BlockDAG) CurrentBits() uint32 {
	tips := dag.virtual.tips()
	minBits := uint32(math.MaxUint32)
	for _, tip := range tips {
		if minBits > tip.Header().Bits {
			minBits = tip.Header().Bits
		}
	}
	return minBits
}

// HeaderByHash returns the block header identified by the given hash or an
// error if it doesn't exist.
func (dag *BlockDAG) HeaderByHash(hash *daghash.Hash) (*wire.BlockHeader, error) {
	node := dag.index.LookupNode(hash)
	if node == nil {
		err := fmt.Errorf("block %s is not known", hash)
		return &wire.BlockHeader{}, err
	}

	return node.Header(), nil
}

// BlockLocatorFromHash returns a block locator for the passed block hash.
// See BlockLocator for details on the algorithm used to create a block locator.
//
// In addition to the general algorithm referenced above, this function will
// return the block locator for the latest known tip of the main (best) chain if
// the passed hash is not currently known.
//
// This function is safe for concurrent access.
func (dag *BlockDAG) BlockLocatorFromHash(hash *daghash.Hash) BlockLocator {
	dag.dagLock.RLock()
	node := dag.index.LookupNode(hash)
	locator := dag.blockLocator(node)
	dag.dagLock.RUnlock()
	return locator
}

// LatestBlockLocator returns a block locator for the latest known tip of the
// main (best) chain.
//
// This function is safe for concurrent access.
func (dag *BlockDAG) LatestBlockLocator() (BlockLocator, error) {
	dag.dagLock.RLock()
	locator := dag.blockLocator(nil)
	dag.dagLock.RUnlock()
	return locator, nil
}

// blockLocator returns a block locator for the passed block node.  The passed
// node can be nil in which case the block locator for the current tip
// associated with the view will be returned.
//
// See the BlockLocator type comments for more details.
//
// This function MUST be called with the chain state lock held (for reads).
func (dag *BlockDAG) blockLocator(node *blockNode) BlockLocator {
	// Use the selected tip if requested.
	if node == nil {
		node = dag.virtual.selectedParent
	}
	if node == nil {
		return nil
	}

	// Calculate the max number of entries that will ultimately be in the
	// block locator.  See the description of the algorithm for how these
	// numbers are derived.
	var maxEntries uint8
	if node.height <= 12 {
		maxEntries = uint8(node.height) + 1
	} else {
		// Requested hash itself + previous 10 entries + genesis block.
		// Then floor(log2(height-10)) entries for the skip portion.
		adjustedHeight := uint32(node.height) - 10
		maxEntries = 12 + util.FastLog2Floor(adjustedHeight)
	}
	locator := make(BlockLocator, 0, maxEntries)

	step := int32(1)
	for node != nil {
		locator = append(locator, &node.hash)

		// Nothing more to add once the genesis block has been added.
		if node.height == 0 {
			break
		}

		// Calculate height of previous node to include ensuring the
		// final node is the genesis block.
		height := node.height - step
		if height < 0 {
			height = 0
		}

		// walk backwards through the nodes to the correct ancestor.
		node = node.Ancestor(height)

		// Once 11 entries have been included, start doubling the
		// distance between included hashes.
		if len(locator) > 10 {
			step *= 2
		}
	}

	return locator
}

// BlockHeightByHash returns the height of the block with the given hash in the
// DAG.
//
// This function is safe for concurrent access.
func (dag *BlockDAG) BlockHeightByHash(hash *daghash.Hash) (int32, error) {
	node := dag.index.LookupNode(hash)
	if node == nil {
		str := fmt.Sprintf("block %s is not in the DAG", hash)
		return 0, errNotInDAG(str)
	}

	return node.height, nil
}

// ChildHashesByHash returns the child hashes of the block with the given hash in the
// DAG.
//
// This function is safe for concurrent access.
func (dag *BlockDAG) ChildHashesByHash(hash *daghash.Hash) ([]daghash.Hash, error) {
	node := dag.index.LookupNode(hash)
	if node == nil {
		str := fmt.Sprintf("block %s is not in the DAG", hash)
		return nil, errNotInDAG(str)

	}

	return node.children.hashes(), nil
}

// HeightToHashRange returns a range of block hashes for the given start height
// and end hash, inclusive on both ends.  The hashes are for all blocks that are
// ancestors of endHash with height greater than or equal to startHeight.  The
// end hash must belong to a block that is known to be valid.
//
// This function is safe for concurrent access.
func (dag *BlockDAG) HeightToHashRange(startHeight int32,
	endHash *daghash.Hash, maxResults int) ([]daghash.Hash, error) {

	endNode := dag.index.LookupNode(endHash)
	if endNode == nil {
		return nil, fmt.Errorf("no known block header with hash %v", endHash)
	}
	if !dag.index.NodeStatus(endNode).KnownValid() {
		return nil, fmt.Errorf("block %v is not yet validated", endHash)
	}
	endHeight := endNode.height

	if startHeight < 0 {
		return nil, fmt.Errorf("start height (%d) is below 0", startHeight)
	}
	if startHeight > endHeight {
		return nil, fmt.Errorf("start height (%d) is past end height (%d)",
			startHeight, endHeight)
	}

	resultsLength := int(endHeight - startHeight + 1)
	if resultsLength > maxResults {
		return nil, fmt.Errorf("number of results (%d) would exceed max (%d)",
			resultsLength, maxResults)
	}

	// Walk backwards from endHeight to startHeight, collecting block hashes.
	node := endNode
	hashes := make([]daghash.Hash, resultsLength)
	for i := resultsLength - 1; i >= 0; i-- {
		hashes[i] = node.hash
		node = node.selectedParent
	}
	return hashes, nil
}

// IntervalBlockHashes returns hashes for all blocks that are ancestors of
// endHash where the block height is a positive multiple of interval.
//
// This function is safe for concurrent access.
func (dag *BlockDAG) IntervalBlockHashes(endHash *daghash.Hash, interval int,
) ([]daghash.Hash, error) {

	endNode := dag.index.LookupNode(endHash)
	if endNode == nil {
		return nil, fmt.Errorf("no known block header with hash %v", endHash)
	}
	if !dag.index.NodeStatus(endNode).KnownValid() {
		return nil, fmt.Errorf("block %v is not yet validated", endHash)
	}
	endHeight := endNode.height

	resultsLength := int(endHeight) / interval
	hashes := make([]daghash.Hash, resultsLength)

	dag.virtual.mtx.Lock()
	defer dag.virtual.mtx.Unlock()

	blockNode := endNode
	for index := int(endHeight) / interval; index > 0; index-- {
		blockHeight := int32(index * interval)
		blockNode = blockNode.Ancestor(blockHeight)

		hashes[index-1] = blockNode.hash
	}

	return hashes, nil
}

// locateInventory returns the node of the block after the first known block in
// the locator along with the number of subsequent nodes needed to either reach
// the provided stop hash or the provided max number of entries.
//
// In addition, there are two special cases:
//
// - When no locators are provided, the stop hash is treated as a request for
//   that block, so it will either return the node associated with the stop hash
//   if it is known, or nil if it is unknown
// - When locators are provided, but none of them are known, nodes starting
//   after the genesis block will be returned
//
// This is primarily a helper function for the locateBlocks and locateHeaders
// functions.
//
// This function MUST be called with the chain state lock held (for reads).
func (dag *BlockDAG) locateInventory(locator BlockLocator, hashStop *daghash.Hash, maxEntries uint32) (*blockNode, uint32) {
	// There are no block locators so a specific block is being requested
	// as identified by the stop hash.
	stopNode := dag.index.LookupNode(hashStop)
	if len(locator) == 0 {
		if stopNode == nil {
			// No blocks with the stop hash were found so there is
			// nothing to do.
			return nil, 0
		}
		return stopNode, 1
	}

	// Find the most recent locator block hash in the main chain.  In the
	// case none of the hashes in the locator are in the main chain, fall
	// back to the genesis block.
	startNode := dag.genesis
	for _, hash := range locator {
		node := dag.index.LookupNode(hash)
		if node != nil {
			startNode = node
			break
		}
	}

	// Start at the block after the most recently known block.  When there
	// is no next block it means the most recently known block is the tip of
	// the best chain, so there is nothing more to do.
	startNode = startNode.diffChild
	if startNode == nil {
		return nil, 0
	}

	// Calculate how many entries are needed.
	total := uint32((dag.selectedTip().height - startNode.height) + 1)
	if stopNode != nil && stopNode.height >= startNode.height {
		total = uint32((stopNode.height - startNode.height) + 1)
	}
	if total > maxEntries {
		total = maxEntries
	}

	return startNode, total
}

// locateBlocks returns the hashes of the blocks after the first known block in
// the locator until the provided stop hash is reached, or up to the provided
// max number of block hashes.
//
// See the comment on the exported function for more details on special cases.
//
// This function MUST be called with the chain state lock held (for reads).
func (dag *BlockDAG) locateBlocks(locator BlockLocator, hashStop *daghash.Hash, maxHashes uint32) []daghash.Hash {
	// Find the node after the first known block in the locator and the
	// total number of nodes after it needed while respecting the stop hash
	// and max entries.
	node, total := dag.locateInventory(locator, hashStop, maxHashes)
	if total == 0 {
		return nil
	}

	// Populate and return the found hashes.
	hashes := make([]daghash.Hash, 0, total)
	for i := uint32(0); i < total; i++ {
		hashes = append(hashes, node.hash)
		node = node.diffChild
	}
	return hashes
}

// LocateBlocks returns the hashes of the blocks after the first known block in
// the locator until the provided stop hash is reached, or up to the provided
// max number of block hashes.
//
// In addition, there are two special cases:
//
// - When no locators are provided, the stop hash is treated as a request for
//   that block, so it will either return the stop hash itself if it is known,
//   or nil if it is unknown
// - When locators are provided, but none of them are known, hashes starting
//   after the genesis block will be returned
//
// This function is safe for concurrent access.
func (dag *BlockDAG) LocateBlocks(locator BlockLocator, hashStop *daghash.Hash, maxHashes uint32) []daghash.Hash {
	dag.dagLock.RLock()
	hashes := dag.locateBlocks(locator, hashStop, maxHashes)
	dag.dagLock.RUnlock()
	return hashes
}

// locateHeaders returns the headers of the blocks after the first known block
// in the locator until the provided stop hash is reached, or up to the provided
// max number of block headers.
//
// See the comment on the exported function for more details on special cases.
//
// This function MUST be called with the chain state lock held (for reads).
func (dag *BlockDAG) locateHeaders(locator BlockLocator, hashStop *daghash.Hash, maxHeaders uint32) []*wire.BlockHeader {
	// Find the node after the first known block in the locator and the
	// total number of nodes after it needed while respecting the stop hash
	// and max entries.
	node, total := dag.locateInventory(locator, hashStop, maxHeaders)
	if total == 0 {
		return nil
	}

	// Populate and return the found headers.
	headers := make([]*wire.BlockHeader, 0, total)
	for i := uint32(0); i < total; i++ {
		headers = append(headers, node.Header())
		node = node.diffChild
	}
	return headers
}

// UTXORLock locks the DAG's UTXO set for reading.
func (dag *BlockDAG) UTXORLock() {
	dag.dagLock.RLock()
}

// UTXORUnlock unlocks the DAG's UTXO set for reading.
func (dag *BlockDAG) UTXORUnlock() {
	dag.dagLock.RUnlock()
}

// LocateHeaders returns the headers of the blocks after the first known block
// in the locator until the provided stop hash is reached, or up to a max of
// wire.MaxBlockHeadersPerMsg headers.
//
// In addition, there are two special cases:
//
// - When no locators are provided, the stop hash is treated as a request for
//   that header, so it will either return the header for the stop hash itself
//   if it is known, or nil if it is unknown
// - When locators are provided, but none of them are known, headers starting
//   after the genesis block will be returned
//
// This function is safe for concurrent access.
func (dag *BlockDAG) LocateHeaders(locator BlockLocator, hashStop *daghash.Hash) []*wire.BlockHeader {
	dag.dagLock.RLock()
	headers := dag.locateHeaders(locator, hashStop, wire.MaxBlockHeadersPerMsg)
	dag.dagLock.RUnlock()
	return headers
}

func (dag *BlockDAG) SubnetworkID() *subnetworkid.SubnetworkID {
	return dag.subnetworkID
}

// IndexManager provides a generic interface that is called when blocks are
// connected and disconnected to and from the tip of the main chain for the
// purpose of supporting optional indexes.
type IndexManager interface {
	// Init is invoked during chain initialize in order to allow the index
	// manager to initialize itself and any indexes it is managing.  The
	// channel parameter specifies a channel the caller can close to signal
	// that the process should be interrupted.  It can be nil if that
	// behavior is not desired.
	Init(database.DB, *BlockDAG, <-chan struct{}) error

	// ConnectBlock is invoked when a new block has been connected to the
	// DAG.
	ConnectBlock(database.Tx, *util.Block, *BlockDAG, []*TxWithBlockHash) error
}

// Config is a descriptor which specifies the blockchain instance configuration.
type Config struct {
	// DB defines the database which houses the blocks and will be used to
	// store all metadata created by this package such as the utxo set.
	//
	// This field is required.
	DB database.DB

	// Interrupt specifies a channel the caller can close to signal that
	// long running operations, such as catching up indexes or performing
	// database migrations, should be interrupted.
	//
	// This field can be nil if the caller does not desire the behavior.
	Interrupt <-chan struct{}

	// DAGParams identifies which DAG parameters the DAG is associated
	// with.
	//
	// This field is required.
	DAGParams *dagconfig.Params

	// Checkpoints hold caller-defined checkpoints that should be added to
	// the default checkpoints in DAGParams.  Checkpoints must be sorted
	// by height.
	//
	// This field can be nil if the caller does not wish to specify any
	// checkpoints.
	Checkpoints []dagconfig.Checkpoint

	// TimeSource defines the median time source to use for things such as
	// block processing and determining whether or not the chain is current.
	//
	// The caller is expected to keep a reference to the time source as well
	// and add time samples from other peers on the network so the local
	// time is adjusted to be in agreement with other peers.
	TimeSource MedianTimeSource

	// SigCache defines a signature cache to use when when validating
	// signatures.  This is typically most useful when individual
	// transactions are already being validated prior to their inclusion in
	// a block such as what is usually done via a transaction memory pool.
	//
	// This field can be nil if the caller is not interested in using a
	// signature cache.
	SigCache *txscript.SigCache

	// IndexManager defines an index manager to use when initializing the
	// chain and connecting and disconnecting blocks.
	//
	// This field can be nil if the caller does not wish to make use of an
	// index manager.
	IndexManager IndexManager

	// SubnetworkID identifies which subnetwork the DAG is associated
	// with.
	//
	// This field is required.
	SubnetworkID *subnetworkid.SubnetworkID
}

// New returns a BlockDAG instance using the provided configuration details.
func New(config *Config) (*BlockDAG, error) {
	// Enforce required config fields.
	if config.DB == nil {
		return nil, AssertError("BlockDAG.New database is nil")
	}
	if config.DAGParams == nil {
		return nil, AssertError("BlockDAG.New DAG parameters nil")
	}
	if config.TimeSource == nil {
		return nil, AssertError("BlockDAG.New timesource is nil")
	}
	if config.SubnetworkID == nil {
		return nil, AssertError("BlockDAG.New subnetworkID is nil")
	}

	// Generate a checkpoint by height map from the provided checkpoints
	// and assert the provided checkpoints are sorted by height as required.
	var checkpointsByHeight map[int32]*dagconfig.Checkpoint
	var prevCheckpointHeight int32
	if len(config.Checkpoints) > 0 {
		checkpointsByHeight = make(map[int32]*dagconfig.Checkpoint)
		for i := range config.Checkpoints {
			checkpoint := &config.Checkpoints[i]
			if checkpoint.Height <= prevCheckpointHeight {
				return nil, AssertError("blockchain.New " +
					"checkpoints are not sorted by height")
			}

			checkpointsByHeight[checkpoint.Height] = checkpoint
			prevCheckpointHeight = checkpoint.Height
		}
	}

	params := config.DAGParams
	targetTimespan := int64(params.TargetTimespan / time.Second)
	targetTimePerBlock := int64(params.TargetTimePerBlock / time.Second)
	adjustmentFactor := params.RetargetAdjustmentFactor
	index := newBlockIndex(config.DB, params)
	dag := BlockDAG{
		checkpoints:         config.Checkpoints,
		checkpointsByHeight: checkpointsByHeight,
		db:                  config.DB,
		dagParams:           params,
		timeSource:          config.TimeSource,
		sigCache:            config.SigCache,
		indexManager:        config.IndexManager,
		minRetargetTimespan: targetTimespan / adjustmentFactor,
		maxRetargetTimespan: targetTimespan * adjustmentFactor,
		blocksPerRetarget:   int32(targetTimespan / targetTimePerBlock),
		index:               index,
		virtual:             newVirtualBlock(nil, params.K),
		orphans:             make(map[daghash.Hash]*orphanBlock),
		prevOrphans:         make(map[daghash.Hash][]*orphanBlock),
		warningCaches:       newThresholdCaches(vbNumBits),
		deploymentCaches:    newThresholdCaches(dagconfig.DefinedDeployments),
		blockCount:          1,
<<<<<<< HEAD
		SubnetworkStore:     newSubnetworkStore(config.DB),
=======
		subnetworkID:        config.SubnetworkID,
>>>>>>> 4be23bff
	}

	// Initialize the chain state from the passed database.  When the db
	// does not yet contain any DAG state, both it and the DAG state
	// will be initialized to contain only the genesis block.
	if err := dag.initDAGState(); err != nil {
		return nil, err
	}

	// Save a reference to the genesis block. Note that we may only get
	// an index reference to it here because the index is uninitialized
	// before initDAGState.
	dag.genesis = index.LookupNode(params.GenesisHash)

	// Initialize and catch up all of the currently active optional indexes
	// as needed.
	if config.IndexManager != nil {
		err := config.IndexManager.Init(dag.db, &dag, config.Interrupt)
		if err != nil {
			return nil, err
		}
	}

	// Initialize rule change threshold state caches.
	if err := dag.initThresholdCaches(); err != nil {
		return nil, err
	}

	selectedTip := dag.selectedTip()
	log.Infof("DAG state (height %d, hash %v, work %v)",
		selectedTip.height, selectedTip.hash, selectedTip.workSum)

	return &dag, nil
}<|MERGE_RESOLUTION|>--- conflicted
+++ resolved
@@ -7,10 +7,11 @@
 import (
 	"errors"
 	"fmt"
-	"github.com/daglabs/btcd/util/subnetworkid"
 	"math"
 	"sync"
 	"time"
+
+	"github.com/daglabs/btcd/util/subnetworkid"
 
 	"github.com/daglabs/btcd/dagconfig"
 	"github.com/daglabs/btcd/dagconfig/daghash"
@@ -1482,11 +1483,8 @@
 		warningCaches:       newThresholdCaches(vbNumBits),
 		deploymentCaches:    newThresholdCaches(dagconfig.DefinedDeployments),
 		blockCount:          1,
-<<<<<<< HEAD
 		SubnetworkStore:     newSubnetworkStore(config.DB),
-=======
 		subnetworkID:        config.SubnetworkID,
->>>>>>> 4be23bff
 	}
 
 	// Initialize the chain state from the passed database.  When the db
