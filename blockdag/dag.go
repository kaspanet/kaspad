--- conflicted
+++ resolved
@@ -1467,25 +1467,6 @@
 	return removedChainHashes, addedChainHashes, nil
 }
 
-<<<<<<< HEAD
-// BluesTxsAcceptanceData returns the acceptance data of all the transactions that
-// were accepted by the block with hash blockHash.
-func (dag *BlockDAG) BluesTxsAcceptanceData(blockHash *daghash.Hash) (MultiBlockTxsAcceptanceData, error) {
-	node := dag.index.LookupNode(blockHash)
-	if node == nil {
-		return nil, fmt.Errorf("block %s is not known", blockHash)
-	}
-
-	_, bluesTxsAcceptanceData, err := dag.pastUTXO(node)
-	if err != nil {
-		return nil, err
-	}
-
-	return bluesTxsAcceptanceData, nil
-}
-
-=======
->>>>>>> 73711204
 // ChainHeight return the chain-height of the selected tip. In other words - it returns
 // the length of the dag's selected-parent chain
 func (dag *BlockDAG) ChainHeight() uint64 {
