// Copyright (c) 2013-2017 The btcsuite developers
// Use of this source code is governed by an ISC
// license that can be found in the LICENSE file.

package blockdag

import (
	"fmt"
	"github.com/kaspanet/kaspad/dbaccess"
	"math"
	"sort"
	"sync"
	"time"

	"github.com/pkg/errors"

	"github.com/kaspanet/kaspad/util/subnetworkid"

	"github.com/kaspanet/go-secp256k1"
	"github.com/kaspanet/kaspad/dagconfig"
	"github.com/kaspanet/kaspad/database"
	"github.com/kaspanet/kaspad/txscript"
	"github.com/kaspanet/kaspad/util"
	"github.com/kaspanet/kaspad/util/daghash"
	"github.com/kaspanet/kaspad/wire"
)

const (
	// maxOrphanBlocks is the maximum number of orphan blocks that can be
	// queued.
	maxOrphanBlocks = 100

	isDAGCurrentMaxDiff = 12 * time.Hour
)

// orphanBlock represents a block that we don't yet have the parent for. It
// is a normal block plus an expiration time to prevent caching the orphan
// forever.
type orphanBlock struct {
	block      *util.Block
	expiration time.Time
}

// delayedBlock represents a block which has a delayed timestamp and will be processed at processTime
type delayedBlock struct {
	block       *util.Block
	processTime time.Time
}

// chainUpdates represents the updates made to the selected parent chain after
// a block had been added to the DAG.
type chainUpdates struct {
	removedChainBlockHashes []*daghash.Hash
	addedChainBlockHashes   []*daghash.Hash
}

// BlockDAG provides functions for working with the kaspa block DAG.
// It includes functionality such as rejecting duplicate blocks, ensuring blocks
// follow all rules, and orphan handling.
type BlockDAG struct {
	// The following fields are set when the instance is created and can't
	// be changed afterwards, so there is no need to protect them with a
	// separate mutex.
	db           database.DB
	dagParams    *dagconfig.Params
	timeSource   TimeSource
	sigCache     *txscript.SigCache
	indexManager IndexManager
	genesis      *blockNode

	// The following fields are calculated based upon the provided DAG
	// parameters. They are also set when the instance is created and
	// can't be changed afterwards, so there is no need to protect them with
	// a separate mutex.
	targetTimePerBlock             int64 // The target delay between blocks (in seconds)
	difficultyAdjustmentWindowSize uint64
	TimestampDeviationTolerance    uint64

	// powMaxBits defines the highest allowed proof of work value for a
	// block in compact form.
	powMaxBits uint32

	// dagLock protects concurrent access to the vast majority of the
	// fields in this struct below this point.
	dagLock sync.RWMutex

	utxoLock sync.RWMutex

	// index and virtual are related to the memory block index. They both
	// have their own locks, however they are often also protected by the
	// DAG lock to help prevent logic races when blocks are being processed.

	// index houses the entire block index in memory. The block index is
	// a tree-shaped structure.
	index *blockIndex

	// blockCount holds the number of blocks in the DAG
	blockCount uint64

	// virtual tracks the current tips.
	virtual *virtualBlock

	// subnetworkID holds the subnetwork ID of the DAG
	subnetworkID *subnetworkid.SubnetworkID

	// These fields are related to handling of orphan blocks. They are
	// protected by a combination of the DAG lock and the orphan lock.
	orphanLock   sync.RWMutex
	orphans      map[daghash.Hash]*orphanBlock
	prevOrphans  map[daghash.Hash][]*orphanBlock
	newestOrphan *orphanBlock

	// delayedBlocks is a list of all delayed blocks. We are maintaining this
	// list for the case where a new block with a valid timestamp points to a delayed block.
	// In that case we will delay the processing of the child block so it would be processed
	// after its parent.
	delayedBlocks      map[daghash.Hash]*delayedBlock
	delayedBlocksQueue delayedBlocksHeap

	// The following caches are used to efficiently keep track of the
	// current deployment threshold state of each rule change deployment.
	//
	// This information is stored in the database so it can be quickly
	// reconstructed on load.
	//
	// warningCaches caches the current deployment threshold state for blocks
	// in each of the **possible** deployments. This is used in order to
	// detect when new unrecognized rule changes are being voted on and/or
	// have been activated such as will be the case when older versions of
	// the software are being used
	//
	// deploymentCaches caches the current deployment threshold state for
	// blocks in each of the actively defined deployments.
	warningCaches    []thresholdStateCache
	deploymentCaches []thresholdStateCache

	// The following fields are used to determine if certain warnings have
	// already been shown.
	//
	// unknownRulesWarned refers to warnings due to unknown rules being
	// activated.
	//
	// unknownVersionsWarned refers to warnings due to unknown versions
	// being mined.
	unknownRulesWarned    bool
	unknownVersionsWarned bool

	// The notifications field stores a slice of callbacks to be executed on
	// certain blockDAG events.
	notificationsLock sync.RWMutex
	notifications     []NotificationCallback

	lastFinalityPoint *blockNode

	utxoDiffStore     *utxoDiffStore
	reachabilityStore *reachabilityStore
	multisetStore     *multisetStore
}

// IsKnownBlock returns whether or not the DAG instance has the block represented
// by the passed hash. This includes checking the various places a block can
// be in, like part of the DAG or the orphan pool.
//
// This function is safe for concurrent access.
func (dag *BlockDAG) IsKnownBlock(hash *daghash.Hash) bool {
	return dag.IsInDAG(hash) || dag.IsKnownOrphan(hash) || dag.isKnownDelayedBlock(hash)
}

// AreKnownBlocks returns whether or not the DAG instances has all blocks represented
// by the passed hashes. This includes checking the various places a block can
// be in, like part of the DAG or the orphan pool.
//
// This function is safe for concurrent access.
func (dag *BlockDAG) AreKnownBlocks(hashes []*daghash.Hash) bool {
	for _, hash := range hashes {
		haveBlock := dag.IsKnownBlock(hash)
		if !haveBlock {
			return false
		}
	}

	return true
}

// IsKnownOrphan returns whether the passed hash is currently a known orphan.
// Keep in mind that only a limited number of orphans are held onto for a
// limited amount of time, so this function must not be used as an absolute
// way to test if a block is an orphan block. A full block (as opposed to just
// its hash) must be passed to ProcessBlock for that purpose. However, calling
// ProcessBlock with an orphan that already exists results in an error, so this
// function provides a mechanism for a caller to intelligently detect *recent*
// duplicate orphans and react accordingly.
//
// This function is safe for concurrent access.
func (dag *BlockDAG) IsKnownOrphan(hash *daghash.Hash) bool {
	// Protect concurrent access. Using a read lock only so multiple
	// readers can query without blocking each other.
	dag.orphanLock.RLock()
	defer dag.orphanLock.RUnlock()
	_, exists := dag.orphans[*hash]

	return exists
}

// IsKnownInvalid returns whether the passed hash is known to be an invalid block.
// Note that if the block is not found this method will return false.
//
// This function is safe for concurrent access.
func (dag *BlockDAG) IsKnownInvalid(hash *daghash.Hash) bool {
	node := dag.index.LookupNode(hash)
	if node == nil {
		return false
	}
	return dag.index.NodeStatus(node).KnownInvalid()
}

// GetOrphanMissingAncestorHashes returns all of the missing parents in the orphan's sub-DAG
//
// This function is safe for concurrent access.
func (dag *BlockDAG) GetOrphanMissingAncestorHashes(orphanHash *daghash.Hash) ([]*daghash.Hash, error) {
	// Protect concurrent access. Using a read lock only so multiple
	// readers can query without blocking each other.
	dag.orphanLock.RLock()
	defer dag.orphanLock.RUnlock()

	missingAncestorsHashes := make([]*daghash.Hash, 0)

	visited := make(map[daghash.Hash]bool)
	queue := []*daghash.Hash{orphanHash}
	for len(queue) > 0 {
		var current *daghash.Hash
		current, queue = queue[0], queue[1:]
		if !visited[*current] {
			visited[*current] = true
			orphan, orphanExists := dag.orphans[*current]
			if orphanExists {
				queue = append(queue, orphan.block.MsgBlock().Header.ParentHashes...)
			} else {
				if !dag.IsInDAG(current) && current != orphanHash {
					missingAncestorsHashes = append(missingAncestorsHashes, current)
				}
			}
		}
	}
	return missingAncestorsHashes, nil
}

// removeOrphanBlock removes the passed orphan block from the orphan pool and
// previous orphan index.
func (dag *BlockDAG) removeOrphanBlock(orphan *orphanBlock) {
	// Protect concurrent access.
	dag.orphanLock.Lock()
	defer dag.orphanLock.Unlock()

	// Remove the orphan block from the orphan pool.
	orphanHash := orphan.block.Hash()
	delete(dag.orphans, *orphanHash)

	// Remove the reference from the previous orphan index too.
	for _, parentHash := range orphan.block.MsgBlock().Header.ParentHashes {
		// An indexing for loop is intentionally used over a range here as range
		// does not reevaluate the slice on each iteration nor does it adjust the
		// index for the modified slice.
		orphans := dag.prevOrphans[*parentHash]
		for i := 0; i < len(orphans); i++ {
			hash := orphans[i].block.Hash()
			if hash.IsEqual(orphanHash) {
				orphans = append(orphans[:i], orphans[i+1:]...)
				i--
			}
		}

		// Remove the map entry altogether if there are no longer any orphans
		// which depend on the parent hash.
		if len(orphans) == 0 {
			delete(dag.prevOrphans, *parentHash)
			continue
		}

		dag.prevOrphans[*parentHash] = orphans
	}
}

// addOrphanBlock adds the passed block (which is already determined to be
// an orphan prior calling this function) to the orphan pool. It lazily cleans
// up any expired blocks so a separate cleanup poller doesn't need to be run.
// It also imposes a maximum limit on the number of outstanding orphan
// blocks and will remove the oldest received orphan block if the limit is
// exceeded.
func (dag *BlockDAG) addOrphanBlock(block *util.Block) {
	// Remove expired orphan blocks.
	for _, oBlock := range dag.orphans {
		if time.Now().After(oBlock.expiration) {
			dag.removeOrphanBlock(oBlock)
			continue
		}

		// Update the newest orphan block pointer so it can be discarded
		// in case the orphan pool fills up.
		if dag.newestOrphan == nil || oBlock.block.Timestamp().After(dag.newestOrphan.block.Timestamp()) {
			dag.newestOrphan = oBlock
		}
	}

	// Limit orphan blocks to prevent memory exhaustion.
	if len(dag.orphans)+1 > maxOrphanBlocks {
		// If the new orphan is newer than the newest orphan on the orphan
		// pool, don't add it.
		if block.Timestamp().After(dag.newestOrphan.block.Timestamp()) {
			return
		}
		// Remove the newest orphan to make room for the added one.
		dag.removeOrphanBlock(dag.newestOrphan)
		dag.newestOrphan = nil
	}

	// Protect concurrent access. This is intentionally done here instead
	// of near the top since removeOrphanBlock does its own locking and
	// the range iterator is not invalidated by removing map entries.
	dag.orphanLock.Lock()
	defer dag.orphanLock.Unlock()

	// Insert the block into the orphan map with an expiration time
	// 1 hour from now.
	expiration := time.Now().Add(time.Hour)
	oBlock := &orphanBlock{
		block:      block,
		expiration: expiration,
	}
	dag.orphans[*block.Hash()] = oBlock

	// Add to parent hash lookup index for faster dependency lookups.
	for _, parentHash := range block.MsgBlock().Header.ParentHashes {
		dag.prevOrphans[*parentHash] = append(dag.prevOrphans[*parentHash], oBlock)
	}
}

// SequenceLock represents the converted relative lock-time in seconds, and
// absolute block-blue-score for a transaction input's relative lock-times.
// According to SequenceLock, after the referenced input has been confirmed
// within a block, a transaction spending that input can be included into a
// block either after 'seconds' (according to past median time), or once the
// 'BlockBlueScore' has been reached.
type SequenceLock struct {
	Seconds        int64
	BlockBlueScore int64
}

// CalcSequenceLock computes a relative lock-time SequenceLock for the passed
// transaction using the passed UTXOSet to obtain the past median time
// for blocks in which the referenced inputs of the transactions were included
// within. The generated SequenceLock lock can be used in conjunction with a
// block height, and adjusted median block time to determine if all the inputs
// referenced within a transaction have reached sufficient maturity allowing
// the candidate transaction to be included in a block.
//
// This function is safe for concurrent access.
func (dag *BlockDAG) CalcSequenceLock(tx *util.Tx, utxoSet UTXOSet, mempool bool) (*SequenceLock, error) {
	dag.dagLock.RLock()
	defer dag.dagLock.RUnlock()

	return dag.calcSequenceLock(dag.selectedTip(), utxoSet, tx, mempool)
}

// CalcSequenceLockNoLock is lock free version of CalcSequenceLockWithLock
// This function is unsafe for concurrent access.
func (dag *BlockDAG) CalcSequenceLockNoLock(tx *util.Tx, utxoSet UTXOSet, mempool bool) (*SequenceLock, error) {
	return dag.calcSequenceLock(dag.selectedTip(), utxoSet, tx, mempool)
}

// calcSequenceLock computes the relative lock-times for the passed
// transaction. See the exported version, CalcSequenceLock for further details.
//
// This function MUST be called with the DAG state lock held (for writes).
func (dag *BlockDAG) calcSequenceLock(node *blockNode, utxoSet UTXOSet, tx *util.Tx, mempool bool) (*SequenceLock, error) {
	// A value of -1 for each relative lock type represents a relative time
	// lock value that will allow a transaction to be included in a block
	// at any given height or time.
	sequenceLock := &SequenceLock{Seconds: -1, BlockBlueScore: -1}

	// Sequence locks don't apply to coinbase transactions Therefore, we
	// return sequence lock values of -1 indicating that this transaction
	// can be included within a block at any given height or time.
	if tx.IsCoinBase() {
		return sequenceLock, nil
	}

	mTx := tx.MsgTx()
	for txInIndex, txIn := range mTx.TxIn {
		entry, ok := utxoSet.Get(txIn.PreviousOutpoint)
		if !ok {
			str := fmt.Sprintf("output %s referenced from "+
				"transaction %s input %d either does not exist or "+
				"has already been spent", txIn.PreviousOutpoint,
				tx.ID(), txInIndex)
			return sequenceLock, ruleError(ErrMissingTxOut, str)
		}

		// If the input blue score is set to the mempool blue score, then we
		// assume the transaction makes it into the next block when
		// evaluating its sequence blocks.
		inputBlueScore := entry.BlockBlueScore()
		if entry.IsUnaccepted() {
			inputBlueScore = dag.virtual.blueScore
		}

		// Given a sequence number, we apply the relative time lock
		// mask in order to obtain the time lock delta required before
		// this input can be spent.
		sequenceNum := txIn.Sequence
		relativeLock := int64(sequenceNum & wire.SequenceLockTimeMask)

		switch {
		// Relative time locks are disabled for this input, so we can
		// skip any further calculation.
		case sequenceNum&wire.SequenceLockTimeDisabled == wire.SequenceLockTimeDisabled:
			continue
		case sequenceNum&wire.SequenceLockTimeIsSeconds == wire.SequenceLockTimeIsSeconds:
			// This input requires a relative time lock expressed
			// in seconds before it can be spent. Therefore, we
			// need to query for the block prior to the one in
			// which this input was accepted within so we can
			// compute the past median time for the block prior to
			// the one which accepted this referenced output.
			blockNode := node
			for blockNode.selectedParent.blueScore > inputBlueScore {
				blockNode = blockNode.selectedParent
			}
			medianTime := blockNode.PastMedianTime(dag)

			// Time based relative time-locks as defined by BIP 68
			// have a time granularity of RelativeLockSeconds, so
			// we shift left by this amount to convert to the
			// proper relative time-lock. We also subtract one from
			// the relative lock to maintain the original lockTime
			// semantics.
			timeLockSeconds := (relativeLock << wire.SequenceLockTimeGranularity) - 1
			timeLock := medianTime.Unix() + timeLockSeconds
			if timeLock > sequenceLock.Seconds {
				sequenceLock.Seconds = timeLock
			}
		default:
			// The relative lock-time for this input is expressed
			// in blocks so we calculate the relative offset from
			// the input's blue score as its converted absolute
			// lock-time. We subtract one from the relative lock in
			// order to maintain the original lockTime semantics.
			blockBlueScore := int64(inputBlueScore) + relativeLock - 1
			if blockBlueScore > sequenceLock.BlockBlueScore {
				sequenceLock.BlockBlueScore = blockBlueScore
			}
		}
	}

	return sequenceLock, nil
}

// LockTimeToSequence converts the passed relative locktime to a sequence
// number in accordance to BIP-68.
func LockTimeToSequence(isSeconds bool, locktime uint64) uint64 {
	// If we're expressing the relative lock time in blocks, then the
	// corresponding sequence number is simply the desired input age.
	if !isSeconds {
		return locktime
	}

	// Set the 22nd bit which indicates the lock time is in seconds, then
	// shift the locktime over by 9 since the time granularity is in
	// 512-second intervals (2^9). This results in a max lock-time of
	// 33,553,920 seconds, or 1.1 years.
	return wire.SequenceLockTimeIsSeconds |
		locktime>>wire.SequenceLockTimeGranularity
}

// addBlock handles adding the passed block to the DAG.
//
// The flags modify the behavior of this function as follows:
//  - BFFastAdd: Avoids several expensive transaction validation operations.
//
// This function MUST be called with the DAG state lock held (for writes).
func (dag *BlockDAG) addBlock(node *blockNode,
	block *util.Block, selectedParentAnticone []*blockNode, flags BehaviorFlags) (*chainUpdates, error) {
	// Skip checks if node has already been fully validated.
	fastAdd := flags&BFFastAdd == BFFastAdd || dag.index.NodeStatus(node).KnownValid()

	// Connect the block to the DAG.
	chainUpdates, err := dag.connectBlock(node, block, selectedParentAnticone, fastAdd)
	if err != nil {
		if errors.As(err, &RuleError{}) {
			dag.index.SetStatusFlags(node, statusValidateFailed)
			err := dag.index.flushToDB(dbaccess.NoTx())
			if err != nil {
				return nil, err
			}
		}
		return nil, err
	}
	dag.blockCount++
	return chainUpdates, nil
}

func calculateAcceptedIDMerkleRoot(multiBlockTxsAcceptanceData MultiBlockTxsAcceptanceData) *daghash.Hash {
	var acceptedTxs []*util.Tx
	for _, blockTxsAcceptanceData := range multiBlockTxsAcceptanceData {
		for _, txAcceptance := range blockTxsAcceptanceData.TxAcceptanceData {
			if !txAcceptance.IsAccepted {
				continue
			}
			acceptedTxs = append(acceptedTxs, txAcceptance.Tx)
		}
	}
	sort.Slice(acceptedTxs, func(i, j int) bool {
		return daghash.LessTxID(acceptedTxs[i].ID(), acceptedTxs[j].ID())
	})

	acceptedIDMerkleTree := BuildIDMerkleTreeStore(acceptedTxs)
	return acceptedIDMerkleTree.Root()
}

func (node *blockNode) validateAcceptedIDMerkleRoot(dag *BlockDAG, txsAcceptanceData MultiBlockTxsAcceptanceData) error {
	if node.isGenesis() {
		return nil
	}

	calculatedAccepetedIDMerkleRoot := calculateAcceptedIDMerkleRoot(txsAcceptanceData)
	header := node.Header()
	if !header.AcceptedIDMerkleRoot.IsEqual(calculatedAccepetedIDMerkleRoot) {
		str := fmt.Sprintf("block accepted ID merkle root is invalid - block "+
			"header indicates %s, but calculated value is %s",
			header.AcceptedIDMerkleRoot, calculatedAccepetedIDMerkleRoot)
		return ruleError(ErrBadMerkleRoot, str)
	}
	return nil
}

// connectBlock handles connecting the passed node/block to the DAG.
//
// This function MUST be called with the DAG state lock held (for writes).
func (dag *BlockDAG) connectBlock(node *blockNode,
	block *util.Block, selectedParentAnticone []*blockNode, fastAdd bool) (*chainUpdates, error) {
	// No warnings about unknown rules or versions until the DAG is
	// current.
	if dag.isCurrent() {
		// Warn if any unknown new rules are either about to activate or
		// have already been activated.
		if err := dag.warnUnknownRuleActivations(node); err != nil {
			return nil, err
		}

		// Warn if a high enough percentage of the last blocks have
		// unexpected versions.
		if err := dag.warnUnknownVersions(node); err != nil {
			return nil, err
		}
	}

	if err := dag.checkFinalityRules(node); err != nil {
		return nil, err
	}

	if err := dag.validateGasLimit(block); err != nil {
		return nil, err
	}

	newBlockUTXO, txsAcceptanceData, newBlockFeeData, newBlockMultiSet, err := node.verifyAndBuildUTXO(dag, block.Transactions(), fastAdd)
	if err != nil {
		var ruleErr RuleError
		if ok := errors.As(err, &ruleErr); ok {
			return nil, ruleError(ruleErr.ErrorCode, fmt.Sprintf("error verifying UTXO for %s: %s", node, err))
		}
		return nil, errors.Wrapf(err, "error verifying UTXO for %s", node)
	}

	err = node.validateCoinbaseTransaction(dag, block, txsAcceptanceData)
	if err != nil {
		return nil, err
	}

	// Apply all changes to the DAG.
	virtualUTXODiff, _, chainUpdates, err := dag.applyDAGChanges(node, newBlockUTXO, newBlockMultiSet, selectedParentAnticone)
	if err != nil {
		// Since all validation logic has already ran, if applyDAGChanges errors out,
		// this means we have a problem in the internal structure of the DAG - a problem which is
		// irrecoverable, and it would be a bad idea to attempt adding any more blocks to the DAG.
		// Therefore - in such cases we panic.
		panic(err)
	}

	err = dag.saveChangesFromBlock(block, virtualUTXODiff, txsAcceptanceData, newBlockFeeData)
	if err != nil {
		return nil, err
	}

	return chainUpdates, nil
}

// calcMultiset returns the multiset of the UTXO of the given block with the given transactions.
func (node *blockNode) calcMultiset(dag *BlockDAG, transactions []*util.Tx, acceptanceData MultiBlockTxsAcceptanceData, selectedParentUTXO, pastUTXO UTXOSet) (*secp256k1.MultiSet, error) {
	ms, err := node.pastUTXOMultiSet(dag, acceptanceData, selectedParentUTXO)
	if err != nil {
		return nil, err
	}

	for _, tx := range transactions {
		ms, err = addTxToMultiset(ms, tx.MsgTx(), pastUTXO, UnacceptedBlueScore)
		if err != nil {
			return nil, err
		}
	}

	return ms, nil
}

// acceptedSelectedParentMultiset takes the multiset of the selected
// parent, replaces all the selected parent outputs' blue score with
// the block blue score and returns the result.
func (node *blockNode) acceptedSelectedParentMultiset(dag *BlockDAG,
	acceptanceData MultiBlockTxsAcceptanceData) (*secp256k1.MultiSet, error) {

	if node.isGenesis() {
		return secp256k1.NewMultiset(), nil
	}

	ms, err := dag.multisetStore.multisetByBlockNode(node.selectedParent)
	if err != nil {
		return nil, err
	}

	selectedParentAcceptanceData, exists := acceptanceData.FindAcceptanceData(node.selectedParent.hash)
	if !exists {
		return nil, errors.Errorf("couldn't find selected parent acceptance data for block %s", node)
	}
	for _, txAcceptanceData := range selectedParentAcceptanceData.TxAcceptanceData {
		tx := txAcceptanceData.Tx
		msgTx := tx.MsgTx()
		isCoinbase := tx.IsCoinBase()
		for i, txOut := range msgTx.TxOut {
			outpoint := *wire.NewOutpoint(tx.ID(), uint32(i))

			unacceptedEntry := NewUTXOEntry(txOut, isCoinbase, UnacceptedBlueScore)
			acceptedEntry := NewUTXOEntry(txOut, isCoinbase, node.blueScore)

			var err error
			ms, err = removeUTXOFromMultiset(ms, unacceptedEntry, &outpoint)
			if err != nil {
				return nil, err
			}

			ms, err = addUTXOToMultiset(ms, acceptedEntry, &outpoint)
			if err != nil {
				return nil, err
			}
		}
	}

	return ms, nil
}

func (node *blockNode) pastUTXOMultiSet(dag *BlockDAG, acceptanceData MultiBlockTxsAcceptanceData, selectedParentUTXO UTXOSet) (*secp256k1.MultiSet, error) {
	ms, err := node.acceptedSelectedParentMultiset(dag, acceptanceData)
	if err != nil {
		return nil, err
	}

	for _, blockAcceptanceData := range acceptanceData {
		if blockAcceptanceData.BlockHash.IsEqual(node.selectedParent.hash) {
			continue
		}

		for _, txAcceptanceData := range blockAcceptanceData.TxAcceptanceData {
			if !txAcceptanceData.IsAccepted {
				continue
			}

			tx := txAcceptanceData.Tx.MsgTx()

			var err error
			ms, err = addTxToMultiset(ms, tx, selectedParentUTXO, node.blueScore)
			if err != nil {
				return nil, err
			}
		}
	}
	return ms, nil
}

func addTxToMultiset(ms *secp256k1.MultiSet, tx *wire.MsgTx, pastUTXO UTXOSet, blockBlueScore uint64) (*secp256k1.MultiSet, error) {
	isCoinbase := tx.IsCoinBase()
	if !isCoinbase {
		for _, txIn := range tx.TxIn {
			entry, ok := pastUTXO.Get(txIn.PreviousOutpoint)
			if !ok {
				return nil, errors.Errorf("Couldn't find entry for outpoint %s", txIn.PreviousOutpoint)
			}

			var err error
			ms, err = removeUTXOFromMultiset(ms, entry, &txIn.PreviousOutpoint)
			if err != nil {
				return nil, err
			}
		}
	}

	for i, txOut := range tx.TxOut {
		outpoint := *wire.NewOutpoint(tx.TxID(), uint32(i))
		entry := NewUTXOEntry(txOut, isCoinbase, blockBlueScore)

		var err error
		ms, err = addUTXOToMultiset(ms, entry, &outpoint)
		if err != nil {
			return nil, err
		}
	}
	return ms, nil
}

func (dag *BlockDAG) saveChangesFromBlock(block *util.Block, virtualUTXODiff *UTXODiff,
	txsAcceptanceData MultiBlockTxsAcceptanceData, feeData compactFeeData) error {

	databaseTx, err := dbaccess.NewTx()
	if err != nil {
		return err
	}
	defer databaseTx.RollbackUnlessClosed()

	// Atomically insert info into the database.
<<<<<<< HEAD
	dbTx2, err := dbaccess.NewTx()
	if err != nil {
		return err
	}
	err = dag.db.Update(func(dbTx database.Tx) error {
		err := dag.index.flushToDB(dbTx2)
=======
	err = dag.db.Update(func(dbTx database.Tx) error {
		err := dag.index.flushToDB(databaseTx)
>>>>>>> 2b660909
		if err != nil {
			return err
		}

		err = dag.utxoDiffStore.flushToDB(dbTx2)
		if err != nil {
			return err
		}

		err = dag.reachabilityStore.flushToDB(dbTx2)
		if err != nil {
			return err
		}

		err = dag.multisetStore.flushToDB(dbTx2)
		if err != nil {
			return err
		}

		// Update DAG state.
		state := &dagState{
			TipHashes:         dag.TipHashes(),
			LastFinalityPoint: dag.lastFinalityPoint.hash,
			LocalSubnetworkID: dag.subnetworkID,
		}
<<<<<<< HEAD
		err = dbPutDAGState(dbTx2, state)
=======
		err = dbPutDAGState(databaseTx, state)
>>>>>>> 2b660909
		if err != nil {
			return err
		}

		// Update the UTXO set using the diffSet that was melded into the
		// full UTXO set.
<<<<<<< HEAD
		err = dbUpdateUTXOSet(dbTx2, virtualUTXODiff)
=======
		err = dbUpdateUTXOSet(databaseTx, virtualUTXODiff)
>>>>>>> 2b660909
		if err != nil {
			return err
		}

		// Scan all accepted transactions and register any subnetwork registry
		// transaction. If any subnetwork registry transaction is not well-formed,
		// fail the entire block.
		err = registerSubnetworks(dbTx2, block.Transactions())
		if err != nil {
			return err
		}

		// Allow the index manager to call each of the currently active
		// optional indexes with the block being connected so they can
		// update themselves accordingly.
		if dag.indexManager != nil {
			err := dag.indexManager.ConnectBlock(databaseTx, block.Hash(), txsAcceptanceData)
			if err != nil {
				return err
			}
		}

		// Apply the fee data into the database
		return dbaccess.StoreFeeData(dbTx2, block.Hash(), feeData)
	})
	if err != nil {
		return err
	}
	dag.index.clearDirtyEntries()
	dag.utxoDiffStore.clearDirtyEntries()
	dag.reachabilityStore.clearDirtyEntries()
	dag.multisetStore.clearNewEntries()
	return databaseTx.Commit()
}

func (dag *BlockDAG) validateGasLimit(block *util.Block) error {
	var currentSubnetworkID *subnetworkid.SubnetworkID
	var currentSubnetworkGasLimit uint64
	var currentGasUsage uint64
	var err error

	// We assume here that transactions are ordered by subnetworkID,
	// since it was already validated in checkTransactionSanity
	for _, tx := range block.Transactions() {
		msgTx := tx.MsgTx()

		// In native and Built-In subnetworks all txs must have Gas = 0, and that was already validated in checkTransactionSanity
		// Therefore - no need to check them here.
		if msgTx.SubnetworkID.IsEqual(subnetworkid.SubnetworkIDNative) || msgTx.SubnetworkID.IsBuiltIn() {
			continue
		}

		if !msgTx.SubnetworkID.IsEqual(currentSubnetworkID) {
			currentSubnetworkID = &msgTx.SubnetworkID
			currentGasUsage = 0
			currentSubnetworkGasLimit, err = GasLimit(currentSubnetworkID)
			if err != nil {
				return errors.Errorf("Error getting gas limit for subnetworkID '%s': %s", currentSubnetworkID, err)
			}
		}

		newGasUsage := currentGasUsage + msgTx.Gas
		if newGasUsage < currentGasUsage { // check for overflow
			str := fmt.Sprintf("Block gas usage in subnetwork with ID %s has overflown", currentSubnetworkID)
			return ruleError(ErrInvalidGas, str)
		}
		if newGasUsage > currentSubnetworkGasLimit {
			str := fmt.Sprintf("Block wastes too much gas in subnetwork with ID %s", currentSubnetworkID)
			return ruleError(ErrInvalidGas, str)
		}

		currentGasUsage = newGasUsage
	}

	return nil
}

// LastFinalityPointHash returns the hash of the last finality point
func (dag *BlockDAG) LastFinalityPointHash() *daghash.Hash {
	if dag.lastFinalityPoint == nil {
		return nil
	}
	return dag.lastFinalityPoint.hash
}

// checkFinalityRules checks the new block does not violate the finality rules
// specifically - the new block selectedParent chain should contain the old finality point
func (dag *BlockDAG) checkFinalityRules(newNode *blockNode) error {
	// the genesis block can not violate finality rules
	if newNode.isGenesis() {
		return nil
	}

	for currentNode := newNode; currentNode != dag.lastFinalityPoint; currentNode = currentNode.selectedParent {
		// If we went past dag's last finality point without encountering it -
		// the new block has violated finality.
		if currentNode.blueScore <= dag.lastFinalityPoint.blueScore {
			return ruleError(ErrFinality, "The last finality point is not in the selected chain of this block")
		}
	}
	return nil
}

// updateFinalityPoint updates the dag's last finality point if necessary.
func (dag *BlockDAG) updateFinalityPoint() {
	selectedTip := dag.selectedTip()
	// if the selected tip is the genesis block - it should be the new finality point
	if selectedTip.isGenesis() {
		dag.lastFinalityPoint = selectedTip
		return
	}
	// We are looking for a new finality point only if the new block's finality score is higher
	// by 2 than the existing finality point's
	if selectedTip.finalityScore(dag) < dag.lastFinalityPoint.finalityScore(dag)+2 {
		return
	}

	var currentNode *blockNode
	for currentNode = selectedTip.selectedParent; ; currentNode = currentNode.selectedParent {
		// We look for the first node in the selected parent chain that has a higher finality score than the last finality point.
		if currentNode.selectedParent.finalityScore(dag) == dag.lastFinalityPoint.finalityScore(dag) {
			break
		}
	}
	dag.lastFinalityPoint = currentNode
	spawn(func() {
		dag.finalizeNodesBelowFinalityPoint(true)
	})
}

func (dag *BlockDAG) finalizeNodesBelowFinalityPoint(deleteDiffData bool) {
	queue := make([]*blockNode, 0, len(dag.lastFinalityPoint.parents))
	for parent := range dag.lastFinalityPoint.parents {
		queue = append(queue, parent)
	}
	var blockHashesToDelete []*daghash.Hash
	if deleteDiffData {
		blockHashesToDelete = make([]*daghash.Hash, 0, dag.dagParams.FinalityInterval)
	}
	for len(queue) > 0 {
		var current *blockNode
		current, queue = queue[0], queue[1:]
		if !current.isFinalized {
			current.isFinalized = true
			if deleteDiffData {
				blockHashesToDelete = append(blockHashesToDelete, current.hash)
			}
			for parent := range current.parents {
				queue = append(queue, parent)
			}
		}
	}
	if deleteDiffData {
		err := dag.utxoDiffStore.removeBlocksDiffData(dbaccess.NoTx(), blockHashesToDelete)
		if err != nil {
			panic(fmt.Sprintf("Error removing diff data from utxoDiffStore: %s", err))
		}
	}
}

// IsKnownFinalizedBlock returns whether the block is below the finality point.
// IsKnownFinalizedBlock might be false-negative because node finality status is
// updated in a separate goroutine. To get a definite answer if a block
// is finalized or not, use dag.checkFinalityRules.
func (dag *BlockDAG) IsKnownFinalizedBlock(blockHash *daghash.Hash) bool {
	node := dag.index.LookupNode(blockHash)
	return node != nil && node.isFinalized
}

// NextBlockCoinbaseTransaction prepares the coinbase transaction for the next mined block
//
// This function CAN'T be called with the DAG lock held.
func (dag *BlockDAG) NextBlockCoinbaseTransaction(scriptPubKey []byte, extraData []byte) (*util.Tx, error) {
	dag.dagLock.RLock()
	defer dag.dagLock.RUnlock()

	return dag.NextBlockCoinbaseTransactionNoLock(scriptPubKey, extraData)
}

// NextBlockCoinbaseTransactionNoLock prepares the coinbase transaction for the next mined block
//
// This function MUST be called with the DAG read-lock held
func (dag *BlockDAG) NextBlockCoinbaseTransactionNoLock(scriptPubKey []byte, extraData []byte) (*util.Tx, error) {
	txsAcceptanceData, err := dag.TxsAcceptedByVirtual()
	if err != nil {
		return nil, err
	}
	return dag.virtual.blockNode.expectedCoinbaseTransaction(dag, txsAcceptanceData, scriptPubKey, extraData)
}

// NextAcceptedIDMerkleRootNoLock prepares the acceptedIDMerkleRoot for the next mined block
//
// This function MUST be called with the DAG read-lock held
func (dag *BlockDAG) NextAcceptedIDMerkleRootNoLock() (*daghash.Hash, error) {
	txsAcceptanceData, err := dag.TxsAcceptedByVirtual()
	if err != nil {
		return nil, err
	}

	return calculateAcceptedIDMerkleRoot(txsAcceptanceData), nil
}

// TxsAcceptedByVirtual retrieves transactions accepted by the current virtual block
//
// This function MUST be called with the DAG read-lock held
func (dag *BlockDAG) TxsAcceptedByVirtual() (MultiBlockTxsAcceptanceData, error) {
	_, _, txsAcceptanceData, err := dag.pastUTXO(&dag.virtual.blockNode)
	return txsAcceptanceData, err
}

// TxsAcceptedByBlockHash retrieves transactions accepted by the given block
//
// This function MUST be called with the DAG read-lock held
func (dag *BlockDAG) TxsAcceptedByBlockHash(blockHash *daghash.Hash) (MultiBlockTxsAcceptanceData, error) {
	node := dag.index.LookupNode(blockHash)
	if node == nil {
		return nil, errors.Errorf("Couldn't find block %s", blockHash)
	}
	_, _, txsAcceptanceData, err := dag.pastUTXO(node)
	return txsAcceptanceData, err
}

// applyDAGChanges does the following:
// 1. Connects each of the new block's parents to the block.
// 2. Adds the new block to the DAG's tips.
// 3. Updates the DAG's full UTXO set.
// 4. Updates each of the tips' utxoDiff.
// 5. Applies the new virtual's blue score to all the unaccepted UTXOs
// 6. Adds the block to the reachability structures
// 7. Adds the multiset of the block to the multiset store.
// 8. Updates the finality point of the DAG (if required).
//
// It returns the diff in the virtual block's UTXO set.
//
// This function MUST be called with the DAG state lock held (for writes).
func (dag *BlockDAG) applyDAGChanges(node *blockNode, newBlockUTXO UTXOSet, newBlockMultiset *secp256k1.MultiSet, selectedParentAnticone []*blockNode) (
	virtualUTXODiff *UTXODiff, virtualTxsAcceptanceData MultiBlockTxsAcceptanceData,
	chainUpdates *chainUpdates, err error) {

	// Add the block to the reachability structures
	err = dag.updateReachability(node, selectedParentAnticone)
	if err != nil {
		return nil, nil, nil, errors.Wrap(err, "failed updating reachability")
	}

	dag.multisetStore.setMultiset(node, newBlockMultiset)

	if err = node.updateParents(dag, newBlockUTXO); err != nil {
		return nil, nil, nil, errors.Wrapf(err, "failed updating parents of %s", node)
	}

	// Update the virtual block's parents (the DAG tips) to include the new block.
	chainUpdates = dag.virtual.AddTip(node)

	// Build a UTXO set for the new virtual block
	newVirtualUTXO, _, virtualTxsAcceptanceData, err := dag.pastUTXO(&dag.virtual.blockNode)
	if err != nil {
		return nil, nil, nil, errors.Wrap(err, "could not restore past UTXO for virtual")
	}

	// Apply new utxoDiffs to all the tips
	err = updateTipsUTXO(dag, newVirtualUTXO)
	if err != nil {
		return nil, nil, nil, errors.Wrap(err, "failed updating the tips' UTXO")
	}

	// It is now safe to meld the UTXO set to base.
	diffSet := newVirtualUTXO.(*DiffUTXOSet)
	virtualUTXODiff = diffSet.UTXODiff
	err = dag.meldVirtualUTXO(diffSet)
	if err != nil {
		return nil, nil, nil, errors.Wrap(err, "failed melding the virtual UTXO")
	}

	dag.index.SetStatusFlags(node, statusValid)

	// And now we can update the finality point of the DAG (if required)
	dag.updateFinalityPoint()

	return virtualUTXODiff, virtualTxsAcceptanceData, chainUpdates, nil
}

func (dag *BlockDAG) meldVirtualUTXO(newVirtualUTXODiffSet *DiffUTXOSet) error {
	dag.utxoLock.Lock()
	defer dag.utxoLock.Unlock()
	return newVirtualUTXODiffSet.meldToBase()
}

func (node *blockNode) diffFromTxs(pastUTXO UTXOSet, transactions []*util.Tx) (*UTXODiff, error) {
	diff := NewUTXODiff()

	for _, tx := range transactions {
		txDiff, err := pastUTXO.diffFromTx(tx.MsgTx(), UnacceptedBlueScore)
		if err != nil {
			return nil, err
		}
		diff, err = diff.WithDiff(txDiff)
		if err != nil {
			return nil, err
		}
	}

	return diff, nil
}

// verifyAndBuildUTXO verifies all transactions in the given block and builds its UTXO
// to save extra traversals it returns the transactions acceptance data, the compactFeeData
// for the new block and its multiset.
func (node *blockNode) verifyAndBuildUTXO(dag *BlockDAG, transactions []*util.Tx, fastAdd bool) (
	newBlockUTXO UTXOSet, txsAcceptanceData MultiBlockTxsAcceptanceData, newBlockFeeData compactFeeData, multiset *secp256k1.MultiSet, err error) {

	pastUTXO, selectedParentUTXO, txsAcceptanceData, err := dag.pastUTXO(node)
	if err != nil {
		return nil, nil, nil, nil, err
	}

	err = node.validateAcceptedIDMerkleRoot(dag, txsAcceptanceData)
	if err != nil {
		return nil, nil, nil, nil, err
	}

	feeData, err := dag.checkConnectToPastUTXO(node, pastUTXO, transactions, fastAdd)
	if err != nil {
		return nil, nil, nil, nil, err
	}

	diffFromTxs, err := node.diffFromTxs(pastUTXO, transactions)
	if err != nil {
		return nil, nil, nil, nil, err
	}
	utxo, err := pastUTXO.WithDiff(diffFromTxs)
	if err != nil {
		return nil, nil, nil, nil, err
	}

	multiset, err = node.calcMultiset(dag, transactions, txsAcceptanceData, selectedParentUTXO, pastUTXO)
	if err != nil {
		return nil, nil, nil, nil, err
	}

	calculatedMultisetHash := daghash.Hash(*multiset.Finalize())
	if !calculatedMultisetHash.IsEqual(node.utxoCommitment) {
		str := fmt.Sprintf("block %s UTXO commitment is invalid - block "+
			"header indicates %s, but calculated value is %s", node.hash,
			node.utxoCommitment, calculatedMultisetHash)
		return nil, nil, nil, nil, ruleError(ErrBadUTXOCommitment, str)
	}

	return utxo, txsAcceptanceData, feeData, multiset, nil
}

// TxAcceptanceData stores a transaction together with an indication
// if it was accepted or not by some block
type TxAcceptanceData struct {
	Tx         *util.Tx
	IsAccepted bool
}

// BlockTxsAcceptanceData stores all transactions in a block with an indication
// if they were accepted or not by some other block
type BlockTxsAcceptanceData struct {
	BlockHash        daghash.Hash
	TxAcceptanceData []TxAcceptanceData
}

// MultiBlockTxsAcceptanceData stores data about which transactions were accepted by a block
// It's a slice of the block's blues block IDs and their transaction acceptance data
type MultiBlockTxsAcceptanceData []BlockTxsAcceptanceData

// FindAcceptanceData finds the BlockTxsAcceptanceData that matches blockHash
func (data MultiBlockTxsAcceptanceData) FindAcceptanceData(blockHash *daghash.Hash) (*BlockTxsAcceptanceData, bool) {
	for _, acceptanceData := range data {
		if acceptanceData.BlockHash.IsEqual(blockHash) {
			return &acceptanceData, true
		}
	}
	return nil, false
}

func genesisPastUTXO(virtual *virtualBlock) UTXOSet {
	// The genesis has no past UTXO, so we create an empty UTXO
	// set by creating a diff UTXO set with the virtual UTXO
	// set, and adding all of its entries in toRemove
	diff := NewUTXODiff()
	for outpoint, entry := range virtual.utxoSet.utxoCollection {
		diff.toRemove[outpoint] = entry
	}
	genesisPastUTXO := UTXOSet(NewDiffUTXOSet(virtual.utxoSet, diff))
	return genesisPastUTXO
}

func (node *blockNode) fetchBlueBlocks() ([]*util.Block, error) {
	blueBlocks := make([]*util.Block, len(node.blues))
	for i, blueBlockNode := range node.blues {
		blueBlock, err := dbFetchBlockByHash(dbaccess.NoTx(), blueBlockNode.hash)
		if err != nil {
			return nil, err
		}

		blueBlocks[i] = blueBlock
	}
	return blueBlocks, nil
}

// applyBlueBlocks adds all transactions in the blue blocks to the selectedParent's UTXO set
// Purposefully ignoring failures - these are just unaccepted transactions
// Writing down which transactions were accepted or not in txsAcceptanceData
func (node *blockNode) applyBlueBlocks(acceptedSelectedParentUTXO UTXOSet, selectedParentAcceptanceData []TxAcceptanceData, blueBlocks []*util.Block) (
	pastUTXO UTXOSet, multiBlockTxsAcceptanceData MultiBlockTxsAcceptanceData, err error) {

	pastUTXO = acceptedSelectedParentUTXO
	multiBlockTxsAcceptanceData = MultiBlockTxsAcceptanceData{BlockTxsAcceptanceData{
		BlockHash:        *node.selectedParent.hash,
		TxAcceptanceData: selectedParentAcceptanceData,
	}}

	// Add blueBlocks to multiBlockTxsAcceptanceData in topological order. This
	// is so that anyone who iterates over it would process blocks (and transactions)
	// in their order of appearance in the DAG.
	// We skip the selected parent, because we calculated its UTXO in acceptSelectedParentTransactions.
	for i := 1; i < len(blueBlocks); i++ {
		blueBlock := blueBlocks[i]
		transactions := blueBlock.Transactions()
		blockTxsAcceptanceData := BlockTxsAcceptanceData{
			BlockHash:        *blueBlock.Hash(),
			TxAcceptanceData: make([]TxAcceptanceData, len(transactions)),
		}
		for i, tx := range blueBlock.Transactions() {
			var isAccepted bool
			// Coinbase transaction outputs are added to the UTXO
			// only if they are in the selected parent chain.
			if tx.IsCoinBase() {
				isAccepted = false
			} else {
				isAccepted, err = pastUTXO.AddTx(tx.MsgTx(), node.blueScore)
				if err != nil {
					return nil, nil, err
				}
			}
			blockTxsAcceptanceData.TxAcceptanceData[i] = TxAcceptanceData{Tx: tx, IsAccepted: isAccepted}
		}
		multiBlockTxsAcceptanceData = append(multiBlockTxsAcceptanceData, blockTxsAcceptanceData)
	}

	return pastUTXO, multiBlockTxsAcceptanceData, nil
}

// updateParents adds this block to the children sets of its parents
// and updates the diff of any parent whose DiffChild is this block
func (node *blockNode) updateParents(dag *BlockDAG, newBlockUTXO UTXOSet) error {
	node.updateParentsChildren()
	return node.updateParentsDiffs(dag, newBlockUTXO)
}

// updateParentsDiffs updates the diff of any parent whose DiffChild is this block
func (node *blockNode) updateParentsDiffs(dag *BlockDAG, newBlockUTXO UTXOSet) error {
	virtualDiffFromNewBlock, err := dag.virtual.utxoSet.diffFrom(newBlockUTXO)
	if err != nil {
		return err
	}

	err = dag.utxoDiffStore.setBlockDiff(node, virtualDiffFromNewBlock)
	if err != nil {
		return err
	}

	for parent := range node.parents {
		diffChild, err := dag.utxoDiffStore.diffChildByNode(parent)
		if err != nil {
			return err
		}
		if diffChild == nil {
			parentUTXO, err := dag.restoreUTXO(parent)
			if err != nil {
				return err
			}
			err = dag.utxoDiffStore.setBlockDiffChild(parent, node)
			if err != nil {
				return err
			}
			diff, err := newBlockUTXO.diffFrom(parentUTXO)
			if err != nil {
				return err
			}
			err = dag.utxoDiffStore.setBlockDiff(parent, diff)
			if err != nil {
				return err
			}
		}
	}

	return nil
}

// pastUTXO returns the UTXO of a given block's past
// To save traversals over the blue blocks, it also returns the transaction acceptance data for
// all blue blocks
func (dag *BlockDAG) pastUTXO(node *blockNode) (
	pastUTXO, selectedParentUTXO UTXOSet, bluesTxsAcceptanceData MultiBlockTxsAcceptanceData, err error) {

	if node.isGenesis() {
		return genesisPastUTXO(dag.virtual), NewFullUTXOSet(), MultiBlockTxsAcceptanceData{}, nil
	}
	selectedParentUTXO, err = dag.restoreUTXO(node.selectedParent)
	if err != nil {
		return nil, nil, nil, err
	}

	blueBlocks, err := node.fetchBlueBlocks()
	if err != nil {
		return nil, nil, nil, err
	}

	selectedParent := blueBlocks[0]
	acceptedSelectedParentUTXO, selectedParentAcceptanceData, err := node.acceptSelectedParentTransactions(selectedParent, selectedParentUTXO)
	if err != nil {
		return nil, nil, nil, err
	}

	pastUTXO, bluesTxsAcceptanceData, err = node.applyBlueBlocks(acceptedSelectedParentUTXO, selectedParentAcceptanceData, blueBlocks)
	if err != nil {
		return nil, nil, nil, err
	}

	return pastUTXO, selectedParentUTXO, bluesTxsAcceptanceData, nil
}

func (node *blockNode) acceptSelectedParentTransactions(selectedParent *util.Block, selectedParentUTXO UTXOSet) (acceptedSelectedParentUTXO UTXOSet, txAcceptanceData []TxAcceptanceData, err error) {
	diff := NewUTXODiff()
	txAcceptanceData = make([]TxAcceptanceData, len(selectedParent.Transactions()))
	for i, tx := range selectedParent.Transactions() {
		txAcceptanceData[i] = TxAcceptanceData{
			Tx:         tx,
			IsAccepted: true,
		}
		acceptanceDiff, err := selectedParentUTXO.diffFromAcceptedTx(tx.MsgTx(), node.blueScore)
		if err != nil {
			return nil, nil, err
		}
		diff, err = diff.WithDiff(acceptanceDiff)
		if err != nil {
			return nil, nil, err
		}
	}
	acceptedSelectedParentUTXO, err = selectedParentUTXO.WithDiff(diff)
	if err != nil {
		return nil, nil, err
	}
	return acceptedSelectedParentUTXO, txAcceptanceData, nil
}

// restoreUTXO restores the UTXO of a given block from its diff
func (dag *BlockDAG) restoreUTXO(node *blockNode) (UTXOSet, error) {
	stack := []*blockNode{}

	// Iterate over the chain of diff-childs from node till virtual and add them
	// all into a stack
	for current := node; current != nil; {
		stack = append(stack, current)
		var err error
		current, err = dag.utxoDiffStore.diffChildByNode(current)
		if err != nil {
			return nil, err
		}
	}

	// Start with the top item in the stack, going over it top-to-bottom,
	// applying the UTXO-diff one-by-one.
	topNode, stack := stack[len(stack)-1], stack[:len(stack)-1] // pop the top item in the stack
	topNodeDiff, err := dag.utxoDiffStore.diffByNode(topNode)
	if err != nil {
		return nil, err
	}
	accumulatedDiff := topNodeDiff.clone()

	for i := len(stack) - 1; i >= 0; i-- {
		diff, err := dag.utxoDiffStore.diffByNode(stack[i])
		if err != nil {
			return nil, err
		}
		// Use withDiffInPlace, otherwise copying the diffs again and again create a polynomial overhead
		err = accumulatedDiff.withDiffInPlace(diff)
		if err != nil {
			return nil, err
		}
	}

	return NewDiffUTXOSet(dag.virtual.utxoSet, accumulatedDiff), nil
}

// updateTipsUTXO builds and applies new diff UTXOs for all the DAG's tips
func updateTipsUTXO(dag *BlockDAG, virtualUTXO UTXOSet) error {
	for tip := range dag.virtual.parents {
		tipUTXO, err := dag.restoreUTXO(tip)
		if err != nil {
			return err
		}
		diff, err := virtualUTXO.diffFrom(tipUTXO)
		if err != nil {
			return err
		}
		err = dag.utxoDiffStore.setBlockDiff(tip, diff)
		if err != nil {
			return err
		}
	}

	return nil
}

// isCurrent returns whether or not the DAG believes it is current. Several
// factors are used to guess, but the key factors that allow the DAG to
// believe it is current are:
//  - Latest block has a timestamp newer than 24 hours ago
//
// This function MUST be called with the DAG state lock held (for reads).
func (dag *BlockDAG) isCurrent() bool {
	// Not current if the virtual's selected parent has a timestamp
	// before 24 hours ago. If the DAG is empty, we take the genesis
	// block timestamp.
	//
	// The DAG appears to be current if none of the checks reported
	// otherwise.
	var dagTimestamp int64
	selectedTip := dag.selectedTip()
	if selectedTip == nil {
		dagTimestamp = dag.dagParams.GenesisBlock.Header.Timestamp.Unix()
	} else {
		dagTimestamp = selectedTip.timestamp
	}
	dagTime := time.Unix(dagTimestamp, 0)
	return dag.Now().Sub(dagTime) <= isDAGCurrentMaxDiff
}

// Now returns the adjusted time according to
// dag.timeSource. See TimeSource.Now for
// more details.
func (dag *BlockDAG) Now() time.Time {
	return dag.timeSource.Now()
}

// IsCurrent returns whether or not the DAG believes it is current. Several
// factors are used to guess, but the key factors that allow the DAG to
// believe it is current are:
//  - Latest block has a timestamp newer than 24 hours ago
//
// This function is safe for concurrent access.
func (dag *BlockDAG) IsCurrent() bool {
	dag.dagLock.RLock()
	defer dag.dagLock.RUnlock()

	return dag.isCurrent()
}

// selectedTip returns the current selected tip for the DAG.
// It will return nil if there is no tip.
func (dag *BlockDAG) selectedTip() *blockNode {
	return dag.virtual.selectedParent
}

// SelectedTipHeader returns the header of the current selected tip for the DAG.
// It will return nil if there is no tip.
//
// This function is safe for concurrent access.
func (dag *BlockDAG) SelectedTipHeader() *wire.BlockHeader {
	selectedTip := dag.selectedTip()
	if selectedTip == nil {
		return nil
	}

	return selectedTip.Header()
}

// SelectedTipHash returns the hash of the current selected tip for the DAG.
// It will return nil if there is no tip.
//
// This function is safe for concurrent access.
func (dag *BlockDAG) SelectedTipHash() *daghash.Hash {
	selectedTip := dag.selectedTip()
	if selectedTip == nil {
		return nil
	}

	return selectedTip.hash
}

// UTXOSet returns the DAG's UTXO set
func (dag *BlockDAG) UTXOSet() *FullUTXOSet {
	return dag.virtual.utxoSet
}

// CalcPastMedianTime returns the past median time of the DAG.
func (dag *BlockDAG) CalcPastMedianTime() time.Time {
	return dag.virtual.tips().bluest().PastMedianTime(dag)
}

// GetUTXOEntry returns the requested unspent transaction output. The returned
// instance must be treated as immutable since it is shared by all callers.
//
// This function is safe for concurrent access. However, the returned entry (if
// any) is NOT.
func (dag *BlockDAG) GetUTXOEntry(outpoint wire.Outpoint) (*UTXOEntry, bool) {
	return dag.virtual.utxoSet.get(outpoint)
}

// BlueScoreByBlockHash returns the blue score of a block with the given hash.
func (dag *BlockDAG) BlueScoreByBlockHash(hash *daghash.Hash) (uint64, error) {
	node := dag.index.LookupNode(hash)
	if node == nil {
		return 0, errors.Errorf("block %s is unknown", hash)
	}

	return node.blueScore, nil
}

// BlockConfirmationsByHash returns the confirmations number for a block with the
// given hash. See blockConfirmations for further details.
//
// This function is safe for concurrent access
func (dag *BlockDAG) BlockConfirmationsByHash(hash *daghash.Hash) (uint64, error) {
	dag.dagLock.RLock()
	defer dag.dagLock.RUnlock()

	return dag.BlockConfirmationsByHashNoLock(hash)
}

// BlockConfirmationsByHashNoLock is lock free version of BlockConfirmationsByHash
//
// This function is unsafe for concurrent access.
func (dag *BlockDAG) BlockConfirmationsByHashNoLock(hash *daghash.Hash) (uint64, error) {
	if hash.IsEqual(&daghash.ZeroHash) {
		return 0, nil
	}

	node := dag.index.LookupNode(hash)
	if node == nil {
		return 0, errors.Errorf("block %s is unknown", hash)
	}

	return dag.blockConfirmations(node)
}

// UTXOConfirmations returns the confirmations for the given outpoint, if it exists
// in the DAG's UTXO set.
//
// This function is safe for concurrent access.
func (dag *BlockDAG) UTXOConfirmations(outpoint *wire.Outpoint) (uint64, bool) {
	dag.dagLock.RLock()
	defer dag.dagLock.RUnlock()

	utxoEntry, ok := dag.GetUTXOEntry(*outpoint)
	if !ok {
		return 0, false
	}
	confirmations := dag.SelectedTipBlueScore() - utxoEntry.BlockBlueScore() + 1

	return confirmations, true
}

// blockConfirmations returns the current confirmations number of the given node
// The confirmations number is defined as follows:
// * If the node is in the selected tip red set	-> 0
// * If the node is the selected tip			-> 1
// * Otherwise									-> selectedTip.blueScore - acceptingBlock.blueScore + 2
func (dag *BlockDAG) blockConfirmations(node *blockNode) (uint64, error) {
	acceptingBlock, err := dag.acceptingBlock(node)
	if err != nil {
		return 0, err
	}

	// if acceptingBlock is nil, the node is red
	if acceptingBlock == nil {
		return 0, nil
	}

	return dag.selectedTip().blueScore - acceptingBlock.blueScore + 1, nil
}

// acceptingBlock finds the node in the selected-parent chain that had accepted
// the given node
func (dag *BlockDAG) acceptingBlock(node *blockNode) (*blockNode, error) {
	// Return an error if the node is the virtual block
	if node == &dag.virtual.blockNode {
		return nil, errors.New("cannot get acceptingBlock for virtual")
	}

	// If the node is a chain-block itself, the accepting block is its chain-child
	isNodeInSelectedParentChain, err := dag.IsInSelectedParentChain(node.hash)
	if err != nil {
		return nil, err
	}
	if isNodeInSelectedParentChain {
		if len(node.children) == 0 {
			// If the node is the selected tip, it doesn't have an accepting block
			return nil, nil
		}
		for child := range node.children {
			isChildInSelectedParentChain, err := dag.IsInSelectedParentChain(child.hash)
			if err != nil {
				return nil, err
			}
			if isChildInSelectedParentChain {
				return child, nil
			}
		}
		return nil, errors.Errorf("chain block %s does not have a chain child", node.hash)
	}

	// Find the only chain block that may contain the node in its blues
	candidateAcceptingBlock := dag.oldestChainBlockWithBlueScoreGreaterThan(node.blueScore)

	// if no candidate is found, it means that the node has same or more
	// blue score than the selected tip and is found in its anticone, so
	// it doesn't have an accepting block
	if candidateAcceptingBlock == nil {
		return nil, nil
	}

	// candidateAcceptingBlock is the accepting block only if it actually contains
	// the node in its blues
	for _, blue := range candidateAcceptingBlock.blues {
		if blue == node {
			return candidateAcceptingBlock, nil
		}
	}

	// Otherwise, the node is red or in the selected tip anticone, and
	// doesn't have an accepting block
	return nil, nil
}

// oldestChainBlockWithBlueScoreGreaterThan finds the oldest chain block with a blue score
// greater than blueScore. If no such block exists, this method returns nil
func (dag *BlockDAG) oldestChainBlockWithBlueScoreGreaterThan(blueScore uint64) *blockNode {
	chainBlockIndex, ok := util.SearchSlice(len(dag.virtual.selectedParentChainSlice), func(i int) bool {
		selectedPathNode := dag.virtual.selectedParentChainSlice[i]
		return selectedPathNode.blueScore > blueScore
	})
	if !ok {
		return nil
	}
	return dag.virtual.selectedParentChainSlice[chainBlockIndex]
}

// IsInSelectedParentChain returns whether or not a block hash is found in the selected
// parent chain. Note that this method returns an error if the given blockHash does not
// exist within the block index.
//
// This method MUST be called with the DAG lock held
func (dag *BlockDAG) IsInSelectedParentChain(blockHash *daghash.Hash) (bool, error) {
	blockNode := dag.index.LookupNode(blockHash)
	if blockNode == nil {
		str := fmt.Sprintf("block %s is not in the DAG", blockHash)
		return false, errNotInDAG(str)
	}
	return dag.virtual.selectedParentChainSet.contains(blockNode), nil
}

// SelectedParentChain returns the selected parent chain starting from blockHash (exclusive)
// up to the virtual (exclusive). If blockHash is nil then the genesis block is used. If
// blockHash is not within the select parent chain, go down its own selected parent chain,
// while collecting each block hash in removedChainHashes, until reaching a block within
// the main selected parent chain.
//
// This method MUST be called with the DAG lock held
func (dag *BlockDAG) SelectedParentChain(blockHash *daghash.Hash) ([]*daghash.Hash, []*daghash.Hash, error) {
	if blockHash == nil {
		blockHash = dag.genesis.hash
	}
	if !dag.IsInDAG(blockHash) {
		return nil, nil, errors.Errorf("blockHash %s does not exist in the DAG", blockHash)
	}

	// If blockHash is not in the selected parent chain, go down its selected parent chain
	// until we find a block that is in the main selected parent chain.
	var removedChainHashes []*daghash.Hash
	isBlockInSelectedParentChain, err := dag.IsInSelectedParentChain(blockHash)
	if err != nil {
		return nil, nil, err
	}
	for !isBlockInSelectedParentChain {
		removedChainHashes = append(removedChainHashes, blockHash)

		node := dag.index.LookupNode(blockHash)
		blockHash = node.selectedParent.hash

		isBlockInSelectedParentChain, err = dag.IsInSelectedParentChain(blockHash)
		if err != nil {
			return nil, nil, err
		}
	}

	// Find the index of the blockHash in the selectedParentChainSlice
	blockHashIndex := len(dag.virtual.selectedParentChainSlice) - 1
	for blockHashIndex >= 0 {
		node := dag.virtual.selectedParentChainSlice[blockHashIndex]
		if node.hash.IsEqual(blockHash) {
			break
		}
		blockHashIndex--
	}

	// Copy all the addedChainHashes starting from blockHashIndex (exclusive)
	addedChainHashes := make([]*daghash.Hash, len(dag.virtual.selectedParentChainSlice)-blockHashIndex-1)
	for i, node := range dag.virtual.selectedParentChainSlice[blockHashIndex+1:] {
		addedChainHashes[i] = node.hash
	}

	return removedChainHashes, addedChainHashes, nil
}

// SelectedTipBlueScore returns the blue score of the selected tip.
func (dag *BlockDAG) SelectedTipBlueScore() uint64 {
	return dag.selectedTip().blueScore
}

// VirtualBlueScore returns the blue score of the current virtual block
func (dag *BlockDAG) VirtualBlueScore() uint64 {
	return dag.virtual.blueScore
}

// BlockCount returns the number of blocks in the DAG
func (dag *BlockDAG) BlockCount() uint64 {
	return dag.blockCount
}

// TipHashes returns the hashes of the DAG's tips
func (dag *BlockDAG) TipHashes() []*daghash.Hash {
	return dag.virtual.tips().hashes()
}

// CurrentBits returns the bits of the tip with the lowest bits, which also means it has highest difficulty.
func (dag *BlockDAG) CurrentBits() uint32 {
	tips := dag.virtual.tips()
	minBits := uint32(math.MaxUint32)
	for tip := range tips {
		if minBits > tip.Header().Bits {
			minBits = tip.Header().Bits
		}
	}
	return minBits
}

// HeaderByHash returns the block header identified by the given hash or an
// error if it doesn't exist.
func (dag *BlockDAG) HeaderByHash(hash *daghash.Hash) (*wire.BlockHeader, error) {
	node := dag.index.LookupNode(hash)
	if node == nil {
		err := errors.Errorf("block %s is not known", hash)
		return &wire.BlockHeader{}, err
	}

	return node.Header(), nil
}

// ChildHashesByHash returns the child hashes of the block with the given hash in the
// DAG.
//
// This function is safe for concurrent access.
func (dag *BlockDAG) ChildHashesByHash(hash *daghash.Hash) ([]*daghash.Hash, error) {
	node := dag.index.LookupNode(hash)
	if node == nil {
		str := fmt.Sprintf("block %s is not in the DAG", hash)
		return nil, errNotInDAG(str)

	}

	return node.children.hashes(), nil
}

// SelectedParentHash returns the selected parent hash of the block with the given hash in the
// DAG.
//
// This function is safe for concurrent access.
func (dag *BlockDAG) SelectedParentHash(blockHash *daghash.Hash) (*daghash.Hash, error) {
	node := dag.index.LookupNode(blockHash)
	if node == nil {
		str := fmt.Sprintf("block %s is not in the DAG", blockHash)
		return nil, errNotInDAG(str)

	}

	if node.selectedParent == nil {
		return nil, nil
	}
	return node.selectedParent.hash, nil
}

// antiPastHashesBetween returns the hashes of the blocks between the
// lowHash's antiPast and highHash's antiPast, or up to the provided
// max number of block hashes.
//
// This function MUST be called with the DAG state lock held (for reads).
func (dag *BlockDAG) antiPastHashesBetween(lowHash, highHash *daghash.Hash, maxHashes uint64) ([]*daghash.Hash, error) {
	nodes, err := dag.antiPastBetween(lowHash, highHash, maxHashes)
	if err != nil {
		return nil, err
	}
	hashes := make([]*daghash.Hash, len(nodes))
	for i, node := range nodes {
		hashes[i] = node.hash
	}
	return hashes, nil
}

// antiPastBetween returns the blockNodes between the lowHash's antiPast
// and highHash's antiPast, or up to the provided max number of blocks.
//
// This function MUST be called with the DAG state lock held (for reads).
func (dag *BlockDAG) antiPastBetween(lowHash, highHash *daghash.Hash, maxEntries uint64) ([]*blockNode, error) {
	lowNode := dag.index.LookupNode(lowHash)
	if lowNode == nil {
		return nil, errors.Errorf("Couldn't find low hash %s", lowHash)
	}
	highNode := dag.index.LookupNode(highHash)
	if highNode == nil {
		return nil, errors.Errorf("Couldn't find high hash %s", highHash)
	}
	if lowNode.blueScore >= highNode.blueScore {
		return nil, errors.Errorf("Low hash blueScore >= high hash blueScore (%d >= %d)",
			lowNode.blueScore, highNode.blueScore)
	}

	// In order to get no more then maxEntries blocks from the
	// future of the lowNode (including itself), we iterate the
	// selected parent chain of the highNode and stop once we reach
	// highNode.blueScore-lowNode.blueScore+1 <= maxEntries. That
	// stop point becomes the new highNode.
	// Using blueScore as an approximation is considered to be
	// fairly accurate because we presume that most DAG blocks are
	// blue.
	for highNode.blueScore-lowNode.blueScore+1 > maxEntries {
		highNode = highNode.selectedParent
	}

	// Collect every node in highNode's past (including itself) but
	// NOT in the lowNode's past (excluding itself) into an up-heap
	// (a heap sorted by blueScore from lowest to greatest).
	visited := newBlockSet()
	candidateNodes := newUpHeap()
	queue := newDownHeap()
	queue.Push(highNode)
	for queue.Len() > 0 {
		current := queue.pop()
		if visited.contains(current) {
			continue
		}
		visited.add(current)
		isCurrentAncestorOfLowNode, err := dag.isAncestorOf(current, lowNode)
		if err != nil {
			return nil, err
		}
		if isCurrentAncestorOfLowNode {
			continue
		}
		candidateNodes.Push(current)
		for parent := range current.parents {
			queue.Push(parent)
		}
	}

	// Pop candidateNodes into a slice. Since candidateNodes is
	// an up-heap, it's guaranteed to be ordered from low to high
	nodesLen := int(maxEntries)
	if candidateNodes.Len() < nodesLen {
		nodesLen = candidateNodes.Len()
	}
	nodes := make([]*blockNode, nodesLen)
	for i := 0; i < nodesLen; i++ {
		nodes[i] = candidateNodes.pop()
	}
	return nodes, nil
}

// AntiPastHashesBetween returns the hashes of the blocks between the
// lowHash's antiPast and highHash's antiPast, or up to the provided
// max number of block hashes.
//
// This function is safe for concurrent access.
func (dag *BlockDAG) AntiPastHashesBetween(lowHash, highHash *daghash.Hash, maxHashes uint64) ([]*daghash.Hash, error) {
	dag.dagLock.RLock()
	defer dag.dagLock.RUnlock()
	hashes, err := dag.antiPastHashesBetween(lowHash, highHash, maxHashes)
	if err != nil {
		return nil, err
	}
	return hashes, nil
}

// antiPastHeadersBetween returns the headers of the blocks between the
// lowHash's antiPast and highHash's antiPast, or up to the provided
// max number of block headers.
//
// This function MUST be called with the DAG state lock held (for reads).
func (dag *BlockDAG) antiPastHeadersBetween(lowHash, highHash *daghash.Hash, maxHeaders uint64) ([]*wire.BlockHeader, error) {
	nodes, err := dag.antiPastBetween(lowHash, highHash, maxHeaders)
	if err != nil {
		return nil, err
	}
	headers := make([]*wire.BlockHeader, len(nodes))
	for i, node := range nodes {
		headers[i] = node.Header()
	}
	return headers, nil
}

// GetTopHeaders returns the top wire.MaxBlockHeadersPerMsg block headers ordered by blue score.
func (dag *BlockDAG) GetTopHeaders(highHash *daghash.Hash, maxHeaders uint64) ([]*wire.BlockHeader, error) {
	highNode := &dag.virtual.blockNode
	if highHash != nil {
		highNode = dag.index.LookupNode(highHash)
		if highNode == nil {
			return nil, errors.Errorf("Couldn't find the high hash %s in the dag", highHash)
		}
	}
	headers := make([]*wire.BlockHeader, 0, highNode.blueScore)
	queue := newDownHeap()
	queue.pushSet(highNode.parents)

	visited := newBlockSet()
	for i := uint32(0); queue.Len() > 0 && uint64(len(headers)) < maxHeaders; i++ {
		current := queue.pop()
		if !visited.contains(current) {
			visited.add(current)
			headers = append(headers, current.Header())
			queue.pushSet(current.parents)
		}
	}
	return headers, nil
}

// Lock locks the DAG's UTXO set for writing.
func (dag *BlockDAG) Lock() {
	dag.dagLock.Lock()
}

// Unlock unlocks the DAG's UTXO set for writing.
func (dag *BlockDAG) Unlock() {
	dag.dagLock.Unlock()
}

// RLock locks the DAG's UTXO set for reading.
func (dag *BlockDAG) RLock() {
	dag.dagLock.RLock()
}

// RUnlock unlocks the DAG's UTXO set for reading.
func (dag *BlockDAG) RUnlock() {
	dag.dagLock.RUnlock()
}

// AntiPastHeadersBetween returns the headers of the blocks between the
// lowHash's antiPast and highHash's antiPast, or up to
// wire.MaxBlockHeadersPerMsg block headers.
//
// This function is safe for concurrent access.
func (dag *BlockDAG) AntiPastHeadersBetween(lowHash, highHash *daghash.Hash, maxHeaders uint64) ([]*wire.BlockHeader, error) {
	dag.dagLock.RLock()
	defer dag.dagLock.RUnlock()
	headers, err := dag.antiPastHeadersBetween(lowHash, highHash, maxHeaders)
	if err != nil {
		return nil, err
	}
	return headers, nil
}

// SubnetworkID returns the node's subnetwork ID
func (dag *BlockDAG) SubnetworkID() *subnetworkid.SubnetworkID {
	return dag.subnetworkID
}

// ForEachHash runs the given fn on every hash that's currently known to
// the DAG.
//
// This function is NOT safe for concurrent access. It is meant to be
// used either on initialization or when the dag lock is held for reads.
func (dag *BlockDAG) ForEachHash(fn func(hash daghash.Hash) error) error {
	for hash := range dag.index.index {
		err := fn(hash)
		if err != nil {
			return err
		}
	}
	return nil
}

func (dag *BlockDAG) addDelayedBlock(block *util.Block, delay time.Duration) error {
	processTime := dag.Now().Add(delay)
	log.Debugf("Adding block to delayed blocks queue (block hash: %s, process time: %s)", block.Hash().String(), processTime)
	delayedBlock := &delayedBlock{
		block:       block,
		processTime: processTime,
	}

	dag.delayedBlocks[*block.Hash()] = delayedBlock
	dag.delayedBlocksQueue.Push(delayedBlock)
	return dag.processDelayedBlocks()
}

// processDelayedBlocks loops over all delayed blocks and processes blocks which are due.
// This method is invoked after processing a block (ProcessBlock method).
func (dag *BlockDAG) processDelayedBlocks() error {
	// Check if the delayed block with the earliest process time should be processed
	for dag.delayedBlocksQueue.Len() > 0 {
		earliestDelayedBlockProcessTime := dag.peekDelayedBlock().processTime
		if earliestDelayedBlockProcessTime.After(dag.Now()) {
			break
		}
		delayedBlock := dag.popDelayedBlock()
		_, _, err := dag.processBlockNoLock(delayedBlock.block, BFAfterDelay)
		if err != nil {
			log.Errorf("Error while processing delayed block (block %s)", delayedBlock.block.Hash().String())
			// Rule errors should not be propagated as they refer only to the delayed block,
			// while this function runs in the context of another block
			if !errors.As(err, &RuleError{}) {
				return err
			}
		}
		log.Debugf("Processed delayed block (block %s)", delayedBlock.block.Hash().String())
	}

	return nil
}

// popDelayedBlock removes the topmost (delayed block with earliest process time) of the queue and returns it.
func (dag *BlockDAG) popDelayedBlock() *delayedBlock {
	delayedBlock := dag.delayedBlocksQueue.pop()
	delete(dag.delayedBlocks, *delayedBlock.block.Hash())
	return delayedBlock
}

func (dag *BlockDAG) peekDelayedBlock() *delayedBlock {
	return dag.delayedBlocksQueue.peek()
}

// IndexManager provides a generic interface that is called when blocks are
// connected to the DAG for the purpose of supporting optional indexes.
type IndexManager interface {
	// Init is invoked during DAG initialize in order to allow the index
	// manager to initialize itself and any indexes it is managing.
	Init(*BlockDAG) error

	// ConnectBlock is invoked when a new block has been connected to the
	// DAG.
	ConnectBlock(context *dbaccess.TxContext, blockHash *daghash.Hash, acceptedTxsData MultiBlockTxsAcceptanceData) error
}

// Config is a descriptor which specifies the blockDAG instance configuration.
type Config struct {
	// DB defines the database which houses the blocks and will be used to
	// store all metadata created by this package such as the utxo set.
	//
	// This field is required.
	DB database.DB

	// Interrupt specifies a channel the caller can close to signal that
	// long running operations, such as catching up indexes or performing
	// database migrations, should be interrupted.
	//
	// This field can be nil if the caller does not desire the behavior.
	Interrupt <-chan struct{}

	// DAGParams identifies which DAG parameters the DAG is associated
	// with.
	//
	// This field is required.
	DAGParams *dagconfig.Params

	// TimeSource defines the time source to use for things such as
	// block processing and determining whether or not the DAG is current.
	TimeSource TimeSource

	// SigCache defines a signature cache to use when when validating
	// signatures. This is typically most useful when individual
	// transactions are already being validated prior to their inclusion in
	// a block such as what is usually done via a transaction memory pool.
	//
	// This field can be nil if the caller is not interested in using a
	// signature cache.
	SigCache *txscript.SigCache

	// IndexManager defines an index manager to use when initializing the
	// DAG and connecting blocks.
	//
	// This field can be nil if the caller does not wish to make use of an
	// index manager.
	IndexManager IndexManager

	// SubnetworkID identifies which subnetwork the DAG is associated
	// with.
	//
	// This field is required.
	SubnetworkID *subnetworkid.SubnetworkID
}

// New returns a BlockDAG instance using the provided configuration details.
func New(config *Config) (*BlockDAG, error) {
	// Enforce required config fields.
	if config.DB == nil {
		return nil, AssertError("BlockDAG.New database is nil")
	}
	if config.DAGParams == nil {
		return nil, AssertError("BlockDAG.New DAG parameters nil")
	}
	if config.TimeSource == nil {
		return nil, AssertError("BlockDAG.New timesource is nil")
	}

	params := config.DAGParams
	targetTimePerBlock := int64(params.TargetTimePerBlock / time.Second)

	index := newBlockIndex(config.DB, params)
	dag := &BlockDAG{
		db:                             config.DB,
		dagParams:                      params,
		timeSource:                     config.TimeSource,
		sigCache:                       config.SigCache,
		indexManager:                   config.IndexManager,
		targetTimePerBlock:             targetTimePerBlock,
		difficultyAdjustmentWindowSize: params.DifficultyAdjustmentWindowSize,
		TimestampDeviationTolerance:    params.TimestampDeviationTolerance,
		powMaxBits:                     util.BigToCompact(params.PowMax),
		index:                          index,
		orphans:                        make(map[daghash.Hash]*orphanBlock),
		prevOrphans:                    make(map[daghash.Hash][]*orphanBlock),
		delayedBlocks:                  make(map[daghash.Hash]*delayedBlock),
		delayedBlocksQueue:             newDelayedBlocksHeap(),
		warningCaches:                  newThresholdCaches(vbNumBits),
		deploymentCaches:               newThresholdCaches(dagconfig.DefinedDeployments),
		blockCount:                     0,
		subnetworkID:                   config.SubnetworkID,
	}

	dag.virtual = newVirtualBlock(dag, nil)
	dag.utxoDiffStore = newUTXODiffStore(dag)
	dag.reachabilityStore = newReachabilityStore(dag)
	dag.multisetStore = newMultisetStore(dag)

	// Initialize the DAG state from the passed database. When the db
	// does not yet contain any DAG state, both it and the DAG state
	// will be initialized to contain only the genesis block.
	err := dag.initDAGState()
	if err != nil {
		return nil, err
	}

	// Initialize and catch up all of the currently active optional indexes
	// as needed.
	if config.IndexManager != nil {
		err = config.IndexManager.Init(dag)
		if err != nil {
			return nil, err
		}
	}

	genesis := index.LookupNode(params.GenesisHash)

	if genesis == nil {
		genesisBlock := util.NewBlock(dag.dagParams.GenesisBlock)
		// To prevent the creation of a new err variable unintentionally so the
		// defered function above could read err - declare isOrphan and isDelayed explicitly.
		var isOrphan, isDelayed bool
		isOrphan, isDelayed, err = dag.ProcessBlock(genesisBlock, BFNone)
		if err != nil {
			return nil, err
		}
		if isDelayed {
			return nil, errors.New("Genesis block shouldn't be in the future")
		}
		if isOrphan {
			return nil, errors.New("Genesis block is unexpectedly orphan")
		}
		genesis = index.LookupNode(params.GenesisHash)
	}

	// Save a reference to the genesis block.
	dag.genesis = genesis

	// Initialize rule change threshold state caches.
	err = dag.initThresholdCaches()
	if err != nil {
		return nil, err
	}

	selectedTip := dag.selectedTip()
	log.Infof("DAG state (blue score %d, hash %s)",
		selectedTip.blueScore, selectedTip.hash)

	return dag, nil
}

func (dag *BlockDAG) isKnownDelayedBlock(hash *daghash.Hash) bool {
	_, exists := dag.delayedBlocks[*hash]
	return exists
}<|MERGE_RESOLUTION|>--- conflicted
+++ resolved
@@ -717,98 +717,86 @@
 func (dag *BlockDAG) saveChangesFromBlock(block *util.Block, virtualUTXODiff *UTXODiff,
 	txsAcceptanceData MultiBlockTxsAcceptanceData, feeData compactFeeData) error {
 
-	databaseTx, err := dbaccess.NewTx()
+	// Atomically insert info into the database.
+	dbTx, err := dbaccess.NewTx()
 	if err != nil {
 		return err
 	}
-	defer databaseTx.RollbackUnlessClosed()
-
-	// Atomically insert info into the database.
-<<<<<<< HEAD
-	dbTx2, err := dbaccess.NewTx()
+	defer dbTx.RollbackUnlessClosed()
+
+	err = dag.index.flushToDB(dbTx)
 	if err != nil {
 		return err
 	}
-	err = dag.db.Update(func(dbTx database.Tx) error {
-		err := dag.index.flushToDB(dbTx2)
-=======
-	err = dag.db.Update(func(dbTx database.Tx) error {
-		err := dag.index.flushToDB(databaseTx)
->>>>>>> 2b660909
+
+	err = dag.utxoDiffStore.flushToDB(dbTx)
+	if err != nil {
+		return err
+	}
+
+	err = dag.reachabilityStore.flushToDB(dbTx)
+	if err != nil {
+		return err
+	}
+
+	err = dag.multisetStore.flushToDB(dbTx)
+	if err != nil {
+		return err
+	}
+
+	// Update DAG state.
+	state := &dagState{
+		TipHashes:         dag.TipHashes(),
+		LastFinalityPoint: dag.lastFinalityPoint.hash,
+		LocalSubnetworkID: dag.subnetworkID,
+	}
+	err = dbPutDAGState(dbTx, state)
+	if err != nil {
+		return err
+	}
+
+	// Update the UTXO set using the diffSet that was melded into the
+	// full UTXO set.
+	err = dbUpdateUTXOSet(dbTx, virtualUTXODiff)
+	if err != nil {
+		return err
+	}
+
+	// Scan all accepted transactions and register any subnetwork registry
+	// transaction. If any subnetwork registry transaction is not well-formed,
+	// fail the entire block.
+	err = registerSubnetworks(dbTx, block.Transactions())
+	if err != nil {
+		return err
+	}
+
+	// Allow the index manager to call each of the currently active
+	// optional indexes with the block being connected so they can
+	// update themselves accordingly.
+	if dag.indexManager != nil {
+		err := dag.indexManager.ConnectBlock(dbTx, block.Hash(), txsAcceptanceData)
 		if err != nil {
 			return err
 		}
-
-		err = dag.utxoDiffStore.flushToDB(dbTx2)
-		if err != nil {
-			return err
-		}
-
-		err = dag.reachabilityStore.flushToDB(dbTx2)
-		if err != nil {
-			return err
-		}
-
-		err = dag.multisetStore.flushToDB(dbTx2)
-		if err != nil {
-			return err
-		}
-
-		// Update DAG state.
-		state := &dagState{
-			TipHashes:         dag.TipHashes(),
-			LastFinalityPoint: dag.lastFinalityPoint.hash,
-			LocalSubnetworkID: dag.subnetworkID,
-		}
-<<<<<<< HEAD
-		err = dbPutDAGState(dbTx2, state)
-=======
-		err = dbPutDAGState(databaseTx, state)
->>>>>>> 2b660909
-		if err != nil {
-			return err
-		}
-
-		// Update the UTXO set using the diffSet that was melded into the
-		// full UTXO set.
-<<<<<<< HEAD
-		err = dbUpdateUTXOSet(dbTx2, virtualUTXODiff)
-=======
-		err = dbUpdateUTXOSet(databaseTx, virtualUTXODiff)
->>>>>>> 2b660909
-		if err != nil {
-			return err
-		}
-
-		// Scan all accepted transactions and register any subnetwork registry
-		// transaction. If any subnetwork registry transaction is not well-formed,
-		// fail the entire block.
-		err = registerSubnetworks(dbTx2, block.Transactions())
-		if err != nil {
-			return err
-		}
-
-		// Allow the index manager to call each of the currently active
-		// optional indexes with the block being connected so they can
-		// update themselves accordingly.
-		if dag.indexManager != nil {
-			err := dag.indexManager.ConnectBlock(databaseTx, block.Hash(), txsAcceptanceData)
-			if err != nil {
-				return err
-			}
-		}
-
-		// Apply the fee data into the database
-		return dbaccess.StoreFeeData(dbTx2, block.Hash(), feeData)
-	})
+	}
+
+	// Apply the fee data into the database
+	err = dbaccess.StoreFeeData(dbTx, block.Hash(), feeData)
 	if err != nil {
 		return err
 	}
+
+	err = dbTx.Commit()
+	if err != nil {
+		return err
+	}
+
 	dag.index.clearDirtyEntries()
 	dag.utxoDiffStore.clearDirtyEntries()
 	dag.reachabilityStore.clearDirtyEntries()
 	dag.multisetStore.clearNewEntries()
-	return databaseTx.Commit()
+
+	return nil
 }
 
 func (dag *BlockDAG) validateGasLimit(block *util.Block) error {
