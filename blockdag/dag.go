--- conflicted
+++ resolved
@@ -511,11 +511,9 @@
 		}
 	}
 
-<<<<<<< HEAD
-	//currentFinalityPoint := dag.finalityPoint
-=======
+	currentFinalityPoint := dag.lastFinalityPoint
+
 	var finalityPointCandidate *blockNode
-
 	if !fastAdd {
 		var err error
 		finalityPointCandidate, err = dag.checkFinalityRulesAndGetFinalityPointCandidate(node)
@@ -523,7 +521,6 @@
 			return err
 		}
 	}
->>>>>>> e500caf6
 
 	// Add the node to the virtual and update the UTXO set of the DAG.
 	utxoDiff, acceptedTxsData, err := dag.applyUTXOChanges(node, block, fastAdd)
@@ -531,17 +528,16 @@
 		return err
 	}
 
-<<<<<<< HEAD
+	if finalityPointCandidate != nil {
+		dag.lastFinalityPoint = finalityPointCandidate
+	}
+
 	// Scan all accepted transactions and collect any sub-network registry
 	// transactions into subNetworkRegistryTxs. If any sub-network registry
 	// transaction is not well-formed, fail the entire block.
 	subNetworkRegistryTxs, err := validateAndExtractSubNetworkRegistryTxs(acceptedTxsData)
 	if err != nil {
 		return err
-=======
-	if finalityPointCandidate != nil {
-		dag.lastFinalityPoint = finalityPointCandidate
->>>>>>> e500caf6
 	}
 
 	// Write any block status changes to DB before updating the DAG state.
@@ -585,12 +581,12 @@
 
 		// Register all pending sub-networks between the previous finality point and
 		// the new one.
-		// if isFinality {
-		//	err = registerPendingSubNetworks(dbTx, currentFinalityPoint, dag.finalityPoint)
-		//	if err != nil {
-		//		return err
-		//	}
-		// }
+		if currentFinalityPoint != dag.lastFinalityPoint {
+			err = dag.registerPendingSubNetworks(dbTx, currentFinalityPoint, dag.lastFinalityPoint)
+			if err != nil {
+				return err
+			}
+		}
 
 		// Allow the index manager to call each of the currently active
 		// optional indexes with the block being connected so they can
