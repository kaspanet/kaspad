// Copyright (c) 2013-2017 The btcsuite developers
// Use of this source code is governed by an ISC
// license that can be found in the LICENSE file.

package blockdag

import (
	"fmt"
	"github.com/kaspanet/kaspad/dbaccess"
	"math"
	"sort"
	"sync"
	"time"

	"github.com/pkg/errors"

	"github.com/kaspanet/kaspad/util/subnetworkid"

	"github.com/kaspanet/kaspad/dagconfig"
	"github.com/kaspanet/kaspad/database"
	"github.com/kaspanet/kaspad/txscript"
	"github.com/kaspanet/kaspad/util"
	"github.com/kaspanet/kaspad/util/daghash"
	"github.com/kaspanet/kaspad/wire"
)

const (
	// maxOrphanBlocks is the maximum number of orphan blocks that can be
	// queued.
	maxOrphanBlocks = 100

	isDAGCurrentMaxDiff = 12 * time.Hour
)

// orphanBlock represents a block that we don't yet have the parent for. It
// is a normal block plus an expiration time to prevent caching the orphan
// forever.
type orphanBlock struct {
	block      *util.Block
	expiration time.Time
}

// delayedBlock represents a block which has a delayed timestamp and will be processed at processTime
type delayedBlock struct {
	block       *util.Block
	processTime time.Time
}

// chainUpdates represents the updates made to the selected parent chain after
// a block had been added to the DAG.
type chainUpdates struct {
	removedChainBlockHashes []*daghash.Hash
	addedChainBlockHashes   []*daghash.Hash
}

// BlockDAG provides functions for working with the kaspa block DAG.
// It includes functionality such as rejecting duplicate blocks, ensuring blocks
// follow all rules, and orphan handling.
type BlockDAG struct {
	// The following fields are set when the instance is created and can't
	// be changed afterwards, so there is no need to protect them with a
	// separate mutex.
	db           database.DB
	dagParams    *dagconfig.Params
	timeSource   TimeSource
	sigCache     *txscript.SigCache
	indexManager IndexManager
	genesis      *blockNode

	// The following fields are calculated based upon the provided DAG
	// parameters. They are also set when the instance is created and
	// can't be changed afterwards, so there is no need to protect them with
	// a separate mutex.
	targetTimePerBlock             int64 // The target delay between blocks (in seconds)
	difficultyAdjustmentWindowSize uint64
	TimestampDeviationTolerance    uint64

	// powMaxBits defines the highest allowed proof of work value for a
	// block in compact form.
	powMaxBits uint32

	// dagLock protects concurrent access to the vast majority of the
	// fields in this struct below this point.
	dagLock sync.RWMutex

	utxoLock sync.RWMutex

	// index and virtual are related to the memory block index. They both
	// have their own locks, however they are often also protected by the
	// DAG lock to help prevent logic races when blocks are being processed.

	// index houses the entire block index in memory. The block index is
	// a tree-shaped structure.
	index *blockIndex

	// blockCount holds the number of blocks in the DAG
	blockCount uint64

	// virtual tracks the current tips.
	virtual *virtualBlock

	// subnetworkID holds the subnetwork ID of the DAG
	subnetworkID *subnetworkid.SubnetworkID

	// These fields are related to handling of orphan blocks. They are
	// protected by a combination of the DAG lock and the orphan lock.
	orphanLock   sync.RWMutex
	orphans      map[daghash.Hash]*orphanBlock
	prevOrphans  map[daghash.Hash][]*orphanBlock
	newestOrphan *orphanBlock

	// delayedBlocks is a list of all delayed blocks. We are maintaining this
	// list for the case where a new block with a valid timestamp points to a delayed block.
	// In that case we will delay the processing of the child block so it would be processed
	// after its parent.
	delayedBlocks      map[daghash.Hash]*delayedBlock
	delayedBlocksQueue delayedBlocksHeap

	// The following caches are used to efficiently keep track of the
	// current deployment threshold state of each rule change deployment.
	//
	// This information is stored in the database so it can be quickly
	// reconstructed on load.
	//
	// warningCaches caches the current deployment threshold state for blocks
	// in each of the **possible** deployments. This is used in order to
	// detect when new unrecognized rule changes are being voted on and/or
	// have been activated such as will be the case when older versions of
	// the software are being used
	//
	// deploymentCaches caches the current deployment threshold state for
	// blocks in each of the actively defined deployments.
	warningCaches    []thresholdStateCache
	deploymentCaches []thresholdStateCache

	// The following fields are used to determine if certain warnings have
	// already been shown.
	//
	// unknownRulesWarned refers to warnings due to unknown rules being
	// activated.
	//
	// unknownVersionsWarned refers to warnings due to unknown versions
	// being mined.
	unknownRulesWarned    bool
	unknownVersionsWarned bool

	// The notifications field stores a slice of callbacks to be executed on
	// certain blockDAG events.
	notificationsLock sync.RWMutex
	notifications     []NotificationCallback

	lastFinalityPoint *blockNode

	SubnetworkStore   *SubnetworkStore
	utxoDiffStore     *utxoDiffStore
	reachabilityStore *reachabilityStore
}

// IsKnownBlock returns whether or not the DAG instance has the block represented
// by the passed hash. This includes checking the various places a block can
// be in, like part of the DAG or the orphan pool.
//
// This function is safe for concurrent access.
func (dag *BlockDAG) IsKnownBlock(hash *daghash.Hash) bool {
	return dag.IsInDAG(hash) || dag.IsKnownOrphan(hash) || dag.isKnownDelayedBlock(hash)
}

// AreKnownBlocks returns whether or not the DAG instances has all blocks represented
// by the passed hashes. This includes checking the various places a block can
// be in, like part of the DAG or the orphan pool.
//
// This function is safe for concurrent access.
func (dag *BlockDAG) AreKnownBlocks(hashes []*daghash.Hash) bool {
	for _, hash := range hashes {
		haveBlock := dag.IsKnownBlock(hash)
		if !haveBlock {
			return false
		}
	}

	return true
}

// IsKnownOrphan returns whether the passed hash is currently a known orphan.
// Keep in mind that only a limited number of orphans are held onto for a
// limited amount of time, so this function must not be used as an absolute
// way to test if a block is an orphan block. A full block (as opposed to just
// its hash) must be passed to ProcessBlock for that purpose. However, calling
// ProcessBlock with an orphan that already exists results in an error, so this
// function provides a mechanism for a caller to intelligently detect *recent*
// duplicate orphans and react accordingly.
//
// This function is safe for concurrent access.
func (dag *BlockDAG) IsKnownOrphan(hash *daghash.Hash) bool {
	// Protect concurrent access. Using a read lock only so multiple
	// readers can query without blocking each other.
	dag.orphanLock.RLock()
	defer dag.orphanLock.RUnlock()
	_, exists := dag.orphans[*hash]

	return exists
}

// IsKnownInvalid returns whether the passed hash is known to be an invalid block.
// Note that if the block is not found this method will return false.
//
// This function is safe for concurrent access.
func (dag *BlockDAG) IsKnownInvalid(hash *daghash.Hash) bool {
	node := dag.index.LookupNode(hash)
	if node == nil {
		return false
	}
	return dag.index.NodeStatus(node).KnownInvalid()
}

// GetOrphanMissingAncestorHashes returns all of the missing parents in the orphan's sub-DAG
//
// This function is safe for concurrent access.
func (dag *BlockDAG) GetOrphanMissingAncestorHashes(orphanHash *daghash.Hash) ([]*daghash.Hash, error) {
	// Protect concurrent access. Using a read lock only so multiple
	// readers can query without blocking each other.
	dag.orphanLock.RLock()
	defer dag.orphanLock.RUnlock()

	missingAncestorsHashes := make([]*daghash.Hash, 0)

	visited := make(map[daghash.Hash]bool)
	queue := []*daghash.Hash{orphanHash}
	for len(queue) > 0 {
		var current *daghash.Hash
		current, queue = queue[0], queue[1:]
		if !visited[*current] {
			visited[*current] = true
			orphan, orphanExists := dag.orphans[*current]
			if orphanExists {
				queue = append(queue, orphan.block.MsgBlock().Header.ParentHashes...)
			} else {
				if !dag.IsInDAG(current) && current != orphanHash {
					missingAncestorsHashes = append(missingAncestorsHashes, current)
				}
			}
		}
	}
	return missingAncestorsHashes, nil
}

// removeOrphanBlock removes the passed orphan block from the orphan pool and
// previous orphan index.
func (dag *BlockDAG) removeOrphanBlock(orphan *orphanBlock) {
	// Protect concurrent access.
	dag.orphanLock.Lock()
	defer dag.orphanLock.Unlock()

	// Remove the orphan block from the orphan pool.
	orphanHash := orphan.block.Hash()
	delete(dag.orphans, *orphanHash)

	// Remove the reference from the previous orphan index too.
	for _, parentHash := range orphan.block.MsgBlock().Header.ParentHashes {
		// An indexing for loop is intentionally used over a range here as range
		// does not reevaluate the slice on each iteration nor does it adjust the
		// index for the modified slice.
		orphans := dag.prevOrphans[*parentHash]
		for i := 0; i < len(orphans); i++ {
			hash := orphans[i].block.Hash()
			if hash.IsEqual(orphanHash) {
				orphans = append(orphans[:i], orphans[i+1:]...)
				i--
			}
		}

		// Remove the map entry altogether if there are no longer any orphans
		// which depend on the parent hash.
		if len(orphans) == 0 {
			delete(dag.prevOrphans, *parentHash)
			continue
		}

		dag.prevOrphans[*parentHash] = orphans
	}
}

// addOrphanBlock adds the passed block (which is already determined to be
// an orphan prior calling this function) to the orphan pool. It lazily cleans
// up any expired blocks so a separate cleanup poller doesn't need to be run.
// It also imposes a maximum limit on the number of outstanding orphan
// blocks and will remove the oldest received orphan block if the limit is
// exceeded.
func (dag *BlockDAG) addOrphanBlock(block *util.Block) {
	// Remove expired orphan blocks.
	for _, oBlock := range dag.orphans {
		if time.Now().After(oBlock.expiration) {
			dag.removeOrphanBlock(oBlock)
			continue
		}

		// Update the newest orphan block pointer so it can be discarded
		// in case the orphan pool fills up.
		if dag.newestOrphan == nil || oBlock.block.Timestamp().After(dag.newestOrphan.block.Timestamp()) {
			dag.newestOrphan = oBlock
		}
	}

	// Limit orphan blocks to prevent memory exhaustion.
	if len(dag.orphans)+1 > maxOrphanBlocks {
		// If the new orphan is newer than the newest orphan on the orphan
		// pool, don't add it.
		if block.Timestamp().After(dag.newestOrphan.block.Timestamp()) {
			return
		}
		// Remove the newest orphan to make room for the added one.
		dag.removeOrphanBlock(dag.newestOrphan)
		dag.newestOrphan = nil
	}

	// Protect concurrent access. This is intentionally done here instead
	// of near the top since removeOrphanBlock does its own locking and
	// the range iterator is not invalidated by removing map entries.
	dag.orphanLock.Lock()
	defer dag.orphanLock.Unlock()

	// Insert the block into the orphan map with an expiration time
	// 1 hour from now.
	expiration := time.Now().Add(time.Hour)
	oBlock := &orphanBlock{
		block:      block,
		expiration: expiration,
	}
	dag.orphans[*block.Hash()] = oBlock

	// Add to parent hash lookup index for faster dependency lookups.
	for _, parentHash := range block.MsgBlock().Header.ParentHashes {
		dag.prevOrphans[*parentHash] = append(dag.prevOrphans[*parentHash], oBlock)
	}
}

// SequenceLock represents the converted relative lock-time in seconds, and
// absolute block-blue-score for a transaction input's relative lock-times.
// According to SequenceLock, after the referenced input has been confirmed
// within a block, a transaction spending that input can be included into a
// block either after 'seconds' (according to past median time), or once the
// 'BlockBlueScore' has been reached.
type SequenceLock struct {
	Seconds        int64
	BlockBlueScore int64
}

// CalcSequenceLock computes a relative lock-time SequenceLock for the passed
// transaction using the passed UTXOSet to obtain the past median time
// for blocks in which the referenced inputs of the transactions were included
// within. The generated SequenceLock lock can be used in conjunction with a
// block height, and adjusted median block time to determine if all the inputs
// referenced within a transaction have reached sufficient maturity allowing
// the candidate transaction to be included in a block.
//
// This function is safe for concurrent access.
func (dag *BlockDAG) CalcSequenceLock(tx *util.Tx, utxoSet UTXOSet, mempool bool) (*SequenceLock, error) {
	dag.dagLock.RLock()
	defer dag.dagLock.RUnlock()

	return dag.calcSequenceLock(dag.selectedTip(), utxoSet, tx, mempool)
}

// CalcSequenceLockNoLock is lock free version of CalcSequenceLockWithLock
// This function is unsafe for concurrent access.
func (dag *BlockDAG) CalcSequenceLockNoLock(tx *util.Tx, utxoSet UTXOSet, mempool bool) (*SequenceLock, error) {
	return dag.calcSequenceLock(dag.selectedTip(), utxoSet, tx, mempool)
}

// calcSequenceLock computes the relative lock-times for the passed
// transaction. See the exported version, CalcSequenceLock for further details.
//
// This function MUST be called with the DAG state lock held (for writes).
func (dag *BlockDAG) calcSequenceLock(node *blockNode, utxoSet UTXOSet, tx *util.Tx, mempool bool) (*SequenceLock, error) {
	// A value of -1 for each relative lock type represents a relative time
	// lock value that will allow a transaction to be included in a block
	// at any given height or time.
	sequenceLock := &SequenceLock{Seconds: -1, BlockBlueScore: -1}

	// Sequence locks don't apply to coinbase transactions Therefore, we
	// return sequence lock values of -1 indicating that this transaction
	// can be included within a block at any given height or time.
	if tx.IsCoinBase() {
		return sequenceLock, nil
	}

	mTx := tx.MsgTx()
	for txInIndex, txIn := range mTx.TxIn {
		entry, ok := utxoSet.Get(txIn.PreviousOutpoint)
		if !ok {
			str := fmt.Sprintf("output %s referenced from "+
				"transaction %s input %d either does not exist or "+
				"has already been spent", txIn.PreviousOutpoint,
				tx.ID(), txInIndex)
			return sequenceLock, ruleError(ErrMissingTxOut, str)
		}

		// If the input blue score is set to the mempool blue score, then we
		// assume the transaction makes it into the next block when
		// evaluating its sequence blocks.
		inputBlueScore := entry.BlockBlueScore()
		if entry.IsUnaccepted() {
			inputBlueScore = dag.virtual.blueScore
		}

		// Given a sequence number, we apply the relative time lock
		// mask in order to obtain the time lock delta required before
		// this input can be spent.
		sequenceNum := txIn.Sequence
		relativeLock := int64(sequenceNum & wire.SequenceLockTimeMask)

		switch {
		// Relative time locks are disabled for this input, so we can
		// skip any further calculation.
		case sequenceNum&wire.SequenceLockTimeDisabled == wire.SequenceLockTimeDisabled:
			continue
		case sequenceNum&wire.SequenceLockTimeIsSeconds == wire.SequenceLockTimeIsSeconds:
			// This input requires a relative time lock expressed
			// in seconds before it can be spent. Therefore, we
			// need to query for the block prior to the one in
			// which this input was accepted within so we can
			// compute the past median time for the block prior to
			// the one which accepted this referenced output.
			blockNode := node
			for blockNode.selectedParent.blueScore > inputBlueScore {
				blockNode = blockNode.selectedParent
			}
			medianTime := blockNode.PastMedianTime(dag)

			// Time based relative time-locks as defined by BIP 68
			// have a time granularity of RelativeLockSeconds, so
			// we shift left by this amount to convert to the
			// proper relative time-lock. We also subtract one from
			// the relative lock to maintain the original lockTime
			// semantics.
			timeLockSeconds := (relativeLock << wire.SequenceLockTimeGranularity) - 1
			timeLock := medianTime.Unix() + timeLockSeconds
			if timeLock > sequenceLock.Seconds {
				sequenceLock.Seconds = timeLock
			}
		default:
			// The relative lock-time for this input is expressed
			// in blocks so we calculate the relative offset from
			// the input's blue score as its converted absolute
			// lock-time. We subtract one from the relative lock in
			// order to maintain the original lockTime semantics.
			blockBlueScore := int64(inputBlueScore) + relativeLock - 1
			if blockBlueScore > sequenceLock.BlockBlueScore {
				sequenceLock.BlockBlueScore = blockBlueScore
			}
		}
	}

	return sequenceLock, nil
}

// LockTimeToSequence converts the passed relative locktime to a sequence
// number in accordance to BIP-68.
func LockTimeToSequence(isSeconds bool, locktime uint64) uint64 {
	// If we're expressing the relative lock time in blocks, then the
	// corresponding sequence number is simply the desired input age.
	if !isSeconds {
		return locktime
	}

	// Set the 22nd bit which indicates the lock time is in seconds, then
	// shift the locktime over by 9 since the time granularity is in
	// 512-second intervals (2^9). This results in a max lock-time of
	// 33,553,920 seconds, or 1.1 years.
	return wire.SequenceLockTimeIsSeconds |
		locktime>>wire.SequenceLockTimeGranularity
}

// addBlock handles adding the passed block to the DAG.
//
// The flags modify the behavior of this function as follows:
//  - BFFastAdd: Avoids several expensive transaction validation operations.
//
// This function MUST be called with the DAG state lock held (for writes).
func (dag *BlockDAG) addBlock(node *blockNode,
	block *util.Block, selectedParentAnticone []*blockNode, flags BehaviorFlags) (*chainUpdates, error) {
	// Skip checks if node has already been fully validated.
	fastAdd := flags&BFFastAdd == BFFastAdd || dag.index.NodeStatus(node).KnownValid()

	// Connect the block to the DAG.
	chainUpdates, err := dag.connectBlock(node, block, selectedParentAnticone, fastAdd)
	if err != nil {
		if errors.As(err, &RuleError{}) {
			dag.index.SetStatusFlags(node, statusValidateFailed)
			err := dag.index.flushToDB(dbaccess.NoTx())
			if err != nil {
				return nil, err
			}
		}
		return nil, err
	}
	dag.blockCount++
	return chainUpdates, nil
}

func calculateAcceptedIDMerkleRoot(multiBlockTxsAcceptanceData MultiBlockTxsAcceptanceData) *daghash.Hash {
	var acceptedTxs []*util.Tx
	for _, blockTxsAcceptanceData := range multiBlockTxsAcceptanceData {
		for _, txAcceptance := range blockTxsAcceptanceData.TxAcceptanceData {
			if !txAcceptance.IsAccepted {
				continue
			}
			acceptedTxs = append(acceptedTxs, txAcceptance.Tx)
		}
	}
	sort.Slice(acceptedTxs, func(i, j int) bool {
		return daghash.LessTxID(acceptedTxs[i].ID(), acceptedTxs[j].ID())
	})

	acceptedIDMerkleTree := BuildIDMerkleTreeStore(acceptedTxs)
	return acceptedIDMerkleTree.Root()
}

func (node *blockNode) validateAcceptedIDMerkleRoot(dag *BlockDAG, txsAcceptanceData MultiBlockTxsAcceptanceData) error {
	if node.isGenesis() {
		return nil
	}

	calculatedAccepetedIDMerkleRoot := calculateAcceptedIDMerkleRoot(txsAcceptanceData)
	header := node.Header()
	if !header.AcceptedIDMerkleRoot.IsEqual(calculatedAccepetedIDMerkleRoot) {
		str := fmt.Sprintf("block accepted ID merkle root is invalid - block "+
			"header indicates %s, but calculated value is %s",
			header.AcceptedIDMerkleRoot, calculatedAccepetedIDMerkleRoot)
		return ruleError(ErrBadMerkleRoot, str)
	}
	return nil
}

// connectBlock handles connecting the passed node/block to the DAG.
//
// This function MUST be called with the DAG state lock held (for writes).
func (dag *BlockDAG) connectBlock(node *blockNode,
	block *util.Block, selectedParentAnticone []*blockNode, fastAdd bool) (*chainUpdates, error) {
	// No warnings about unknown rules or versions until the DAG is
	// current.
	if dag.isCurrent() {
		// Warn if any unknown new rules are either about to activate or
		// have already been activated.
		if err := dag.warnUnknownRuleActivations(node); err != nil {
			return nil, err
		}

		// Warn if a high enough percentage of the last blocks have
		// unexpected versions.
		if err := dag.warnUnknownVersions(node); err != nil {
			return nil, err
		}
	}

	if err := dag.checkFinalityRules(node); err != nil {
		return nil, err
	}

	if err := dag.validateGasLimit(block); err != nil {
		return nil, err
	}

	newBlockUTXO, txsAcceptanceData, newBlockFeeData, err := node.verifyAndBuildUTXO(dag, block.Transactions(), fastAdd)
	if err != nil {
		newErrString := fmt.Sprintf("error verifying UTXO for %s: %s", node, err)
		var ruleErr RuleError
		if ok := errors.As(err, &ruleErr); ok {
			return nil, ruleError(ruleErr.ErrorCode, newErrString)
		}
		return nil, errors.New(newErrString)
	}

	err = node.validateCoinbaseTransaction(dag, block, txsAcceptanceData)
	if err != nil {
		return nil, err
	}

	// Apply all changes to the DAG.
	virtualUTXODiff, virtualTxsAcceptanceData, chainUpdates, err := dag.applyDAGChanges(node, newBlockUTXO, selectedParentAnticone)
	if err != nil {
		// Since all validation logic has already ran, if applyDAGChanges errors out,
		// this means we have a problem in the internal structure of the DAG - a problem which is
		// irrecoverable, and it would be a bad idea to attempt adding any more blocks to the DAG.
		// Therefore - in such cases we panic.
		panic(err)
	}

	err = dag.saveChangesFromBlock(block, virtualUTXODiff, txsAcceptanceData, virtualTxsAcceptanceData, newBlockFeeData)
	if err != nil {
		return nil, err
	}

	return chainUpdates, nil
}

func (dag *BlockDAG) saveChangesFromBlock(block *util.Block, virtualUTXODiff *UTXODiff,
	txsAcceptanceData MultiBlockTxsAcceptanceData, virtualTxsAcceptanceData MultiBlockTxsAcceptanceData,
	feeData compactFeeData) error {

	// Atomically insert info into the database.
	err := dag.db.Update(func(dbTx database.Tx) error {
		err := dag.index.flushToDB(dbaccess.NoTx())
		if err != nil {
			return err
		}

		err = dag.utxoDiffStore.flushToDB(dbTx)
		if err != nil {
			return err
		}

		err = dag.reachabilityStore.flushToDB(dbTx)
		if err != nil {
			return err
		}

		// Update DAG state.
		state := &dagState{
			TipHashes:         dag.TipHashes(),
			LastFinalityPoint: dag.lastFinalityPoint.hash,
			localSubnetworkID: dag.subnetworkID,
		}
		err = dbPutDAGState(dbaccess.NoTx(), state)
		if err != nil {
			return err
		}

		// Update the UTXO set using the diffSet that was melded into the
		// full UTXO set.
		err = dbUpdateUTXOSet(dbaccess.NoTx(), virtualUTXODiff)
		if err != nil {
			return err
		}

		// Scan all accepted transactions and register any subnetwork registry
		// transaction. If any subnetwork registry transaction is not well-formed,
		// fail the entire block.
		err = registerSubnetworks(dbTx, block.Transactions())
		if err != nil {
			return err
		}

		blockID, err := createBlockID(dbTx, block.Hash())
		if err != nil {
			return err
		}

		// Allow the index manager to call each of the currently active
		// optional indexes with the block being connected so they can
		// update themselves accordingly.
		if dag.indexManager != nil {
			err := dag.indexManager.ConnectBlock(dbTx, block, blockID, dag, txsAcceptanceData, virtualTxsAcceptanceData)
			if err != nil {
				return err
			}
		}

		// Apply the fee data into the database
		return dbStoreFeeData(dbTx, block.Hash(), feeData)
	})
	if err != nil {
		return err
	}
	dag.index.clearDirtyEntries()
	dag.utxoDiffStore.clearDirtyEntries()
	dag.reachabilityStore.clearDirtyEntries()
	return nil
}

func (dag *BlockDAG) validateGasLimit(block *util.Block) error {
	var currentSubnetworkID *subnetworkid.SubnetworkID
	var currentSubnetworkGasLimit uint64
	var currentGasUsage uint64
	var err error

	// We assume here that transactions are ordered by subnetworkID,
	// since it was already validated in checkTransactionSanity
	for _, tx := range block.Transactions() {
		msgTx := tx.MsgTx()

		// In native and Built-In subnetworks all txs must have Gas = 0, and that was already validated in checkTransactionSanity
		// Therefore - no need to check them here.
		if msgTx.SubnetworkID.IsEqual(subnetworkid.SubnetworkIDNative) || msgTx.SubnetworkID.IsBuiltIn() {
			continue
		}

		if !msgTx.SubnetworkID.IsEqual(currentSubnetworkID) {
			currentSubnetworkID = &msgTx.SubnetworkID
			currentGasUsage = 0
			currentSubnetworkGasLimit, err = dag.SubnetworkStore.GasLimit(currentSubnetworkID)
			if err != nil {
				return errors.Errorf("Error getting gas limit for subnetworkID '%s': %s", currentSubnetworkID, err)
			}
		}

		newGasUsage := currentGasUsage + msgTx.Gas
		if newGasUsage < currentGasUsage { // check for overflow
			str := fmt.Sprintf("Block gas usage in subnetwork with ID %s has overflown", currentSubnetworkID)
			return ruleError(ErrInvalidGas, str)
		}
		if newGasUsage > currentSubnetworkGasLimit {
			str := fmt.Sprintf("Block wastes too much gas in subnetwork with ID %s", currentSubnetworkID)
			return ruleError(ErrInvalidGas, str)
		}

		currentGasUsage = newGasUsage
	}

	return nil
}

// LastFinalityPointHash returns the hash of the last finality point
func (dag *BlockDAG) LastFinalityPointHash() *daghash.Hash {
	if dag.lastFinalityPoint == nil {
		return nil
	}
	return dag.lastFinalityPoint.hash
}

// checkFinalityRules checks the new block does not violate the finality rules
// specifically - the new block selectedParent chain should contain the old finality point
func (dag *BlockDAG) checkFinalityRules(newNode *blockNode) error {
	// the genesis block can not violate finality rules
	if newNode.isGenesis() {
		return nil
	}

	for currentNode := newNode; currentNode != dag.lastFinalityPoint; currentNode = currentNode.selectedParent {
		// If we went past dag's last finality point without encountering it -
		// the new block has violated finality.
		if currentNode.blueScore <= dag.lastFinalityPoint.blueScore {
			return ruleError(ErrFinality, "The last finality point is not in the selected chain of this block")
		}
	}
	return nil
}

// updateFinalityPoint updates the dag's last finality point if necessary.
func (dag *BlockDAG) updateFinalityPoint() {
	selectedTip := dag.selectedTip()
	// if the selected tip is the genesis block - it should be the new finality point
	if selectedTip.isGenesis() {
		dag.lastFinalityPoint = selectedTip
		return
	}
	// We are looking for a new finality point only if the new block's finality score is higher
	// by 2 than the existing finality point's
	if selectedTip.finalityScore(dag) < dag.lastFinalityPoint.finalityScore(dag)+2 {
		return
	}

	var currentNode *blockNode
	for currentNode = selectedTip.selectedParent; ; currentNode = currentNode.selectedParent {
		// We look for the first node in the selected parent chain that has a higher finality score than the last finality point.
		if currentNode.selectedParent.finalityScore(dag) == dag.lastFinalityPoint.finalityScore(dag) {
			break
		}
	}
	dag.lastFinalityPoint = currentNode
	spawn(func() {
		dag.finalizeNodesBelowFinalityPoint(true)
	})
}

func (dag *BlockDAG) finalizeNodesBelowFinalityPoint(deleteDiffData bool) {
	queue := make([]*blockNode, 0, len(dag.lastFinalityPoint.parents))
	for parent := range dag.lastFinalityPoint.parents {
		queue = append(queue, parent)
	}
	var blockHashesToDelete []*daghash.Hash
	if deleteDiffData {
		blockHashesToDelete = make([]*daghash.Hash, 0, dag.dagParams.FinalityInterval)
	}
	for len(queue) > 0 {
		var current *blockNode
		current, queue = queue[0], queue[1:]
		if !current.isFinalized {
			current.isFinalized = true
			if deleteDiffData {
				blockHashesToDelete = append(blockHashesToDelete, current.hash)
			}
			for parent := range current.parents {
				queue = append(queue, parent)
			}
		}
	}
	if deleteDiffData {
		err := dag.db.Update(func(dbTx database.Tx) error {
			return dag.utxoDiffStore.removeBlocksDiffData(dbTx, blockHashesToDelete)
		})
		if err != nil {
			panic(fmt.Sprintf("Error removing diff data from utxoDiffStore: %s", err))
		}
	}
}

// IsKnownFinalizedBlock returns whether the block is below the finality point.
// IsKnownFinalizedBlock might be false-negative because node finality status is
// updated in a separate goroutine. To get a definite answer if a block
// is finalized or not, use dag.checkFinalityRules.
func (dag *BlockDAG) IsKnownFinalizedBlock(blockHash *daghash.Hash) bool {
	node := dag.index.LookupNode(blockHash)
	return node != nil && node.isFinalized
}

// NextBlockCoinbaseTransaction prepares the coinbase transaction for the next mined block
//
// This function CAN'T be called with the DAG lock held.
func (dag *BlockDAG) NextBlockCoinbaseTransaction(scriptPubKey []byte, extraData []byte) (*util.Tx, error) {
	dag.dagLock.RLock()
	defer dag.dagLock.RUnlock()

	return dag.NextBlockCoinbaseTransactionNoLock(scriptPubKey, extraData)
}

// NextBlockCoinbaseTransactionNoLock prepares the coinbase transaction for the next mined block
//
// This function MUST be called with the DAG read-lock held
func (dag *BlockDAG) NextBlockCoinbaseTransactionNoLock(scriptPubKey []byte, extraData []byte) (*util.Tx, error) {
	txsAcceptanceData, err := dag.TxsAcceptedByVirtual()
	if err != nil {
		return nil, err
	}
	return dag.virtual.blockNode.expectedCoinbaseTransaction(dag, txsAcceptanceData, scriptPubKey, extraData)
}

// NextAcceptedIDMerkleRootNoLock prepares the acceptedIDMerkleRoot for the next mined block
//
// This function MUST be called with the DAG read-lock held
func (dag *BlockDAG) NextAcceptedIDMerkleRootNoLock() (*daghash.Hash, error) {
	txsAcceptanceData, err := dag.TxsAcceptedByVirtual()
	if err != nil {
		return nil, err
	}

	return calculateAcceptedIDMerkleRoot(txsAcceptanceData), nil
}

// TxsAcceptedByVirtual retrieves transactions accepted by the current virtual block
//
// This function MUST be called with the DAG read-lock held
func (dag *BlockDAG) TxsAcceptedByVirtual() (MultiBlockTxsAcceptanceData, error) {
	_, txsAcceptanceData, err := dag.pastUTXO(&dag.virtual.blockNode)
	return txsAcceptanceData, err
}

// TxsAcceptedByBlockHash retrieves transactions accepted by the given block
//
// This function MUST be called with the DAG read-lock held
func (dag *BlockDAG) TxsAcceptedByBlockHash(blockHash *daghash.Hash) (MultiBlockTxsAcceptanceData, error) {
	node := dag.index.LookupNode(blockHash)
	if node == nil {
		return nil, errors.Errorf("Couldn't find block %s", blockHash)
	}
	_, txsAcceptanceData, err := dag.pastUTXO(node)
	return txsAcceptanceData, err
}

// applyDAGChanges does the following:
// 1. Connects each of the new block's parents to the block.
// 2. Adds the new block to the DAG's tips.
// 3. Updates the DAG's full UTXO set.
// 4. Updates each of the tips' utxoDiff.
// 5. Applies the new virtual's blue score to all the unaccepted UTXOs
// 6. Adds the block to the reachability structures
// 7. Updates the finality point of the DAG (if required).
//
// It returns the diff in the virtual block's UTXO set.
//
// This function MUST be called with the DAG state lock held (for writes).
func (dag *BlockDAG) applyDAGChanges(node *blockNode, newBlockUTXO UTXOSet, selectedParentAnticone []*blockNode) (
	virtualUTXODiff *UTXODiff, virtualTxsAcceptanceData MultiBlockTxsAcceptanceData,
	chainUpdates *chainUpdates, err error) {

	// Add the block to the reachability structures
	err = dag.updateReachability(node, selectedParentAnticone)
	if err != nil {
		return nil, nil, nil, errors.Wrap(err, "failed updating reachability")
	}

	if err = node.updateParents(dag, newBlockUTXO); err != nil {
		return nil, nil, nil, errors.Wrapf(err, "failed updating parents of %s", node)
	}

	// Update the virtual block's parents (the DAG tips) to include the new block.
	chainUpdates = dag.virtual.AddTip(node)

	// Build a UTXO set for the new virtual block
	newVirtualUTXO, virtualTxsAcceptanceData, err := dag.pastUTXO(&dag.virtual.blockNode)
	if err != nil {
		return nil, nil, nil, errors.Wrap(err, "could not restore past UTXO for virtual")
	}

	// Apply new utxoDiffs to all the tips
	err = updateTipsUTXO(dag, newVirtualUTXO)
	if err != nil {
		return nil, nil, nil, errors.Wrap(err, "failed updating the tips' UTXO")
	}

	// It is now safe to meld the UTXO set to base.
	diffSet := newVirtualUTXO.(*DiffUTXOSet)
	virtualUTXODiff = diffSet.UTXODiff
	err = dag.meldVirtualUTXO(diffSet)
	if err != nil {
		return nil, nil, nil, errors.Wrap(err, "failed melding the virtual UTXO")
	}

	dag.index.SetStatusFlags(node, statusValid)

	// And now we can update the finality point of the DAG (if required)
	dag.updateFinalityPoint()

	return virtualUTXODiff, virtualTxsAcceptanceData, chainUpdates, nil
}

func (dag *BlockDAG) meldVirtualUTXO(newVirtualUTXODiffSet *DiffUTXOSet) error {
	dag.utxoLock.Lock()
	defer dag.utxoLock.Unlock()
	return newVirtualUTXODiffSet.meldToBase()
}

func (node *blockNode) diffFromTxs(pastUTXO UTXOSet, transactions []*util.Tx) (*UTXODiff, error) {
	diff := NewUTXODiff()

	for _, tx := range transactions {
		txDiff, err := pastUTXO.diffFromTx(tx.MsgTx(), UnacceptedBlueScore)
		if err != nil {
			return nil, err
		}
		diff, err = diff.WithDiff(txDiff)
		if err != nil {
			return nil, err
		}
	}

	return diff, nil
}

// verifyAndBuildUTXO verifies all transactions in the given block and builds its UTXO
// to save extra traversals it returns the transactions acceptance data and the compactFeeData for the new block
func (node *blockNode) verifyAndBuildUTXO(dag *BlockDAG, transactions []*util.Tx, fastAdd bool) (
	newBlockUTXO UTXOSet, txsAcceptanceData MultiBlockTxsAcceptanceData, newBlockFeeData compactFeeData, err error) {

	pastUTXO, txsAcceptanceData, err := dag.pastUTXO(node)
	if err != nil {
		return nil, nil, nil, err
	}

	err = node.validateAcceptedIDMerkleRoot(dag, txsAcceptanceData)
	if err != nil {
		return nil, nil, nil, err
	}

	feeData, err := dag.checkConnectToPastUTXO(node, pastUTXO, transactions, fastAdd)
	if err != nil {
		return nil, nil, nil, err
	}

	diffFromTxs, err := node.diffFromTxs(pastUTXO, transactions)
	if err != nil {
		return nil, nil, nil, err
	}
	utxo, err := pastUTXO.WithDiff(diffFromTxs)
	if err != nil {
		return nil, nil, nil, err
	}

	calculatedMultisetHash := utxo.Multiset().Hash()
	if !calculatedMultisetHash.IsEqual(node.utxoCommitment) {
		str := fmt.Sprintf("block %s UTXO commitment is invalid - block "+
			"header indicates %s, but calculated value is %s", node.hash,
			node.utxoCommitment, calculatedMultisetHash)
		return nil, nil, nil, ruleError(ErrBadUTXOCommitment, str)
	}
	return utxo, txsAcceptanceData, feeData, nil
}

// TxAcceptanceData stores a transaction together with an indication
// if it was accepted or not by some block
type TxAcceptanceData struct {
	Tx         *util.Tx
	IsAccepted bool
}

// BlockTxsAcceptanceData stores all transactions in a block with an indication
// if they were accepted or not by some other block
type BlockTxsAcceptanceData struct {
	BlockHash        daghash.Hash
	TxAcceptanceData []TxAcceptanceData
}

// MultiBlockTxsAcceptanceData stores data about which transactions were accepted by a block
// It's a slice of the block's blues block IDs and their transaction acceptance data
type MultiBlockTxsAcceptanceData []BlockTxsAcceptanceData

// FindAcceptanceData finds the BlockTxsAcceptanceData that matches blockHash
func (data MultiBlockTxsAcceptanceData) FindAcceptanceData(blockHash *daghash.Hash) (*BlockTxsAcceptanceData, bool) {
	for _, acceptanceData := range data {
		if acceptanceData.BlockHash.IsEqual(blockHash) {
			return &acceptanceData, true
		}
	}
	return nil, false
}

func genesisPastUTXO(virtual *virtualBlock) UTXOSet {
	// The genesis has no past UTXO, so we create an empty UTXO
	// set by creating a diff UTXO set with the virtual UTXO
	// set, and adding all of its entries in toRemove
	diff := NewUTXODiff()
	for outpoint, entry := range virtual.utxoSet.utxoCollection {
		diff.toRemove[outpoint] = entry
	}
	genesisPastUTXO := UTXOSet(NewDiffUTXOSet(virtual.utxoSet, diff))
	return genesisPastUTXO
}

func (node *blockNode) fetchBlueBlocks() ([]*util.Block, error) {
	blueBlocks := make([]*util.Block, len(node.blues))
	for i, blueBlockNode := range node.blues {
<<<<<<< HEAD
		blueBlock, found, err := dbFetchBlockByHash(dbaccess.NoTx(), blueBlockNode.hash)
		if err != nil {
			return nil, err
		}
		if !found {
			return nil, errors.Errorf("block %s not found",
				blueBlockNode.hash)
=======
		blueBlock, err := dbFetchBlockByHash(dbaccess.NoTx(), blueBlockNode.hash)
		if err != nil {
			return nil, err
>>>>>>> a826bd91
		}

		blueBlocks[i] = blueBlock
	}
	return blueBlocks, nil
}

// applyBlueBlocks adds all transactions in the blue blocks to the selectedParent's UTXO set
// Purposefully ignoring failures - these are just unaccepted transactions
// Writing down which transactions were accepted or not in txsAcceptanceData
func (node *blockNode) applyBlueBlocks(acceptedSelectedParentUTXO UTXOSet, selectedParentAcceptanceData []TxAcceptanceData, blueBlocks []*util.Block) (
	pastUTXO UTXOSet, multiBlockTxsAcceptanceData MultiBlockTxsAcceptanceData, err error) {

	pastUTXO = acceptedSelectedParentUTXO
	multiBlockTxsAcceptanceData = MultiBlockTxsAcceptanceData{BlockTxsAcceptanceData{
		BlockHash:        *node.selectedParent.hash,
		TxAcceptanceData: selectedParentAcceptanceData,
	}}

	// Add blueBlocks to multiBlockTxsAcceptanceData in topological order. This
	// is so that anyone who iterates over it would process blocks (and transactions)
	// in their order of appearance in the DAG.
	// We skip the selected parent, because we calculated its UTXO in acceptSelectedParentTransactions.
	for i := 1; i < len(blueBlocks); i++ {
		blueBlock := blueBlocks[i]
		transactions := blueBlock.Transactions()
		blockTxsAcceptanceData := BlockTxsAcceptanceData{
			BlockHash:        *blueBlock.Hash(),
			TxAcceptanceData: make([]TxAcceptanceData, len(transactions)),
		}
		for i, tx := range blueBlock.Transactions() {
			var isAccepted bool
			// Coinbase transaction outputs are added to the UTXO
			// only if they are in the selected parent chain.
			if tx.IsCoinBase() {
				isAccepted = false
			} else {
				isAccepted, err = pastUTXO.AddTx(tx.MsgTx(), node.blueScore)
				if err != nil {
					return nil, nil, err
				}
			}
			blockTxsAcceptanceData.TxAcceptanceData[i] = TxAcceptanceData{Tx: tx, IsAccepted: isAccepted}
		}
		multiBlockTxsAcceptanceData = append(multiBlockTxsAcceptanceData, blockTxsAcceptanceData)
	}

	return pastUTXO, multiBlockTxsAcceptanceData, nil
}

// updateParents adds this block to the children sets of its parents
// and updates the diff of any parent whose DiffChild is this block
func (node *blockNode) updateParents(dag *BlockDAG, newBlockUTXO UTXOSet) error {
	node.updateParentsChildren()
	return node.updateParentsDiffs(dag, newBlockUTXO)
}

// updateParentsDiffs updates the diff of any parent whose DiffChild is this block
func (node *blockNode) updateParentsDiffs(dag *BlockDAG, newBlockUTXO UTXOSet) error {
	virtualDiffFromNewBlock, err := dag.virtual.utxoSet.diffFrom(newBlockUTXO)
	if err != nil {
		return err
	}

	err = dag.utxoDiffStore.setBlockDiff(node, virtualDiffFromNewBlock)
	if err != nil {
		return err
	}

	for parent := range node.parents {
		diffChild, err := dag.utxoDiffStore.diffChildByNode(parent)
		if err != nil {
			return err
		}
		if diffChild == nil {
			parentUTXO, err := dag.restoreUTXO(parent)
			if err != nil {
				return err
			}
			err = dag.utxoDiffStore.setBlockDiffChild(parent, node)
			if err != nil {
				return err
			}
			diff, err := newBlockUTXO.diffFrom(parentUTXO)
			if err != nil {
				return err
			}
			err = dag.utxoDiffStore.setBlockDiff(parent, diff)
			if err != nil {
				return err
			}
		}
	}

	return nil
}

// pastUTXO returns the UTXO of a given block's past
// To save traversals over the blue blocks, it also returns the transaction acceptance data for
// all blue blocks
func (dag *BlockDAG) pastUTXO(node *blockNode) (
	pastUTXO UTXOSet, bluesTxsAcceptanceData MultiBlockTxsAcceptanceData, err error) {

	if node.isGenesis() {
		return genesisPastUTXO(dag.virtual), MultiBlockTxsAcceptanceData{}, nil
	}
	selectedParentUTXO, err := dag.restoreUTXO(node.selectedParent)
	if err != nil {
		return nil, nil, err
	}

	blueBlocks, err := node.fetchBlueBlocks()
	if err != nil {
		return nil, nil, err
	}

	selectedParent := blueBlocks[0]
	acceptedSelectedParentUTXO, selectedParentAcceptanceData, err := node.acceptSelectedParentTransactions(selectedParent, selectedParentUTXO)
	if err != nil {
		return nil, nil, err
	}

	return node.applyBlueBlocks(acceptedSelectedParentUTXO, selectedParentAcceptanceData, blueBlocks)
}

func (node *blockNode) acceptSelectedParentTransactions(selectedParent *util.Block, selectedParentUTXO UTXOSet) (acceptedSelectedParentUTXO UTXOSet, txAcceptanceData []TxAcceptanceData, err error) {
	diff := NewUTXODiff()
	txAcceptanceData = make([]TxAcceptanceData, len(selectedParent.Transactions()))
	for i, tx := range selectedParent.Transactions() {
		txAcceptanceData[i] = TxAcceptanceData{
			Tx:         tx,
			IsAccepted: true,
		}
		acceptanceDiff, err := selectedParentUTXO.diffFromAcceptedTx(tx.MsgTx(), node.blueScore)
		if err != nil {
			return nil, nil, err
		}
		diff, err = diff.WithDiff(acceptanceDiff)
		if err != nil {
			return nil, nil, err
		}
	}
	acceptedSelectedParentUTXO, err = selectedParentUTXO.WithDiff(diff)
	if err != nil {
		return nil, nil, err
	}
	return acceptedSelectedParentUTXO, txAcceptanceData, nil
}

// restoreUTXO restores the UTXO of a given block from its diff
func (dag *BlockDAG) restoreUTXO(node *blockNode) (UTXOSet, error) {
	stack := []*blockNode{}

	// Iterate over the chain of diff-childs from node till virtual and add them
	// all into a stack
	for current := node; current != nil; {
		stack = append(stack, current)
		var err error
		current, err = dag.utxoDiffStore.diffChildByNode(current)
		if err != nil {
			return nil, err
		}
	}

	// Start with the top item in the stack, going over it top-to-bottom,
	// applying the UTXO-diff one-by-one.
	topNode, stack := stack[len(stack)-1], stack[:len(stack)-1] // pop the top item in the stack
	topNodeDiff, err := dag.utxoDiffStore.diffByNode(topNode)
	if err != nil {
		return nil, err
	}
	accumulatedDiff := topNodeDiff.clone()

	for i := len(stack) - 1; i >= 0; i-- {
		diff, err := dag.utxoDiffStore.diffByNode(stack[i])
		if err != nil {
			return nil, err
		}
		// Use withDiffInPlace, otherwise copying the diffs again and again create a polynomial overhead
		err = accumulatedDiff.withDiffInPlace(diff)
		if err != nil {
			return nil, err
		}
	}

	return NewDiffUTXOSet(dag.virtual.utxoSet, accumulatedDiff), nil
}

// updateTipsUTXO builds and applies new diff UTXOs for all the DAG's tips
func updateTipsUTXO(dag *BlockDAG, virtualUTXO UTXOSet) error {
	for tip := range dag.virtual.parents {
		tipUTXO, err := dag.restoreUTXO(tip)
		if err != nil {
			return err
		}
		diff, err := virtualUTXO.diffFrom(tipUTXO)
		if err != nil {
			return err
		}
		err = dag.utxoDiffStore.setBlockDiff(tip, diff)
		if err != nil {
			return err
		}
	}

	return nil
}

// isCurrent returns whether or not the DAG believes it is current. Several
// factors are used to guess, but the key factors that allow the DAG to
// believe it is current are:
//  - Latest block has a timestamp newer than 24 hours ago
//
// This function MUST be called with the DAG state lock held (for reads).
func (dag *BlockDAG) isCurrent() bool {
	// Not current if the virtual's selected parent has a timestamp
	// before 24 hours ago. If the DAG is empty, we take the genesis
	// block timestamp.
	//
	// The DAG appears to be current if none of the checks reported
	// otherwise.
	var dagTimestamp int64
	selectedTip := dag.selectedTip()
	if selectedTip == nil {
		dagTimestamp = dag.dagParams.GenesisBlock.Header.Timestamp.Unix()
	} else {
		dagTimestamp = selectedTip.timestamp
	}
	dagTime := time.Unix(dagTimestamp, 0)
	return dag.Now().Sub(dagTime) <= isDAGCurrentMaxDiff
}

// Now returns the adjusted time according to
// dag.timeSource. See TimeSource.Now for
// more details.
func (dag *BlockDAG) Now() time.Time {
	return dag.timeSource.Now()
}

// IsCurrent returns whether or not the DAG believes it is current. Several
// factors are used to guess, but the key factors that allow the DAG to
// believe it is current are:
//  - Latest block has a timestamp newer than 24 hours ago
//
// This function is safe for concurrent access.
func (dag *BlockDAG) IsCurrent() bool {
	dag.dagLock.RLock()
	defer dag.dagLock.RUnlock()

	return dag.isCurrent()
}

// selectedTip returns the current selected tip for the DAG.
// It will return nil if there is no tip.
func (dag *BlockDAG) selectedTip() *blockNode {
	return dag.virtual.selectedParent
}

// SelectedTipHeader returns the header of the current selected tip for the DAG.
// It will return nil if there is no tip.
//
// This function is safe for concurrent access.
func (dag *BlockDAG) SelectedTipHeader() *wire.BlockHeader {
	selectedTip := dag.selectedTip()
	if selectedTip == nil {
		return nil
	}

	return selectedTip.Header()
}

// SelectedTipHash returns the hash of the current selected tip for the DAG.
// It will return nil if there is no tip.
//
// This function is safe for concurrent access.
func (dag *BlockDAG) SelectedTipHash() *daghash.Hash {
	selectedTip := dag.selectedTip()
	if selectedTip == nil {
		return nil
	}

	return selectedTip.hash
}

// UTXOSet returns the DAG's UTXO set
func (dag *BlockDAG) UTXOSet() *FullUTXOSet {
	return dag.virtual.utxoSet
}

// CalcPastMedianTime returns the past median time of the DAG.
func (dag *BlockDAG) CalcPastMedianTime() time.Time {
	return dag.virtual.tips().bluest().PastMedianTime(dag)
}

// GetUTXOEntry returns the requested unspent transaction output. The returned
// instance must be treated as immutable since it is shared by all callers.
//
// This function is safe for concurrent access. However, the returned entry (if
// any) is NOT.
func (dag *BlockDAG) GetUTXOEntry(outpoint wire.Outpoint) (*UTXOEntry, bool) {
	return dag.virtual.utxoSet.get(outpoint)
}

// BlueScoreByBlockHash returns the blue score of a block with the given hash.
func (dag *BlockDAG) BlueScoreByBlockHash(hash *daghash.Hash) (uint64, error) {
	node := dag.index.LookupNode(hash)
	if node == nil {
		return 0, errors.Errorf("block %s is unknown", hash)
	}

	return node.blueScore, nil
}

// BlockConfirmationsByHash returns the confirmations number for a block with the
// given hash. See blockConfirmations for further details.
//
// This function is safe for concurrent access
func (dag *BlockDAG) BlockConfirmationsByHash(hash *daghash.Hash) (uint64, error) {
	dag.dagLock.RLock()
	defer dag.dagLock.RUnlock()

	return dag.BlockConfirmationsByHashNoLock(hash)
}

// BlockConfirmationsByHashNoLock is lock free version of BlockConfirmationsByHash
//
// This function is unsafe for concurrent access.
func (dag *BlockDAG) BlockConfirmationsByHashNoLock(hash *daghash.Hash) (uint64, error) {
	if hash.IsEqual(&daghash.ZeroHash) {
		return 0, nil
	}

	node := dag.index.LookupNode(hash)
	if node == nil {
		return 0, errors.Errorf("block %s is unknown", hash)
	}

	return dag.blockConfirmations(node)
}

// UTXOConfirmations returns the confirmations for the given outpoint, if it exists
// in the DAG's UTXO set.
//
// This function is safe for concurrent access.
func (dag *BlockDAG) UTXOConfirmations(outpoint *wire.Outpoint) (uint64, bool) {
	dag.dagLock.RLock()
	defer dag.dagLock.RUnlock()

	utxoEntry, ok := dag.GetUTXOEntry(*outpoint)
	if !ok {
		return 0, false
	}
	confirmations := dag.SelectedTipBlueScore() - utxoEntry.BlockBlueScore() + 1

	return confirmations, true
}

// UTXOCommitment returns a commitment to the dag's current UTXOSet
func (dag *BlockDAG) UTXOCommitment() string {
	return dag.UTXOSet().UTXOMultiset.Hash().String()
}

// blockConfirmations returns the current confirmations number of the given node
// The confirmations number is defined as follows:
// * If the node is in the selected tip red set	-> 0
// * If the node is the selected tip			-> 1
// * Otherwise									-> selectedTip.blueScore - acceptingBlock.blueScore + 2
func (dag *BlockDAG) blockConfirmations(node *blockNode) (uint64, error) {
	acceptingBlock, err := dag.acceptingBlock(node)
	if err != nil {
		return 0, err
	}

	// if acceptingBlock is nil, the node is red
	if acceptingBlock == nil {
		return 0, nil
	}

	return dag.selectedTip().blueScore - acceptingBlock.blueScore + 1, nil
}

// acceptingBlock finds the node in the selected-parent chain that had accepted
// the given node
func (dag *BlockDAG) acceptingBlock(node *blockNode) (*blockNode, error) {
	// Return an error if the node is the virtual block
	if node == &dag.virtual.blockNode {
		return nil, errors.New("cannot get acceptingBlock for virtual")
	}

	// If the node is a chain-block itself, the accepting block is its chain-child
	isNodeInSelectedParentChain, err := dag.IsInSelectedParentChain(node.hash)
	if err != nil {
		return nil, err
	}
	if isNodeInSelectedParentChain {
		if len(node.children) == 0 {
			// If the node is the selected tip, it doesn't have an accepting block
			return nil, nil
		}
		for child := range node.children {
			isChildInSelectedParentChain, err := dag.IsInSelectedParentChain(child.hash)
			if err != nil {
				return nil, err
			}
			if isChildInSelectedParentChain {
				return child, nil
			}
		}
		return nil, errors.Errorf("chain block %s does not have a chain child", node.hash)
	}

	// Find the only chain block that may contain the node in its blues
	candidateAcceptingBlock := dag.oldestChainBlockWithBlueScoreGreaterThan(node.blueScore)

	// if no candidate is found, it means that the node has same or more
	// blue score than the selected tip and is found in its anticone, so
	// it doesn't have an accepting block
	if candidateAcceptingBlock == nil {
		return nil, nil
	}

	// candidateAcceptingBlock is the accepting block only if it actually contains
	// the node in its blues
	for _, blue := range candidateAcceptingBlock.blues {
		if blue == node {
			return candidateAcceptingBlock, nil
		}
	}

	// Otherwise, the node is red or in the selected tip anticone, and
	// doesn't have an accepting block
	return nil, nil
}

// oldestChainBlockWithBlueScoreGreaterThan finds the oldest chain block with a blue score
// greater than blueScore. If no such block exists, this method returns nil
func (dag *BlockDAG) oldestChainBlockWithBlueScoreGreaterThan(blueScore uint64) *blockNode {
	chainBlockIndex, ok := util.SearchSlice(len(dag.virtual.selectedParentChainSlice), func(i int) bool {
		selectedPathNode := dag.virtual.selectedParentChainSlice[i]
		return selectedPathNode.blueScore > blueScore
	})
	if !ok {
		return nil
	}
	return dag.virtual.selectedParentChainSlice[chainBlockIndex]
}

// IsInSelectedParentChain returns whether or not a block hash is found in the selected
// parent chain. Note that this method returns an error if the given blockHash does not
// exist within the block index.
//
// This method MUST be called with the DAG lock held
func (dag *BlockDAG) IsInSelectedParentChain(blockHash *daghash.Hash) (bool, error) {
	blockNode := dag.index.LookupNode(blockHash)
	if blockNode == nil {
		str := fmt.Sprintf("block %s is not in the DAG", blockHash)
		return false, errNotInDAG(str)
	}
	return dag.virtual.selectedParentChainSet.contains(blockNode), nil
}

// SelectedParentChain returns the selected parent chain starting from blockHash (exclusive)
// up to the virtual (exclusive). If blockHash is nil then the genesis block is used. If
// blockHash is not within the select parent chain, go down its own selected parent chain,
// while collecting each block hash in removedChainHashes, until reaching a block within
// the main selected parent chain.
//
// This method MUST be called with the DAG lock held
func (dag *BlockDAG) SelectedParentChain(blockHash *daghash.Hash) ([]*daghash.Hash, []*daghash.Hash, error) {
	if blockHash == nil {
		blockHash = dag.genesis.hash
	}
	if !dag.IsInDAG(blockHash) {
		return nil, nil, errors.Errorf("blockHash %s does not exist in the DAG", blockHash)
	}

	// If blockHash is not in the selected parent chain, go down its selected parent chain
	// until we find a block that is in the main selected parent chain.
	var removedChainHashes []*daghash.Hash
	isBlockInSelectedParentChain, err := dag.IsInSelectedParentChain(blockHash)
	if err != nil {
		return nil, nil, err
	}
	for !isBlockInSelectedParentChain {
		removedChainHashes = append(removedChainHashes, blockHash)

		node := dag.index.LookupNode(blockHash)
		blockHash = node.selectedParent.hash

		isBlockInSelectedParentChain, err = dag.IsInSelectedParentChain(blockHash)
		if err != nil {
			return nil, nil, err
		}
	}

	// Find the index of the blockHash in the selectedParentChainSlice
	blockHashIndex := len(dag.virtual.selectedParentChainSlice) - 1
	for blockHashIndex >= 0 {
		node := dag.virtual.selectedParentChainSlice[blockHashIndex]
		if node.hash.IsEqual(blockHash) {
			break
		}
		blockHashIndex--
	}

	// Copy all the addedChainHashes starting from blockHashIndex (exclusive)
	addedChainHashes := make([]*daghash.Hash, len(dag.virtual.selectedParentChainSlice)-blockHashIndex-1)
	for i, node := range dag.virtual.selectedParentChainSlice[blockHashIndex+1:] {
		addedChainHashes[i] = node.hash
	}

	return removedChainHashes, addedChainHashes, nil
}

// SelectedTipBlueScore returns the blue score of the selected tip.
func (dag *BlockDAG) SelectedTipBlueScore() uint64 {
	return dag.selectedTip().blueScore
}

// VirtualBlueScore returns the blue score of the current virtual block
func (dag *BlockDAG) VirtualBlueScore() uint64 {
	return dag.virtual.blueScore
}

// BlockCount returns the number of blocks in the DAG
func (dag *BlockDAG) BlockCount() uint64 {
	return dag.blockCount
}

// TipHashes returns the hashes of the DAG's tips
func (dag *BlockDAG) TipHashes() []*daghash.Hash {
	return dag.virtual.tips().hashes()
}

// CurrentBits returns the bits of the tip with the lowest bits, which also means it has highest difficulty.
func (dag *BlockDAG) CurrentBits() uint32 {
	tips := dag.virtual.tips()
	minBits := uint32(math.MaxUint32)
	for tip := range tips {
		if minBits > tip.Header().Bits {
			minBits = tip.Header().Bits
		}
	}
	return minBits
}

// HeaderByHash returns the block header identified by the given hash or an
// error if it doesn't exist.
func (dag *BlockDAG) HeaderByHash(hash *daghash.Hash) (*wire.BlockHeader, error) {
	node := dag.index.LookupNode(hash)
	if node == nil {
		err := errors.Errorf("block %s is not known", hash)
		return &wire.BlockHeader{}, err
	}

	return node.Header(), nil
}

// ChildHashesByHash returns the child hashes of the block with the given hash in the
// DAG.
//
// This function is safe for concurrent access.
func (dag *BlockDAG) ChildHashesByHash(hash *daghash.Hash) ([]*daghash.Hash, error) {
	node := dag.index.LookupNode(hash)
	if node == nil {
		str := fmt.Sprintf("block %s is not in the DAG", hash)
		return nil, errNotInDAG(str)

	}

	return node.children.hashes(), nil
}

// SelectedParentHash returns the selected parent hash of the block with the given hash in the
// DAG.
//
// This function is safe for concurrent access.
func (dag *BlockDAG) SelectedParentHash(blockHash *daghash.Hash) (*daghash.Hash, error) {
	node := dag.index.LookupNode(blockHash)
	if node == nil {
		str := fmt.Sprintf("block %s is not in the DAG", blockHash)
		return nil, errNotInDAG(str)

	}

	if node.selectedParent == nil {
		return nil, nil
	}
	return node.selectedParent.hash, nil
}

// antiPastHashesBetween returns the hashes of the blocks between the
// lowHash's antiPast and highHash's antiPast, or up to the provided
// max number of block hashes.
//
// This function MUST be called with the DAG state lock held (for reads).
func (dag *BlockDAG) antiPastHashesBetween(lowHash, highHash *daghash.Hash, maxHashes uint64) ([]*daghash.Hash, error) {
	nodes, err := dag.antiPastBetween(lowHash, highHash, maxHashes)
	if err != nil {
		return nil, err
	}
	hashes := make([]*daghash.Hash, len(nodes))
	for i, node := range nodes {
		hashes[i] = node.hash
	}
	return hashes, nil
}

// antiPastBetween returns the blockNodes between the lowHash's antiPast
// and highHash's antiPast, or up to the provided max number of blocks.
//
// This function MUST be called with the DAG state lock held (for reads).
func (dag *BlockDAG) antiPastBetween(lowHash, highHash *daghash.Hash, maxEntries uint64) ([]*blockNode, error) {
	lowNode := dag.index.LookupNode(lowHash)
	if lowNode == nil {
		return nil, errors.Errorf("Couldn't find low hash %s", lowHash)
	}
	highNode := dag.index.LookupNode(highHash)
	if highNode == nil {
		return nil, errors.Errorf("Couldn't find high hash %s", highHash)
	}
	if lowNode.blueScore >= highNode.blueScore {
		return nil, errors.Errorf("Low hash blueScore >= high hash blueScore (%d >= %d)",
			lowNode.blueScore, highNode.blueScore)
	}

	// In order to get no more then maxEntries blocks from the
	// future of the lowNode (including itself), we iterate the
	// selected parent chain of the highNode and stop once we reach
	// highNode.blueScore-lowNode.blueScore+1 <= maxEntries. That
	// stop point becomes the new highNode.
	// Using blueScore as an approximation is considered to be
	// fairly accurate because we presume that most DAG blocks are
	// blue.
	for highNode.blueScore-lowNode.blueScore+1 > maxEntries {
		highNode = highNode.selectedParent
	}

	// Collect every node in highNode's past (including itself) but
	// NOT in the lowNode's past (excluding itself) into an up-heap
	// (a heap sorted by blueScore from lowest to greatest).
	visited := newBlockSet()
	candidateNodes := newUpHeap()
	queue := newDownHeap()
	queue.Push(highNode)
	for queue.Len() > 0 {
		current := queue.pop()
		if visited.contains(current) {
			continue
		}
		visited.add(current)
		isCurrentAncestorOfLowNode, err := dag.isAncestorOf(current, lowNode)
		if err != nil {
			return nil, err
		}
		if isCurrentAncestorOfLowNode {
			continue
		}
		candidateNodes.Push(current)
		for parent := range current.parents {
			queue.Push(parent)
		}
	}

	// Pop candidateNodes into a slice. Since candidateNodes is
	// an up-heap, it's guaranteed to be ordered from low to high
	nodesLen := int(maxEntries)
	if candidateNodes.Len() < nodesLen {
		nodesLen = candidateNodes.Len()
	}
	nodes := make([]*blockNode, nodesLen)
	for i := 0; i < nodesLen; i++ {
		nodes[i] = candidateNodes.pop()
	}
	return nodes, nil
}

// AntiPastHashesBetween returns the hashes of the blocks between the
// lowHash's antiPast and highHash's antiPast, or up to the provided
// max number of block hashes.
//
// This function is safe for concurrent access.
func (dag *BlockDAG) AntiPastHashesBetween(lowHash, highHash *daghash.Hash, maxHashes uint64) ([]*daghash.Hash, error) {
	dag.dagLock.RLock()
	defer dag.dagLock.RUnlock()
	hashes, err := dag.antiPastHashesBetween(lowHash, highHash, maxHashes)
	if err != nil {
		return nil, err
	}
	return hashes, nil
}

// antiPastHeadersBetween returns the headers of the blocks between the
// lowHash's antiPast and highHash's antiPast, or up to the provided
// max number of block headers.
//
// This function MUST be called with the DAG state lock held (for reads).
func (dag *BlockDAG) antiPastHeadersBetween(lowHash, highHash *daghash.Hash, maxHeaders uint64) ([]*wire.BlockHeader, error) {
	nodes, err := dag.antiPastBetween(lowHash, highHash, maxHeaders)
	if err != nil {
		return nil, err
	}
	headers := make([]*wire.BlockHeader, len(nodes))
	for i, node := range nodes {
		headers[i] = node.Header()
	}
	return headers, nil
}

// GetTopHeaders returns the top wire.MaxBlockHeadersPerMsg block headers ordered by blue score.
func (dag *BlockDAG) GetTopHeaders(highHash *daghash.Hash, maxHeaders uint64) ([]*wire.BlockHeader, error) {
	highNode := &dag.virtual.blockNode
	if highHash != nil {
		highNode = dag.index.LookupNode(highHash)
		if highNode == nil {
			return nil, errors.Errorf("Couldn't find the high hash %s in the dag", highHash)
		}
	}
	headers := make([]*wire.BlockHeader, 0, highNode.blueScore)
	queue := newDownHeap()
	queue.pushSet(highNode.parents)

	visited := newBlockSet()
	for i := uint32(0); queue.Len() > 0 && uint64(len(headers)) < maxHeaders; i++ {
		current := queue.pop()
		if !visited.contains(current) {
			visited.add(current)
			headers = append(headers, current.Header())
			queue.pushSet(current.parents)
		}
	}
	return headers, nil
}

// Lock locks the DAG's UTXO set for writing.
func (dag *BlockDAG) Lock() {
	dag.dagLock.Lock()
}

// Unlock unlocks the DAG's UTXO set for writing.
func (dag *BlockDAG) Unlock() {
	dag.dagLock.Unlock()
}

// RLock locks the DAG's UTXO set for reading.
func (dag *BlockDAG) RLock() {
	dag.dagLock.RLock()
}

// RUnlock unlocks the DAG's UTXO set for reading.
func (dag *BlockDAG) RUnlock() {
	dag.dagLock.RUnlock()
}

// AntiPastHeadersBetween returns the headers of the blocks between the
// lowHash's antiPast and highHash's antiPast, or up to
// wire.MaxBlockHeadersPerMsg block headers.
//
// This function is safe for concurrent access.
func (dag *BlockDAG) AntiPastHeadersBetween(lowHash, highHash *daghash.Hash, maxHeaders uint64) ([]*wire.BlockHeader, error) {
	dag.dagLock.RLock()
	defer dag.dagLock.RUnlock()
	headers, err := dag.antiPastHeadersBetween(lowHash, highHash, maxHeaders)
	if err != nil {
		return nil, err
	}
	return headers, nil
}

// SubnetworkID returns the node's subnetwork ID
func (dag *BlockDAG) SubnetworkID() *subnetworkid.SubnetworkID {
	return dag.subnetworkID
}

func (dag *BlockDAG) addDelayedBlock(block *util.Block, delay time.Duration) error {
	processTime := dag.Now().Add(delay)
	log.Debugf("Adding block to delayed blocks queue (block hash: %s, process time: %s)", block.Hash().String(), processTime)
	delayedBlock := &delayedBlock{
		block:       block,
		processTime: processTime,
	}

	dag.delayedBlocks[*block.Hash()] = delayedBlock
	dag.delayedBlocksQueue.Push(delayedBlock)
	return dag.processDelayedBlocks()
}

// processDelayedBlocks loops over all delayed blocks and processes blocks which are due.
// This method is invoked after processing a block (ProcessBlock method).
func (dag *BlockDAG) processDelayedBlocks() error {
	// Check if the delayed block with the earliest process time should be processed
	for dag.delayedBlocksQueue.Len() > 0 {
		earliestDelayedBlockProcessTime := dag.peekDelayedBlock().processTime
		if earliestDelayedBlockProcessTime.After(dag.Now()) {
			break
		}
		delayedBlock := dag.popDelayedBlock()
		_, _, err := dag.processBlockNoLock(delayedBlock.block, BFAfterDelay)
		if err != nil {
			log.Errorf("Error while processing delayed block (block %s)", delayedBlock.block.Hash().String())
			// Rule errors should not be propagated as they refer only to the delayed block,
			// while this function runs in the context of another block
			if !errors.As(err, &RuleError{}) {
				return err
			}
		}
		log.Debugf("Processed delayed block (block %s)", delayedBlock.block.Hash().String())
	}

	return nil
}

// popDelayedBlock removes the topmost (delayed block with earliest process time) of the queue and returns it.
func (dag *BlockDAG) popDelayedBlock() *delayedBlock {
	delayedBlock := dag.delayedBlocksQueue.pop()
	delete(dag.delayedBlocks, *delayedBlock.block.Hash())
	return delayedBlock
}

func (dag *BlockDAG) peekDelayedBlock() *delayedBlock {
	return dag.delayedBlocksQueue.peek()
}

// IndexManager provides a generic interface that is called when blocks are
// connected to the DAG for the purpose of supporting optional indexes.
type IndexManager interface {
	// Init is invoked during DAG initialize in order to allow the index
	// manager to initialize itself and any indexes it is managing. The
	// channel parameter specifies a channel the caller can close to signal
	// that the process should be interrupted. It can be nil if that
	// behavior is not desired.
	Init(database.DB, *BlockDAG, <-chan struct{}) error

	// ConnectBlock is invoked when a new block has been connected to the
	// DAG.
	ConnectBlock(dbTx database.Tx, block *util.Block, blockID uint64, dag *BlockDAG, acceptedTxsData MultiBlockTxsAcceptanceData, virtualTxsAcceptanceData MultiBlockTxsAcceptanceData) error
}

// Config is a descriptor which specifies the blockDAG instance configuration.
type Config struct {
	// DB defines the database which houses the blocks and will be used to
	// store all metadata created by this package such as the utxo set.
	//
	// This field is required.
	DB database.DB

	// Interrupt specifies a channel the caller can close to signal that
	// long running operations, such as catching up indexes or performing
	// database migrations, should be interrupted.
	//
	// This field can be nil if the caller does not desire the behavior.
	Interrupt <-chan struct{}

	// DAGParams identifies which DAG parameters the DAG is associated
	// with.
	//
	// This field is required.
	DAGParams *dagconfig.Params

	// TimeSource defines the time source to use for things such as
	// block processing and determining whether or not the DAG is current.
	TimeSource TimeSource

	// SigCache defines a signature cache to use when when validating
	// signatures. This is typically most useful when individual
	// transactions are already being validated prior to their inclusion in
	// a block such as what is usually done via a transaction memory pool.
	//
	// This field can be nil if the caller is not interested in using a
	// signature cache.
	SigCache *txscript.SigCache

	// IndexManager defines an index manager to use when initializing the
	// DAG and connecting blocks.
	//
	// This field can be nil if the caller does not wish to make use of an
	// index manager.
	IndexManager IndexManager

	// SubnetworkID identifies which subnetwork the DAG is associated
	// with.
	//
	// This field is required.
	SubnetworkID *subnetworkid.SubnetworkID
}

// New returns a BlockDAG instance using the provided configuration details.
func New(config *Config) (*BlockDAG, error) {
	// Enforce required config fields.
	if config.DB == nil {
		return nil, AssertError("BlockDAG.New database is nil")
	}
	if config.DAGParams == nil {
		return nil, AssertError("BlockDAG.New DAG parameters nil")
	}
	if config.TimeSource == nil {
		return nil, AssertError("BlockDAG.New timesource is nil")
	}

	params := config.DAGParams
	targetTimePerBlock := int64(params.TargetTimePerBlock / time.Second)

	index := newBlockIndex(config.DB, params)
	dag := &BlockDAG{
		db:                             config.DB,
		dagParams:                      params,
		timeSource:                     config.TimeSource,
		sigCache:                       config.SigCache,
		indexManager:                   config.IndexManager,
		targetTimePerBlock:             targetTimePerBlock,
		difficultyAdjustmentWindowSize: params.DifficultyAdjustmentWindowSize,
		TimestampDeviationTolerance:    params.TimestampDeviationTolerance,
		powMaxBits:                     util.BigToCompact(params.PowMax),
		index:                          index,
		orphans:                        make(map[daghash.Hash]*orphanBlock),
		prevOrphans:                    make(map[daghash.Hash][]*orphanBlock),
		delayedBlocks:                  make(map[daghash.Hash]*delayedBlock),
		delayedBlocksQueue:             newDelayedBlocksHeap(),
		warningCaches:                  newThresholdCaches(vbNumBits),
		deploymentCaches:               newThresholdCaches(dagconfig.DefinedDeployments),
		blockCount:                     0,
		SubnetworkStore:                newSubnetworkStore(config.DB),
		subnetworkID:                   config.SubnetworkID,
	}

	dag.virtual = newVirtualBlock(dag, nil)
	dag.utxoDiffStore = newUTXODiffStore(dag)
	dag.reachabilityStore = newReachabilityStore(dag)

	// Initialize the DAG state from the passed database. When the db
	// does not yet contain any DAG state, both it and the DAG state
	// will be initialized to contain only the genesis block.
	err := dag.initDAGState()
	if err != nil {
		return nil, err
	}
	defer func() {
		if err != nil {
			err := dag.removeDAGState()
			if err != nil {
				panic(fmt.Sprintf("Couldn't remove the DAG State: %s", err))
			}
		}
	}()

	// Initialize and catch up all of the currently active optional indexes
	// as needed.
	if config.IndexManager != nil {
		err = config.IndexManager.Init(dag.db, dag, config.Interrupt)
		if err != nil {
			return nil, err
		}
	}

	genesis := index.LookupNode(params.GenesisHash)

	if genesis == nil {
		genesisBlock := util.NewBlock(dag.dagParams.GenesisBlock)
		// To prevent the creation of a new err variable unintentionally so the
		// defered function above could read err - declare isOrphan and isDelayed explicitly.
		var isOrphan, isDelayed bool
		isOrphan, isDelayed, err = dag.ProcessBlock(genesisBlock, BFNone)
		if err != nil {
			return nil, err
		}
		if isDelayed {
			return nil, errors.New("Genesis block shouldn't be in the future")
		}
		if isOrphan {
			return nil, errors.New("Genesis block is unexpectedly orphan")
		}
		genesis = index.LookupNode(params.GenesisHash)
	}

	// Save a reference to the genesis block.
	dag.genesis = genesis

	// Initialize rule change threshold state caches.
	err = dag.initThresholdCaches()
	if err != nil {
		return nil, err
	}

	selectedTip := dag.selectedTip()
	log.Infof("DAG state (blue score %d, hash %s)",
		selectedTip.blueScore, selectedTip.hash)

	return dag, nil
}

func (dag *BlockDAG) isKnownDelayedBlock(hash *daghash.Hash) bool {
	_, exists := dag.delayedBlocks[*hash]
	return exists
}<|MERGE_RESOLUTION|>--- conflicted
+++ resolved
@@ -1019,19 +1019,9 @@
 func (node *blockNode) fetchBlueBlocks() ([]*util.Block, error) {
 	blueBlocks := make([]*util.Block, len(node.blues))
 	for i, blueBlockNode := range node.blues {
-<<<<<<< HEAD
-		blueBlock, found, err := dbFetchBlockByHash(dbaccess.NoTx(), blueBlockNode.hash)
+		blueBlock, err := dbFetchBlockByHash(dbaccess.NoTx(), blueBlockNode.hash)
 		if err != nil {
 			return nil, err
-		}
-		if !found {
-			return nil, errors.Errorf("block %s not found",
-				blueBlockNode.hash)
-=======
-		blueBlock, err := dbFetchBlockByHash(dbaccess.NoTx(), blueBlockNode.hash)
-		if err != nil {
-			return nil, err
->>>>>>> a826bd91
 		}
 
 		blueBlocks[i] = blueBlock
