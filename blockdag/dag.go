// Copyright (c) 2013-2017 The btcsuite developers
// Use of this source code is governed by an ISC
// license that can be found in the LICENSE file.

package blockdag

import (
	"fmt"
	"math"
	"sync"
	"time"

	"github.com/daglabs/btcd/dagconfig"
	"github.com/daglabs/btcd/dagconfig/daghash"
	"github.com/daglabs/btcd/database"
	"github.com/daglabs/btcd/txscript"
	"github.com/daglabs/btcd/util"
	"github.com/daglabs/btcd/wire"
)

const (
	// maxOrphanBlocks is the maximum number of orphan blocks that can be
	// queued.
	maxOrphanBlocks = 100
)

// BlockLocator is used to help locate a specific block.  The algorithm for
// building the block locator is to add the hashes in reverse order until
// the genesis block is reached.  In order to keep the list of locator hashes
// to a reasonable number of entries, first the most recent previous 12 block
// hashes are added, then the step is doubled each loop iteration to
// exponentially decrease the number of hashes as a function of the distance
// from the block being located.
//
// For example, assume a block chain with a side chain as depicted below:
// 	genesis -> 1 -> 2 -> ... -> 15 -> 16  -> 17  -> 18
// 	                              \-> 16a -> 17a
//
// The block locator for block 17a would be the hashes of blocks:
// [17a 16a 15 14 13 12 11 10 9 8 7 6 4 genesis]
type BlockLocator []*daghash.Hash

// orphanBlock represents a block that we don't yet have the parent for.  It
// is a normal block plus an expiration time to prevent caching the orphan
// forever.
type orphanBlock struct {
	block      *util.Block
	expiration time.Time
}

// BlockDAG provides functions for working with the bitcoin block chain.
// It includes functionality such as rejecting duplicate blocks, ensuring blocks
// follow all rules, orphan handling, checkpoint handling, and best chain
// selection with reorganization.
type BlockDAG struct {
	// The following fields are set when the instance is created and can't
	// be changed afterwards, so there is no need to protect them with a
	// separate mutex.
	checkpoints         []dagconfig.Checkpoint
	checkpointsByHeight map[int32]*dagconfig.Checkpoint
	db                  database.DB
	dagParams           *dagconfig.Params
	timeSource          MedianTimeSource
	sigCache            *txscript.SigCache
	indexManager        IndexManager
	genesis             *blockNode

	// The following fields are calculated based upon the provided chain
	// parameters.  They are also set when the instance is created and
	// can't be changed afterwards, so there is no need to protect them with
	// a separate mutex.
	minRetargetTimespan int64 // target timespan / adjustment factor
	maxRetargetTimespan int64 // target timespan * adjustment factor
	blocksPerRetarget   int32 // target timespan / target time per block

	// dagLock protects concurrent access to the vast majority of the
	// fields in this struct below this point.
	dagLock sync.RWMutex

	utxoLock sync.RWMutex

	// index and virtual are related to the memory block index.  They both
	// have their own locks, however they are often also protected by the
	// DAG lock to help prevent logic races when blocks are being processed.

	// index houses the entire block index in memory.  The block index is
	// a tree-shaped structure.
	index *blockIndex

	// virtual tracks the current tips.
	virtual *virtualBlock

	// These fields are related to handling of orphan blocks.  They are
	// protected by a combination of the chain lock and the orphan lock.
	orphanLock   sync.RWMutex
	orphans      map[daghash.Hash]*orphanBlock
	prevOrphans  map[daghash.Hash][]*orphanBlock
	oldestOrphan *orphanBlock

	// These fields are related to checkpoint handling.  They are protected
	// by the chain lock.
	nextCheckpoint *dagconfig.Checkpoint
	checkpointNode *blockNode

	// The following caches are used to efficiently keep track of the
	// current deployment threshold state of each rule change deployment.
	//
	// This information is stored in the database so it can be quickly
	// reconstructed on load.
	//
	// warningCaches caches the current deployment threshold state for blocks
	// in each of the **possible** deployments.  This is used in order to
	// detect when new unrecognized rule changes are being voted on and/or
	// have been activated such as will be the case when older versions of
	// the software are being used
	//
	// deploymentCaches caches the current deployment threshold state for
	// blocks in each of the actively defined deployments.
	warningCaches    []thresholdStateCache
	deploymentCaches []thresholdStateCache

	// The following fields are used to determine if certain warnings have
	// already been shown.
	//
	// unknownRulesWarned refers to warnings due to unknown rules being
	// activated.
	//
	// unknownVersionsWarned refers to warnings due to unknown versions
	// being mined.
	unknownRulesWarned    bool
	unknownVersionsWarned bool

	// The notifications field stores a slice of callbacks to be executed on
	// certain blockchain events.
	notificationsLock sync.RWMutex
	notifications     []NotificationCallback
}

// HaveBlock returns whether or not the DAG instance has the block represented
// by the passed hash.  This includes checking the various places a block can
// be in, like part of the DAG or the orphan pool.
//
// This function is safe for concurrent access.
func (dag *BlockDAG) HaveBlock(hash *daghash.Hash) (bool, error) {
	exists, err := dag.blockExists(hash)
	if err != nil {
		return false, err
	}
	return exists || dag.IsKnownOrphan(hash), nil
}

// HaveBlocks returns whether or not the DAG instances has all blocks represented
// by the passed hashes. This includes checking the various places a block can
// be in, like part of the DAG or the orphan pool.
//
// This function is safe for concurrent access.
func (dag *BlockDAG) HaveBlocks(hashes []daghash.Hash) (bool, error) {
	for _, hash := range hashes {
		haveBlock, err := dag.HaveBlock(&hash)
		if err != nil {
			return false, err
		}
		if !haveBlock {
			return false, nil
		}
	}

	return true, nil
}

// IsKnownOrphan returns whether the passed hash is currently a known orphan.
// Keep in mind that only a limited number of orphans are held onto for a
// limited amount of time, so this function must not be used as an absolute
// way to test if a block is an orphan block.  A full block (as opposed to just
// its hash) must be passed to ProcessBlock for that purpose.  However, calling
// ProcessBlock with an orphan that already exists results in an error, so this
// function provides a mechanism for a caller to intelligently detect *recent*
// duplicate orphans and react accordingly.
//
// This function is safe for concurrent access.
func (dag *BlockDAG) IsKnownOrphan(hash *daghash.Hash) bool {
	// Protect concurrent access.  Using a read lock only so multiple
	// readers can query without blocking each other.
	dag.orphanLock.RLock()
	_, exists := dag.orphans[*hash]
	dag.orphanLock.RUnlock()

	return exists
}

// GetOrphanRoot returns the head of the chain for the provided hash from the
// map of orphan blocks.
//
// This function is safe for concurrent access.
func (dag *BlockDAG) GetOrphanRoot(hash *daghash.Hash) *daghash.Hash {
	// Protect concurrent access.  Using a read lock only so multiple
	// readers can query without blocking each other.
	dag.orphanLock.RLock()
	defer dag.orphanLock.RUnlock()

	// Keep looping while the parent of each orphaned block is
	// known and is an orphan itself.
	orphanRoot := hash
	prevHash := hash
	for {
		orphan, exists := dag.orphans[*prevHash]
		if !exists {
			break
		}
		orphanRoot = prevHash
		prevHash = orphan.block.MsgBlock().Header.SelectedPrevBlock()
	}

	return orphanRoot
}

// removeOrphanBlock removes the passed orphan block from the orphan pool and
// previous orphan index.
func (dag *BlockDAG) removeOrphanBlock(orphan *orphanBlock) {
	// Protect concurrent access.
	dag.orphanLock.Lock()
	defer dag.orphanLock.Unlock()

	// Remove the orphan block from the orphan pool.
	orphanHash := orphan.block.Hash()
	delete(dag.orphans, *orphanHash)

	// Remove the reference from the previous orphan index too.  An indexing
	// for loop is intentionally used over a range here as range does not
	// reevaluate the slice on each iteration nor does it adjust the index
	// for the modified slice.
	prevHash := orphan.block.MsgBlock().Header.SelectedPrevBlock()
	orphans := dag.prevOrphans[*prevHash]
	for i := 0; i < len(orphans); i++ {
		hash := orphans[i].block.Hash()
		if hash.IsEqual(orphanHash) {
			copy(orphans[i:], orphans[i+1:])
			orphans[len(orphans)-1] = nil
			orphans = orphans[:len(orphans)-1]
			i--
		}
	}
	dag.prevOrphans[*prevHash] = orphans

	// Remove the map entry altogether if there are no longer any orphans
	// which depend on the parent hash.
	if len(dag.prevOrphans[*prevHash]) == 0 {
		delete(dag.prevOrphans, *prevHash)
	}
}

// addOrphanBlock adds the passed block (which is already determined to be
// an orphan prior calling this function) to the orphan pool.  It lazily cleans
// up any expired blocks so a separate cleanup poller doesn't need to be run.
// It also imposes a maximum limit on the number of outstanding orphan
// blocks and will remove the oldest received orphan block if the limit is
// exceeded.
func (dag *BlockDAG) addOrphanBlock(block *util.Block) {
	// Remove expired orphan blocks.
	for _, oBlock := range dag.orphans {
		if time.Now().After(oBlock.expiration) {
			dag.removeOrphanBlock(oBlock)
			continue
		}

		// Update the oldest orphan block pointer so it can be discarded
		// in case the orphan pool fills up.
		if dag.oldestOrphan == nil || oBlock.expiration.Before(dag.oldestOrphan.expiration) {
			dag.oldestOrphan = oBlock
		}
	}

	// Limit orphan blocks to prevent memory exhaustion.
	if len(dag.orphans)+1 > maxOrphanBlocks {
		// Remove the oldest orphan to make room for the new one.
		dag.removeOrphanBlock(dag.oldestOrphan)
		dag.oldestOrphan = nil
	}

	// Protect concurrent access.  This is intentionally done here instead
	// of near the top since removeOrphanBlock does its own locking and
	// the range iterator is not invalidated by removing map entries.
	dag.orphanLock.Lock()
	defer dag.orphanLock.Unlock()

	// Insert the block into the orphan map with an expiration time
	// 1 hour from now.
	expiration := time.Now().Add(time.Hour)
	oBlock := &orphanBlock{
		block:      block,
		expiration: expiration,
	}
	dag.orphans[*block.Hash()] = oBlock

	// Add to previous hash lookup index for faster dependency lookups.
	prevHash := block.MsgBlock().Header.SelectedPrevBlock()
	dag.prevOrphans[*prevHash] = append(dag.prevOrphans[*prevHash], oBlock)
}

// SequenceLock represents the converted relative lock-time in seconds, and
// absolute block-height for a transaction input's relative lock-times.
// According to SequenceLock, after the referenced input has been confirmed
// within a block, a transaction spending that input can be included into a
// block either after 'seconds' (according to past median time), or once the
// 'BlockHeight' has been reached.
type SequenceLock struct {
	Seconds     int64
	BlockHeight int32
}

// CalcSequenceLock computes a relative lock-time SequenceLock for the passed
// transaction using the passed UTXOSet to obtain the past median time
// for blocks in which the referenced inputs of the transactions were included
// within. The generated SequenceLock lock can be used in conjunction with a
// block height, and adjusted median block time to determine if all the inputs
// referenced within a transaction have reached sufficient maturity allowing
// the candidate transaction to be included in a block.
//
// This function is safe for concurrent access.
func (dag *BlockDAG) CalcSequenceLock(tx *util.Tx, utxoSet UTXOSet, mempool bool) (*SequenceLock, error) {
	dag.dagLock.Lock()
	defer dag.dagLock.Unlock()

	return dag.calcSequenceLock(dag.SelectedTip(), utxoSet, tx, mempool)
}

// calcSequenceLock computes the relative lock-times for the passed
// transaction. See the exported version, CalcSequenceLock for further details.
//
// This function MUST be called with the chain state lock held (for writes).
func (dag *BlockDAG) calcSequenceLock(node *blockNode, utxoSet UTXOSet, tx *util.Tx, mempool bool) (*SequenceLock, error) {
	// A value of -1 for each relative lock type represents a relative time
	// lock value that will allow a transaction to be included in a block
	// at any given height or time.
	sequenceLock := &SequenceLock{Seconds: -1, BlockHeight: -1}

	// Sequence locks don't apply to coinbase transactions Therefore, we
	// return sequence lock values of -1 indicating that this transaction
	// can be included within a block at any given height or time.
	if IsCoinBase(tx) {
		return sequenceLock, nil
	}

	// Grab the next height from the PoV of the passed blockNode to use for
	// inputs present in the mempool.
	nextHeight := node.height + 1

	mTx := tx.MsgTx()
	for txInIndex, txIn := range mTx.TxIn {
		entry, ok := utxoSet.Get(txIn.PreviousOutPoint)
		if !ok {
			str := fmt.Sprintf("output %v referenced from "+
				"transaction %s:%d either does not exist or "+
				"has already been spent", txIn.PreviousOutPoint,
				tx.Hash(), txInIndex)
			return sequenceLock, ruleError(ErrMissingTxOut, str)
		}

		// If the input height is set to the mempool height, then we
		// assume the transaction makes it into the next block when
		// evaluating its sequence blocks.
		inputHeight := entry.BlockHeight()
		if inputHeight == 0x7fffffff {
			inputHeight = nextHeight
		}

		// Given a sequence number, we apply the relative time lock
		// mask in order to obtain the time lock delta required before
		// this input can be spent.
		sequenceNum := txIn.Sequence
		relativeLock := int64(sequenceNum & wire.SequenceLockTimeMask)

		switch {
		// Relative time locks are disabled for this input, so we can
		// skip any further calculation.
		case sequenceNum&wire.SequenceLockTimeDisabled == wire.SequenceLockTimeDisabled:
			continue
		case sequenceNum&wire.SequenceLockTimeIsSeconds == wire.SequenceLockTimeIsSeconds:
			// This input requires a relative time lock expressed
			// in seconds before it can be spent.  Therefore, we
			// need to query for the block prior to the one in
			// which this input was included within so we can
			// compute the past median time for the block prior to
			// the one which included this referenced output.
			prevInputHeight := inputHeight - 1
			if prevInputHeight < 0 {
				prevInputHeight = 0
			}
			blockNode := node.Ancestor(prevInputHeight)
			medianTime := blockNode.CalcPastMedianTime()

			// Time based relative time-locks as defined by BIP 68
			// have a time granularity of RelativeLockSeconds, so
			// we shift left by this amount to convert to the
			// proper relative time-lock. We also subtract one from
			// the relative lock to maintain the original lockTime
			// semantics.
			timeLockSeconds := (relativeLock << wire.SequenceLockTimeGranularity) - 1
			timeLock := medianTime.Unix() + timeLockSeconds
			if timeLock > sequenceLock.Seconds {
				sequenceLock.Seconds = timeLock
			}
		default:
			// The relative lock-time for this input is expressed
			// in blocks so we calculate the relative offset from
			// the input's height as its converted absolute
			// lock-time. We subtract one from the relative lock in
			// order to maintain the original lockTime semantics.
			blockHeight := inputHeight + int32(relativeLock-1)
			if blockHeight > sequenceLock.BlockHeight {
				sequenceLock.BlockHeight = blockHeight
			}
		}
	}

	return sequenceLock, nil
}

// LockTimeToSequence converts the passed relative locktime to a sequence
// number in accordance to BIP-68.
// See: https://github.com/bitcoin/bips/blob/master/bip-0068.mediawiki
//  * (Compatibility)
func LockTimeToSequence(isSeconds bool, locktime uint64) uint64 {
	// If we're expressing the relative lock time in blocks, then the
	// corresponding sequence number is simply the desired input age.
	if !isSeconds {
		return locktime
	}

	// Set the 22nd bit which indicates the lock time is in seconds, then
	// shift the locktime over by 9 since the time granularity is in
	// 512-second intervals (2^9). This results in a max lock-time of
	// 33,553,920 seconds, or 1.1 years.
	return wire.SequenceLockTimeIsSeconds |
		locktime>>wire.SequenceLockTimeGranularity
}

// connectToDAG handles connecting the passed block to the DAG.
//
// The flags modify the behavior of this function as follows:
//  - BFFastAdd: Avoids several expensive transaction validation operations.
//    This is useful when using checkpoints.
//
// This function MUST be called with the chain state lock held (for writes).
func (dag *BlockDAG) connectToDAG(node *blockNode, parentNodes blockSet, block *util.Block, flags BehaviorFlags) error {
	// Skip checks if node has already been fully validated.
	fastAdd := flags&BFFastAdd == BFFastAdd || dag.index.NodeStatus(node).KnownValid()

	// Perform several checks to verify the block can be connected
	// to the DAG without violating any rules and without actually
	// connecting the block.
	if !fastAdd {
		err := dag.checkConnectBlock(node, block)
		if err == nil {
			dag.index.SetStatusFlags(node, statusValid)
		} else if _, ok := err.(RuleError); ok {
			dag.index.SetStatusFlags(node, statusValidateFailed)
		} else {
			return err
		}

		// Intentionally ignore errors writing updated node status to DB. If
		// it fails to write, it's not the end of the world. If the block is
		// valid, we flush in connectBlock and if the block is invalid, the
		// worst that can happen is we revalidate the block after a restart.
		if writeErr := dag.index.flushToDB(); writeErr != nil {
			log.Warnf("Error flushing block index changes to disk: %v",
				writeErr)
		}

		if err != nil {
			return err
		}
	}

	// Connect the block to the DAG.
	err := dag.connectBlock(node, block)
	if err != nil {
		return err
	}

	return nil
}

// connectBlock handles connecting the passed node/block to the DAG.
//
// This function MUST be called with the chain state lock held (for writes).
func (dag *BlockDAG) connectBlock(node *blockNode, block *util.Block) error {
	// No warnings about unknown rules or versions until the DAG is
	// current.
	if dag.isCurrent() {
		// Warn if any unknown new rules are either about to activate or
		// have already been activated.
		if err := dag.warnUnknownRuleActivations(node); err != nil {
			return err
		}

		// Warn if a high enough percentage of the last blocks have
		// unexpected versions.
		if err := dag.warnUnknownVersions(node); err != nil {
			return err
		}
	}

	// Add the node to the virtual and update the UTXO set of the DAG.
	utxoDiff, acceptedTxsData, err := dag.applyUTXOChanges(node, block)
	if err != nil {
		return err
	}

	// Write any block status changes to DB before updating the DAG state.
	err = dag.index.flushToDB()
	if err != nil {
		return err
	}

	// Atomically insert info into the database.
	err = dag.db.Update(func(dbTx database.Tx) error {
		// Update best block state.
		err := dbPutDAGTipHashes(dbTx, dag.TipHashes())
		if err != nil {
			return err
		}

		// Add the block hash and height to the block index which tracks
		// the main chain.
		err = dbPutBlockIndex(dbTx, block.Hash(), node.height)
		if err != nil {
			return err
		}

		// Update the UTXO set using the diffSet that was melded into the
		// full UTXO set.
		err = dbPutUTXODiff(dbTx, utxoDiff)
		if err != nil {
			return err
		}

		// Allow the index manager to call each of the currently active
		// optional indexes with the block being connected so they can
		// update themselves accordingly.
		if dag.indexManager != nil {
			err := dag.indexManager.ConnectBlock(dbTx, block, dag, acceptedTxsData)
			if err != nil {
				return err
			}
		}

		return nil
	})
	if err != nil {
		return err
	}

	// Notify the caller that the block was connected to the main chain.
	// The caller would typically want to react with actions such as
	// updating wallets.
	dag.dagLock.Unlock()
	dag.sendNotification(NTBlockConnected, block)
	dag.dagLock.Lock()

	return nil
}

// applyUTXOChanges does the following:
// 1. Verifies that each transaction within the new block could spend an existing UTXO.
// 2. Connects each of the new block's parents to the block.
// 3. Adds the new block to the DAG's tips.
// 4. Updates the DAG's full UTXO set.
// 5. Updates each of the tips' utxoDiff.
//
// This function MUST be called with the chain state lock held (for writes).
<<<<<<< HEAD
func (dag *BlockDAG) applyUTXOChanges(node *blockNode, block *util.Block) (*UTXODiff, error) {
=======
func (dag *BlockDAG) applyUTXOChanges(node *blockNode, block *util.Block) (utxoDiff *utxoDiff, acceptedTxData []*TxWithBlockHash, err error) {
>>>>>>> 5e41d830
	// Prepare provisionalNodes for all the relevant nodes to avoid modifying the original nodes.
	// We avoid modifying the original nodes in this function because it could potentially
	// fail if the block is not valid, thus bringing all the affected nodes (and the virtual)
	// into an undefined state.
	provisionalSet := newProvisionalNodeSet()
	newNodeProvisional := provisionalSet.newProvisionalNode(node, true, block.Transactions())

	// Clone the virtual block so that we don't modify the existing one.
	virtualClone := dag.virtual.clone()

	newBlockUTXO, acceptedTxData, err := newNodeProvisional.verifyAndBuildUTXO(virtualClone, dag.db)
	if err != nil {
		return nil, nil, fmt.Errorf("error verifying UTXO for %v: %s", node, err)
	}

	err = newNodeProvisional.updateParents(virtualClone, newBlockUTXO)
	if err != nil {
		return nil, nil, fmt.Errorf("failed updating parents of %v: %s", node, err)
	}

	// Update the virtual block's children (the DAG tips) to include the new block.
	virtualClone.AddTip(node)

	// Build a UTXO set for the new virtual block and update the DAG tips' diffs.
	virtualNodeProvisional := provisionalSet.newProvisionalNode(&virtualClone.blockNode, true, nil)
	newVirtualUTXO, _, err := virtualNodeProvisional.pastUTXO(virtualClone, dag.db)
	if err != nil {
		return nil, nil, fmt.Errorf("could not restore past UTXO for virtual %v: %s", virtualClone, err)
	}

	// Apply new utxoDiffs to all the tips
	err = updateTipsUTXO(virtualNodeProvisional.parents, virtualClone, newVirtualUTXO)
	if err != nil {
		return nil, nil, fmt.Errorf("failed updating the tips' UTXO: %s", err)
	}

	// It is now safe to meld the UTXO set to base.
	diffSet := newVirtualUTXO.(*DiffUTXOSet)
	utxoDiff = diffSet.UTXODiff
	dag.updateVirtualUTXO(diffSet)

	// It is now safe to commit all the provisionalNodes
	for _, provisional := range provisionalSet {
		provisional.commit()

		// Set the status to valid for all index nodes to make sure the changes get
		// written to the database.
		if provisional != virtualNodeProvisional {
			dag.index.SetStatusFlags(provisional.original, statusValid)
		}
	}

	// It is now safe to apply the new virtual block
	dag.virtual = virtualClone

	return utxoDiff, acceptedTxData, nil
}

func (dag *BlockDAG) updateVirtualUTXO(newVirtualUTXODiffSet *DiffUTXOSet) {
	dag.utxoLock.Lock()
	defer dag.utxoLock.Unlock()
	newVirtualUTXODiffSet.meldToBase()
}

// provisionalNodeSet is a temporary collection of provisionalNodes. It is used exclusively
// inside applyUTXOChanges. The purpose of this set is twofold:
// 1. Provide easy access to all provisionalNodes created inside this particular call to applyUTXOChanges
// 2. Avoid needless recreation of provisionalNodes
type provisionalNodeSet map[daghash.Hash]*provisionalNode

// newProvisionalNodeSet creates an empty provisionalNodeSet
func newProvisionalNodeSet() provisionalNodeSet {
	return provisionalNodeSet{}
}

// provisionalNode is a temporary and partial copy of a blockNode. It is used exclusively
// inside applyUTXOChanges. We use this struct instead of the original blockNode because
// applyUTXOChanges has a few points of failure which, were we to modify it, would leave the
// blockNode in an undefined state.
//
// Important: provisionalNode.original must be treated as immutable.
type provisionalNode struct {
	original       *blockNode
	selectedParent *provisionalNode
	parents        []*provisionalNode
	children       []*provisionalNode
	diff           *UTXODiff
	diffChild      *provisionalNode
	transactions   []*util.Tx
}

// newProvisionalNode takes a node and builds a provisionalNode from it.
// To avoid building the entire DAG in provisionalNode format we pass withRelatives = true
// only when the node's relatives (parents and children) are required.
func (pns provisionalNodeSet) newProvisionalNode(node *blockNode, withRelatives bool,
	transactions []*util.Tx) *provisionalNode {
	if existingProvisional, ok := pns[node.hash]; ok {
		return existingProvisional
	}

	provisional := &provisionalNode{
		original:     node,
		transactions: transactions,
	}
	if node.hash != zeroHash {
		pns[node.hash] = provisional
	}

	if withRelatives {
		provisional.parents = []*provisionalNode{}
		for _, parent := range node.parents {
			provisional.parents = append(provisional.parents, pns.newProvisionalNode(parent, false, nil))
		}
		if node.selectedParent != nil {
			provisional.selectedParent = pns[node.selectedParent.hash]
		}

		provisional.children = []*provisionalNode{}
		for _, child := range node.children {
			provisional.children = append(provisional.children, pns.newProvisionalNode(child, false, nil))
		}
		if node.diffChild != nil {
			provisional.diffChild = pns[node.diffChild.hash]
		}
	}
	if node.diff != nil {
		provisional.diff = node.diff.clone()
	}

	return provisional
}

// verifyAndBuildUTXO verifies all transactions in the given block (in provisionalNode format) and builds its UTXO
func (p *provisionalNode) verifyAndBuildUTXO(virtual *virtualBlock, db database.DB) (utxoSet UTXOSet, acceptedTxData []*TxWithBlockHash, err error) {
	pastUTXO, pastUTXOaccpetedTxData, err := p.pastUTXO(virtual, db)
	if err != nil {
		return nil, nil, err
	}

	diff := NewUTXODiff()
	acceptedTxData = make([]*TxWithBlockHash, 0, len(pastUTXOaccpetedTxData)+len(p.transactions))
	if len(pastUTXOaccpetedTxData) != 0 {
		acceptedTxData = append(acceptedTxData, pastUTXOaccpetedTxData...)
	}

	for _, tx := range p.transactions {
		txDiff, err := pastUTXO.diffFromTx(tx.MsgTx(), p.original)
		if err != nil {
			return nil, nil, err
		}
		diff, err = diff.WithDiff(txDiff)
		if err != nil {
			return nil, nil, err
		}
		acceptedTxData = append(acceptedTxData, &TxWithBlockHash{
			Tx:      tx,
			InBlock: &p.original.hash,
		})
	}

	utxo, err := pastUTXO.WithDiff(diff)
	if err != nil {
		return nil, nil, err
	}
	return utxo, acceptedTxData, nil
}

// TxWithBlockHash is a type that holds data about in which block a transaction was found
type TxWithBlockHash struct {
	Tx      *util.Tx
	InBlock *daghash.Hash
}

// pastUTXO returns the UTXO of a given block's (in provisionalNode format) past
func (p *provisionalNode) pastUTXO(virtual *virtualBlock, db database.DB) (pastUTXO UTXOSet, acceptedTxData []*TxWithBlockHash, err error) {
	pastUTXO, err = p.selectedParent.restoreUTXO(virtual)
	if err != nil {
		return nil, nil, err
	}

	// Fetch from the database all the transactions for this block's blue set (besides the selected parent)
	var blueBlockTransactions []*TxWithBlockHash
	transactionCount := 0
	err = db.View(func(tx database.Tx) error {
		// Precalculate the amount of transactions in this block's blue set, besides the selected parent.
		// This is to avoid an attack in which an attacker fabricates a block that will deliberately cause
		// a lot of copying, causing a high cost to the whole network.
		blueBlocks := make([]*util.Block, 0, len(p.original.blues)-1)
		for i := len(p.original.blues) - 1; i >= 0; i-- {
			blueBlockNode := p.original.blues[i]
			if blueBlockNode == p.original.selectedParent {
				continue
			}

			blueBlock, err := dbFetchBlockByNode(tx, blueBlockNode)
			if err != nil {
				return err
			}

			transactionCount += len(blueBlock.Transactions())
			blueBlocks = append(blueBlocks, blueBlock)
		}

		blueBlockTransactions = make([]*TxWithBlockHash, 0, transactionCount)
		for _, blueBlock := range blueBlocks {
			for _, tx := range blueBlock.Transactions() {
				blueBlockTransactions = append(blueBlockTransactions, &TxWithBlockHash{Tx: tx, InBlock: blueBlock.Hash()})
			}
		}

		return nil
	})
	if err != nil {
		return nil, nil, err
	}

	acceptedTxData = make([]*TxWithBlockHash, 0, transactionCount)

	// Add all transactions to the pastUTXO
	// Purposefully ignore failures - these are just unaccepted transactions
	for _, tx := range blueBlockTransactions {
		isAccepted := pastUTXO.AddTx(tx.Tx.MsgTx(), p.original.height)
		if isAccepted {
			acceptedTxData = append(acceptedTxData, tx)
		}
	}

	return pastUTXO, acceptedTxData, nil
}

// restoreUTXO restores the UTXO of a given block (in provisionalNode format) from its diff
func (p *provisionalNode) restoreUTXO(virtual *virtualBlock) (UTXOSet, error) {
	stack := []*provisionalNode{p}
	current := p

	for current.diffChild != nil {
		current = current.diffChild
		stack = append(stack, current)
	}

	utxo := UTXOSet(virtual.utxoSet)

	var err error
	for i := len(stack) - 1; i >= 0; i-- {
		utxo, err = utxo.WithDiff(stack[i].diff)
		if err != nil {
			return nil, err
		}
	}

	return utxo, nil
}

// updateParents adds this block (in provisionalNode format) to the children sets of its parents
// and updates the diff of any parent whose DiffChild is this block
func (p *provisionalNode) updateParents(virtual *virtualBlock, newBlockUTXO UTXOSet) error {
	virtualDiffFromNewBlock, err := virtual.utxoSet.diffFrom(newBlockUTXO)
	if err != nil {
		return err
	}

	p.diff = virtualDiffFromNewBlock

	for _, parent := range p.parents {
		if parent.diffChild == nil {
			parentUTXO, err := parent.restoreUTXO(virtual)
			if err != nil {
				return err
			}
			parent.diffChild = p
			parent.diff, err = newBlockUTXO.diffFrom(parentUTXO)
			if err != nil {
				return err
			}
		}

		parent.children = append(parent.children, p)
	}

	return nil
}

// updateTipsUTXO builds and applies new diff UTXOs for all the DAG's tips (in provisionalNode format)
func updateTipsUTXO(tipProvisionals []*provisionalNode, virtual *virtualBlock, virtualUTXO UTXOSet) error {
	for _, tipProvisional := range tipProvisionals {
		tipUTXO, err := tipProvisional.restoreUTXO(virtual)
		if err != nil {
			return err
		}
		tipProvisional.diff, err = virtualUTXO.diffFrom(tipUTXO)
		if err != nil {
			return err
		}
	}

	return nil
}

// commit updates the original blockNode this provisionalNode was created from with all the changes made to it
func (p *provisionalNode) commit() {
	if p.selectedParent != nil {
		p.original.selectedParent = p.selectedParent.original
	}

	if p.parents != nil {
		parents := newSet()
		for _, parent := range p.parents {
			parents.add(parent.original)
		}
		p.original.parents = parents
	}

	if p.children != nil {
		children := newSet()
		for _, child := range p.children {
			children.add(child.original)
		}
		p.original.children = children
	}

	if p.diff != nil {
		p.original.diff = p.diff
	}
	if p.diffChild != nil {
		p.original.diffChild = p.diffChild.original
	}
}

// isCurrent returns whether or not the chain believes it is current.  Several
// factors are used to guess, but the key factors that allow the chain to
// believe it is current are:
//  - Latest block height is after the latest checkpoint (if enabled)
//  - Latest block has a timestamp newer than 24 hours ago
//
// This function MUST be called with the chain state lock held (for reads).
func (dag *BlockDAG) isCurrent() bool {
	// Not current if the latest main (best) chain height is before the
	// latest known good checkpoint (when checkpoints are enabled).
	checkpoint := dag.LatestCheckpoint()
	if checkpoint != nil && dag.SelectedTip().height < checkpoint.Height {
		return false
	}

	// Not current if the latest best block has a timestamp before 24 hours
	// ago.
	//
	// The chain appears to be current if none of the checks reported
	// otherwise.
	minus24Hours := dag.timeSource.AdjustedTime().Add(-24 * time.Hour).Unix()
	return dag.SelectedTip().timestamp >= minus24Hours
}

// IsCurrent returns whether or not the chain believes it is current.  Several
// factors are used to guess, but the key factors that allow the chain to
// believe it is current are:
//  - Latest block height is after the latest checkpoint (if enabled)
//  - Latest block has a timestamp newer than 24 hours ago
//
// This function is safe for concurrent access.
func (dag *BlockDAG) IsCurrent() bool {
	dag.dagLock.RLock()
	defer dag.dagLock.RUnlock()

	return dag.isCurrent()
}

// SelectedTip returns the current selected tip for the DAG.
// It will return nil if there is no tip.
//
// This function is safe for concurrent access.
func (dag *BlockDAG) SelectedTip() *blockNode {
	return dag.virtual.selectedParent
}

// UTXOSet returns the DAG's UTXO set
func (dag *BlockDAG) UTXOSet() *FullUTXOSet {
	return dag.virtual.utxoSet
}

// CalcPastMedianTime returns the past median time of the DAG.
func (dag *BlockDAG) CalcPastMedianTime() time.Time {
	return dag.virtual.tips().bluest().CalcPastMedianTime()
}

// GetUTXOEntry returns the requested unspent transaction output. The returned
// instance must be treated as immutable since it is shared by all callers.
//
// This function is safe for concurrent access. However, the returned entry (if
// any) is NOT.
func (dag *BlockDAG) GetUTXOEntry(outPoint wire.OutPoint) (*UTXOEntry, bool) {
	return dag.virtual.utxoSet.get(outPoint)
}

// Height returns the height of the highest tip in the DAG
func (dag *BlockDAG) Height() int32 {
	return dag.virtual.tips().maxHeight()
}

// BlockCount returns the number of blocks in the DAG
func (dag *BlockDAG) BlockCount() int64 {
	count := int64(-1)
	visited := newSet()
	queue := []*blockNode{&dag.virtual.blockNode}
	for len(queue) > 0 {
		node := queue[0]
		queue = queue[1:]
		if !visited.contains(node) {
			visited.add(node)
			count++
			for _, parent := range node.parents {
				queue = append(queue, parent)
			}
		}
	}
	return count
}

// TipHashes returns the hashes of the DAG's tips
func (dag *BlockDAG) TipHashes() []daghash.Hash {
	return dag.virtual.tips().hashes()
}

// HighestTipHash returns the hash of the highest tip.
// This function is a placeholder for places that aren't DAG-compatible, and it's needed to be removed in the future
func (dag *BlockDAG) HighestTipHash() daghash.Hash {
	return dag.virtual.tips().highest().hash
}

// CurrentBits returns the bits of the tip with the lowest bits, which also means it has highest difficulty.
func (dag *BlockDAG) CurrentBits() uint32 {
	tips := dag.virtual.tips()
	minBits := uint32(math.MaxUint32)
	for _, tip := range tips {
		if minBits > tip.Header().Bits {
			minBits = tip.Header().Bits
		}
	}
	return minBits
}

// HeaderByHash returns the block header identified by the given hash or an
// error if it doesn't exist.
func (dag *BlockDAG) HeaderByHash(hash *daghash.Hash) (wire.BlockHeader, error) {
	node := dag.index.LookupNode(hash)
	if node == nil {
		err := fmt.Errorf("block %s is not known", hash)
		return wire.BlockHeader{}, err
	}

	return node.Header(), nil
}

// BlockLocatorFromHash returns a block locator for the passed block hash.
// See BlockLocator for details on the algorithm used to create a block locator.
//
// In addition to the general algorithm referenced above, this function will
// return the block locator for the latest known tip of the main (best) chain if
// the passed hash is not currently known.
//
// This function is safe for concurrent access.
func (dag *BlockDAG) BlockLocatorFromHash(hash *daghash.Hash) BlockLocator {
	dag.dagLock.RLock()
	node := dag.index.LookupNode(hash)
	locator := dag.blockLocator(node)
	dag.dagLock.RUnlock()
	return locator
}

// LatestBlockLocator returns a block locator for the latest known tip of the
// main (best) chain.
//
// This function is safe for concurrent access.
func (dag *BlockDAG) LatestBlockLocator() (BlockLocator, error) {
	dag.dagLock.RLock()
	locator := dag.blockLocator(nil)
	dag.dagLock.RUnlock()
	return locator, nil
}

// blockLocator returns a block locator for the passed block node.  The passed
// node can be nil in which case the block locator for the current tip
// associated with the view will be returned.
//
// See the BlockLocator type comments for more details.
//
// This function MUST be called with the chain state lock held (for reads).
func (dag *BlockDAG) blockLocator(node *blockNode) BlockLocator {
	// Use the selected tip if requested.
	if node == nil {
		node = dag.virtual.selectedParent
	}
	if node == nil {
		return nil
	}

	// Calculate the max number of entries that will ultimately be in the
	// block locator.  See the description of the algorithm for how these
	// numbers are derived.
	var maxEntries uint8
	if node.height <= 12 {
		maxEntries = uint8(node.height) + 1
	} else {
		// Requested hash itself + previous 10 entries + genesis block.
		// Then floor(log2(height-10)) entries for the skip portion.
		adjustedHeight := uint32(node.height) - 10
		maxEntries = 12 + util.FastLog2Floor(adjustedHeight)
	}
	locator := make(BlockLocator, 0, maxEntries)

	step := int32(1)
	for node != nil {
		locator = append(locator, &node.hash)

		// Nothing more to add once the genesis block has been added.
		if node.height == 0 {
			break
		}

		// Calculate height of previous node to include ensuring the
		// final node is the genesis block.
		height := node.height - step
		if height < 0 {
			height = 0
		}

		// walk backwards through the nodes to the correct ancestor.
		node = node.Ancestor(height)

		// Once 11 entries have been included, start doubling the
		// distance between included hashes.
		if len(locator) > 10 {
			step *= 2
		}
	}

	return locator
}

// BlockHeightByHash returns the height of the block with the given hash in the
// DAG.
//
// This function is safe for concurrent access.
func (dag *BlockDAG) BlockHeightByHash(hash *daghash.Hash) (int32, error) {
	node := dag.index.LookupNode(hash)
	if node == nil {
		str := fmt.Sprintf("block %s is not in the DAG", hash)
		return 0, errNotInDAG(str)
	}

	return node.height, nil
}

// ChildHashesByHash returns the child hashes of the block with the given hash in the
// DAG.
//
// This function is safe for concurrent access.
func (dag *BlockDAG) ChildHashesByHash(hash *daghash.Hash) ([]daghash.Hash, error) {
	node := dag.index.LookupNode(hash)
	if node == nil {
		str := fmt.Sprintf("block %s is not in the DAG", hash)
		return nil, errNotInDAG(str)

	}

	return node.children.hashes(), nil
}

// HeightToHashRange returns a range of block hashes for the given start height
// and end hash, inclusive on both ends.  The hashes are for all blocks that are
// ancestors of endHash with height greater than or equal to startHeight.  The
// end hash must belong to a block that is known to be valid.
//
// This function is safe for concurrent access.
func (dag *BlockDAG) HeightToHashRange(startHeight int32,
	endHash *daghash.Hash, maxResults int) ([]daghash.Hash, error) {

	endNode := dag.index.LookupNode(endHash)
	if endNode == nil {
		return nil, fmt.Errorf("no known block header with hash %v", endHash)
	}
	if !dag.index.NodeStatus(endNode).KnownValid() {
		return nil, fmt.Errorf("block %v is not yet validated", endHash)
	}
	endHeight := endNode.height

	if startHeight < 0 {
		return nil, fmt.Errorf("start height (%d) is below 0", startHeight)
	}
	if startHeight > endHeight {
		return nil, fmt.Errorf("start height (%d) is past end height (%d)",
			startHeight, endHeight)
	}

	resultsLength := int(endHeight - startHeight + 1)
	if resultsLength > maxResults {
		return nil, fmt.Errorf("number of results (%d) would exceed max (%d)",
			resultsLength, maxResults)
	}

	// Walk backwards from endHeight to startHeight, collecting block hashes.
	node := endNode
	hashes := make([]daghash.Hash, resultsLength)
	for i := resultsLength - 1; i >= 0; i-- {
		hashes[i] = node.hash
		node = node.selectedParent
	}
	return hashes, nil
}

// IntervalBlockHashes returns hashes for all blocks that are ancestors of
// endHash where the block height is a positive multiple of interval.
//
// This function is safe for concurrent access.
func (dag *BlockDAG) IntervalBlockHashes(endHash *daghash.Hash, interval int,
) ([]daghash.Hash, error) {

	endNode := dag.index.LookupNode(endHash)
	if endNode == nil {
		return nil, fmt.Errorf("no known block header with hash %v", endHash)
	}
	if !dag.index.NodeStatus(endNode).KnownValid() {
		return nil, fmt.Errorf("block %v is not yet validated", endHash)
	}
	endHeight := endNode.height

	resultsLength := int(endHeight) / interval
	hashes := make([]daghash.Hash, resultsLength)

	dag.virtual.mtx.Lock()
	defer dag.virtual.mtx.Unlock()

	blockNode := endNode
	for index := int(endHeight) / interval; index > 0; index-- {
		blockHeight := int32(index * interval)
		blockNode = blockNode.Ancestor(blockHeight)

		hashes[index-1] = blockNode.hash
	}

	return hashes, nil
}

// locateInventory returns the node of the block after the first known block in
// the locator along with the number of subsequent nodes needed to either reach
// the provided stop hash or the provided max number of entries.
//
// In addition, there are two special cases:
//
// - When no locators are provided, the stop hash is treated as a request for
//   that block, so it will either return the node associated with the stop hash
//   if it is known, or nil if it is unknown
// - When locators are provided, but none of them are known, nodes starting
//   after the genesis block will be returned
//
// This is primarily a helper function for the locateBlocks and locateHeaders
// functions.
//
// This function MUST be called with the chain state lock held (for reads).
func (dag *BlockDAG) locateInventory(locator BlockLocator, hashStop *daghash.Hash, maxEntries uint32) (*blockNode, uint32) {
	// There are no block locators so a specific block is being requested
	// as identified by the stop hash.
	stopNode := dag.index.LookupNode(hashStop)
	if len(locator) == 0 {
		if stopNode == nil {
			// No blocks with the stop hash were found so there is
			// nothing to do.
			return nil, 0
		}
		return stopNode, 1
	}

	// Find the most recent locator block hash in the main chain.  In the
	// case none of the hashes in the locator are in the main chain, fall
	// back to the genesis block.
	startNode := dag.genesis
	for _, hash := range locator {
		node := dag.index.LookupNode(hash)
		if node != nil {
			startNode = node
			break
		}
	}

	// Start at the block after the most recently known block.  When there
	// is no next block it means the most recently known block is the tip of
	// the best chain, so there is nothing more to do.
	startNode = startNode.diffChild
	if startNode == nil {
		return nil, 0
	}

	// Calculate how many entries are needed.
	total := uint32((dag.SelectedTip().height - startNode.height) + 1)
	if stopNode != nil && stopNode.height >= startNode.height {
		total = uint32((stopNode.height - startNode.height) + 1)
	}
	if total > maxEntries {
		total = maxEntries
	}

	return startNode, total
}

// locateBlocks returns the hashes of the blocks after the first known block in
// the locator until the provided stop hash is reached, or up to the provided
// max number of block hashes.
//
// See the comment on the exported function for more details on special cases.
//
// This function MUST be called with the chain state lock held (for reads).
func (dag *BlockDAG) locateBlocks(locator BlockLocator, hashStop *daghash.Hash, maxHashes uint32) []daghash.Hash {
	// Find the node after the first known block in the locator and the
	// total number of nodes after it needed while respecting the stop hash
	// and max entries.
	node, total := dag.locateInventory(locator, hashStop, maxHashes)
	if total == 0 {
		return nil
	}

	// Populate and return the found hashes.
	hashes := make([]daghash.Hash, 0, total)
	for i := uint32(0); i < total; i++ {
		hashes = append(hashes, node.hash)
		node = node.diffChild
	}
	return hashes
}

// LocateBlocks returns the hashes of the blocks after the first known block in
// the locator until the provided stop hash is reached, or up to the provided
// max number of block hashes.
//
// In addition, there are two special cases:
//
// - When no locators are provided, the stop hash is treated as a request for
//   that block, so it will either return the stop hash itself if it is known,
//   or nil if it is unknown
// - When locators are provided, but none of them are known, hashes starting
//   after the genesis block will be returned
//
// This function is safe for concurrent access.
func (dag *BlockDAG) LocateBlocks(locator BlockLocator, hashStop *daghash.Hash, maxHashes uint32) []daghash.Hash {
	dag.dagLock.RLock()
	hashes := dag.locateBlocks(locator, hashStop, maxHashes)
	dag.dagLock.RUnlock()
	return hashes
}

// locateHeaders returns the headers of the blocks after the first known block
// in the locator until the provided stop hash is reached, or up to the provided
// max number of block headers.
//
// See the comment on the exported function for more details on special cases.
//
// This function MUST be called with the chain state lock held (for reads).
func (dag *BlockDAG) locateHeaders(locator BlockLocator, hashStop *daghash.Hash, maxHeaders uint32) []wire.BlockHeader {
	// Find the node after the first known block in the locator and the
	// total number of nodes after it needed while respecting the stop hash
	// and max entries.
	node, total := dag.locateInventory(locator, hashStop, maxHeaders)
	if total == 0 {
		return nil
	}

	// Populate and return the found headers.
	headers := make([]wire.BlockHeader, 0, total)
	for i := uint32(0); i < total; i++ {
		headers = append(headers, node.Header())
		node = node.diffChild
	}
	return headers
}

// UTXORLock locks the DAG's UTXO set for reading.
func (dag *BlockDAG) UTXORLock() {
	dag.dagLock.RLock()
}

// UTXORUnlock unlocks the DAG's UTXO set for reading.
func (dag *BlockDAG) UTXORUnlock() {
	dag.dagLock.RUnlock()
}

// LocateHeaders returns the headers of the blocks after the first known block
// in the locator until the provided stop hash is reached, or up to a max of
// wire.MaxBlockHeadersPerMsg headers.
//
// In addition, there are two special cases:
//
// - When no locators are provided, the stop hash is treated as a request for
//   that header, so it will either return the header for the stop hash itself
//   if it is known, or nil if it is unknown
// - When locators are provided, but none of them are known, headers starting
//   after the genesis block will be returned
//
// This function is safe for concurrent access.
func (dag *BlockDAG) LocateHeaders(locator BlockLocator, hashStop *daghash.Hash) []wire.BlockHeader {
	dag.dagLock.RLock()
	headers := dag.locateHeaders(locator, hashStop, wire.MaxBlockHeadersPerMsg)
	dag.dagLock.RUnlock()
	return headers
}

// IndexManager provides a generic interface that is called when blocks are
// connected and disconnected to and from the tip of the main chain for the
// purpose of supporting optional indexes.
type IndexManager interface {
	// Init is invoked during chain initialize in order to allow the index
	// manager to initialize itself and any indexes it is managing.  The
	// channel parameter specifies a channel the caller can close to signal
	// that the process should be interrupted.  It can be nil if that
	// behavior is not desired.
	Init(*BlockDAG, <-chan struct{}) error

	// ConnectBlock is invoked when a new block has been connected to the
	// DAG.
	ConnectBlock(database.Tx, *util.Block, *BlockDAG, []*TxWithBlockHash) error
}

// Config is a descriptor which specifies the blockchain instance configuration.
type Config struct {
	// DB defines the database which houses the blocks and will be used to
	// store all metadata created by this package such as the utxo set.
	//
	// This field is required.
	DB database.DB

	// Interrupt specifies a channel the caller can close to signal that
	// long running operations, such as catching up indexes or performing
	// database migrations, should be interrupted.
	//
	// This field can be nil if the caller does not desire the behavior.
	Interrupt <-chan struct{}

	// DAGParams identifies which chain parameters the chain is associated
	// with.
	//
	// This field is required.
	DAGParams *dagconfig.Params

	// Checkpoints hold caller-defined checkpoints that should be added to
	// the default checkpoints in DAGParams.  Checkpoints must be sorted
	// by height.
	//
	// This field can be nil if the caller does not wish to specify any
	// checkpoints.
	Checkpoints []dagconfig.Checkpoint

	// TimeSource defines the median time source to use for things such as
	// block processing and determining whether or not the chain is current.
	//
	// The caller is expected to keep a reference to the time source as well
	// and add time samples from other peers on the network so the local
	// time is adjusted to be in agreement with other peers.
	TimeSource MedianTimeSource

	// SigCache defines a signature cache to use when when validating
	// signatures.  This is typically most useful when individual
	// transactions are already being validated prior to their inclusion in
	// a block such as what is usually done via a transaction memory pool.
	//
	// This field can be nil if the caller is not interested in using a
	// signature cache.
	SigCache *txscript.SigCache

	// IndexManager defines an index manager to use when initializing the
	// chain and connecting and disconnecting blocks.
	//
	// This field can be nil if the caller does not wish to make use of an
	// index manager.
	IndexManager IndexManager
}

// New returns a BlockDAG instance using the provided configuration details.
func New(config *Config) (*BlockDAG, error) {
	// Enforce required config fields.
	if config.DB == nil {
		return nil, AssertError("blockchain.New database is nil")
	}
	if config.DAGParams == nil {
		return nil, AssertError("blockchain.New chain parameters nil")
	}
	if config.TimeSource == nil {
		return nil, AssertError("blockchain.New timesource is nil")
	}

	// Generate a checkpoint by height map from the provided checkpoints
	// and assert the provided checkpoints are sorted by height as required.
	var checkpointsByHeight map[int32]*dagconfig.Checkpoint
	var prevCheckpointHeight int32
	if len(config.Checkpoints) > 0 {
		checkpointsByHeight = make(map[int32]*dagconfig.Checkpoint)
		for i := range config.Checkpoints {
			checkpoint := &config.Checkpoints[i]
			if checkpoint.Height <= prevCheckpointHeight {
				return nil, AssertError("blockchain.New " +
					"checkpoints are not sorted by height")
			}

			checkpointsByHeight[checkpoint.Height] = checkpoint
			prevCheckpointHeight = checkpoint.Height
		}
	}

	params := config.DAGParams
	targetTimespan := int64(params.TargetTimespan / time.Second)
	targetTimePerBlock := int64(params.TargetTimePerBlock / time.Second)
	adjustmentFactor := params.RetargetAdjustmentFactor
	index := newBlockIndex(config.DB, params)
	dag := BlockDAG{
		checkpoints:         config.Checkpoints,
		checkpointsByHeight: checkpointsByHeight,
		db:                  config.DB,
		dagParams:           params,
		timeSource:          config.TimeSource,
		sigCache:            config.SigCache,
		indexManager:        config.IndexManager,
		minRetargetTimespan: targetTimespan / adjustmentFactor,
		maxRetargetTimespan: targetTimespan * adjustmentFactor,
		blocksPerRetarget:   int32(targetTimespan / targetTimePerBlock),
		index:               index,
		virtual:             newVirtualBlock(nil, params.K),
		orphans:             make(map[daghash.Hash]*orphanBlock),
		prevOrphans:         make(map[daghash.Hash][]*orphanBlock),
		warningCaches:       newThresholdCaches(vbNumBits),
		deploymentCaches:    newThresholdCaches(dagconfig.DefinedDeployments),
	}

	// Initialize the chain state from the passed database.  When the db
	// does not yet contain any chain state, both it and the chain state
	// will be initialized to contain only the genesis block.
	if err := dag.initDAGState(); err != nil {
		return nil, err
	}

	// Save a reference to the genesis block. Note that we may only get
	// an index reference to it here because the index is uninitialized
	// before initDAGState.
	dag.genesis = index.LookupNode(params.GenesisHash)

	// Initialize and catch up all of the currently active optional indexes
	// as needed.
	if config.IndexManager != nil {
		err := config.IndexManager.Init(&dag, config.Interrupt)
		if err != nil {
			return nil, err
		}
	}

	// Initialize rule change threshold state caches.
	if err := dag.initThresholdCaches(); err != nil {
		return nil, err
	}

	selectedTip := dag.SelectedTip()
	log.Infof("DAG state (height %d, hash %v, work %v)",
		selectedTip.height, selectedTip.hash, selectedTip.workSum)

	return &dag, nil
}<|MERGE_RESOLUTION|>--- conflicted
+++ resolved
@@ -570,11 +570,7 @@
 // 5. Updates each of the tips' utxoDiff.
 //
 // This function MUST be called with the chain state lock held (for writes).
-<<<<<<< HEAD
-func (dag *BlockDAG) applyUTXOChanges(node *blockNode, block *util.Block) (*UTXODiff, error) {
-=======
-func (dag *BlockDAG) applyUTXOChanges(node *blockNode, block *util.Block) (utxoDiff *utxoDiff, acceptedTxData []*TxWithBlockHash, err error) {
->>>>>>> 5e41d830
+func (dag *BlockDAG) applyUTXOChanges(node *blockNode, block *util.Block) (utxoDiff *UTXODiff, acceptedTxData []*TxWithBlockHash, err error) {
 	// Prepare provisionalNodes for all the relevant nodes to avoid modifying the original nodes.
 	// We avoid modifying the original nodes in this function because it could potentially
 	// fail if the block is not valid, thus bringing all the affected nodes (and the virtual)
