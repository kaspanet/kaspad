--- conflicted
+++ resolved
@@ -186,10 +186,6 @@
 	// certain blockchain events.
 	notificationsLock sync.RWMutex
 	notifications     []NotificationCallback
-
-	//Tips are all the blocks in the DAG that have no children
-	Tips    blockSet
-	tipsMtx sync.Mutex
 }
 
 // HaveBlock returns whether or not the DAG instance has the block represented
@@ -590,14 +586,8 @@
 	// now that the modifications have been committed to the database.
 	view.commit()
 
-<<<<<<< HEAD
-	// This node is now the end of the best chain.
-	b.dag.SetTip(node)
-	b.addTip(node)
-=======
 	// This node is now at the end of the DAG.
 	dag.virtual.AddTip(node)
->>>>>>> 460216be
 
 	// Update the state for the best block.  Notice how this replaces the
 	// entire struct instead of updating the existing one.  This effectively
@@ -614,25 +604,6 @@
 	dag.dagLock.Lock()
 
 	return nil
-}
-
-//addTip add the node as a new tip to the dag, and removes all of its parents from the tips
-func (b *BlockDAG) addTip(node *blockNode) {
-	b.tipsMtx.Lock()
-	defer b.tipsMtx.Unlock()
-
-	for hash := range node.parents {
-		delete(b.Tips, hash)
-	}
-	b.Tips.add(node)
-}
-
-//setTips overrides the current tips with new ones
-func (b *BlockDAG) setTips(nodes blockSet) {
-	b.tipsMtx.Lock()
-	defer b.tipsMtx.Unlock()
-
-	b.Tips = nodes
 }
 
 // countSpentOutputs returns the number of utxos the passed block spends.
@@ -896,14 +867,6 @@
 	return node.height, nil
 }
 
-<<<<<<< HEAD
-	// When the requested start height is after the most recent best chain
-	// height, there is nothing to do.
-	latestHeight := b.dag.SelectedTip().height //TODO: (Ori) This is wrong. Done only for compilation.
-	if startHeight > latestHeight {
-		return nil, nil
-	}
-=======
 // ChildHashesByHash returns the child hashes of the block with the given hash in the
 // DAG.
 //
@@ -913,7 +876,6 @@
 	if node == nil {
 		str := fmt.Sprintf("block %s is not in the DAG", hash)
 		return nil, errNotInDAG(str)
->>>>>>> 460216be
 
 	}
 
@@ -1274,7 +1236,6 @@
 		prevOrphans:         make(map[daghash.Hash][]*orphanBlock),
 		warningCaches:       newThresholdCaches(vbNumBits),
 		deploymentCaches:    newThresholdCaches(dagconfig.DefinedDeployments),
-		Tips:                newSet(),
 	}
 
 	// Initialize the chain state from the passed database.  When the db
