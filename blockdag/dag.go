--- conflicted
+++ resolved
@@ -958,13 +958,8 @@
 
 // diffFromAccpetanceData creates a diff that "updates" the blue scores of the given
 // UTXOSet with the node's blueScore according to the given acceptance data.
-<<<<<<< HEAD
-func (node *blockNode) diffFromAcceptanceData(pastUTXO UTXOSet, blockTxsAcceptanceDatas MultiBlockTxsAcceptanceData) (*UTXODiff, error) {
+func (node *blockNode) diffFromAcceptanceData(pastUTXO UTXOSet, multiBlockTxsAcceptanceData MultiBlockTxsAcceptanceData) (*UTXODiff, error) {
 	diff := NewUTXODiff(true)
-=======
-func (node *blockNode) diffFromAcceptanceData(pastUTXO UTXOSet, multiBlockTxsAcceptanceData MultiBlockTxsAcceptanceData) (*UTXODiff, error) {
-	diff := NewUTXODiff()
->>>>>>> 8179862e
 
 	for _, blockTxsAcceptanceData := range multiBlockTxsAcceptanceData {
 		for _, txAcceptanceData := range blockTxsAcceptanceData.TxAcceptanceData {
