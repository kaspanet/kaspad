// Copyright (c) 2013-2017 The btcsuite developers
// Use of this source code is governed by an ISC
// license that can be found in the LICENSE file.

package blockdag

import (
	"fmt"
	"github.com/kaspanet/kaspad/dbaccess"
	"math"
	"sort"
	"sync"
	"time"

	"github.com/pkg/errors"

	"github.com/kaspanet/kaspad/util/subnetworkid"

	"github.com/kaspanet/kaspad/dagconfig"
	"github.com/kaspanet/kaspad/database"
	"github.com/kaspanet/kaspad/txscript"
	"github.com/kaspanet/kaspad/util"
	"github.com/kaspanet/kaspad/util/daghash"
	"github.com/kaspanet/kaspad/wire"
)

const (
	// maxOrphanBlocks is the maximum number of orphan blocks that can be
	// queued.
	maxOrphanBlocks = 100

	isDAGCurrentMaxDiff = 12 * time.Hour
)

// orphanBlock represents a block that we don't yet have the parent for. It
// is a normal block plus an expiration time to prevent caching the orphan
// forever.
type orphanBlock struct {
	block      *util.Block
	expiration time.Time
}

// delayedBlock represents a block which has a delayed timestamp and will be processed at processTime
type delayedBlock struct {
	block       *util.Block
	processTime time.Time
}

// chainUpdates represents the updates made to the selected parent chain after
// a block had been added to the DAG.
type chainUpdates struct {
	removedChainBlockHashes []*daghash.Hash
	addedChainBlockHashes   []*daghash.Hash
}

// BlockDAG provides functions for working with the kaspa block DAG.
// It includes functionality such as rejecting duplicate blocks, ensuring blocks
// follow all rules, and orphan handling.
type BlockDAG struct {
	// The following fields are set when the instance is created and can't
	// be changed afterwards, so there is no need to protect them with a
	// separate mutex.
	db           database.DB
	dagParams    *dagconfig.Params
	timeSource   TimeSource
	sigCache     *txscript.SigCache
	indexManager IndexManager
	genesis      *blockNode

	// The following fields are calculated based upon the provided DAG
	// parameters. They are also set when the instance is created and
	// can't be changed afterwards, so there is no need to protect them with
	// a separate mutex.
	targetTimePerBlock             int64 // The target delay between blocks (in seconds)
	difficultyAdjustmentWindowSize uint64
	TimestampDeviationTolerance    uint64

	// powMaxBits defines the highest allowed proof of work value for a
	// block in compact form.
	powMaxBits uint32

	// dagLock protects concurrent access to the vast majority of the
	// fields in this struct below this point.
	dagLock sync.RWMutex

	utxoLock sync.RWMutex

	// index and virtual are related to the memory block index. They both
	// have their own locks, however they are often also protected by the
	// DAG lock to help prevent logic races when blocks are being processed.

	// index houses the entire block index in memory. The block index is
	// a tree-shaped structure.
	index *blockIndex

	// blockCount holds the number of blocks in the DAG
	blockCount uint64

	// virtual tracks the current tips.
	virtual *virtualBlock

	// subnetworkID holds the subnetwork ID of the DAG
	subnetworkID *subnetworkid.SubnetworkID

	// These fields are related to handling of orphan blocks. They are
	// protected by a combination of the DAG lock and the orphan lock.
	orphanLock   sync.RWMutex
	orphans      map[daghash.Hash]*orphanBlock
	prevOrphans  map[daghash.Hash][]*orphanBlock
	newestOrphan *orphanBlock

	// delayedBlocks is a list of all delayed blocks. We are maintaining this
	// list for the case where a new block with a valid timestamp points to a delayed block.
	// In that case we will delay the processing of the child block so it would be processed
	// after its parent.
	delayedBlocks      map[daghash.Hash]*delayedBlock
	delayedBlocksQueue delayedBlocksHeap

	// The following caches are used to efficiently keep track of the
	// current deployment threshold state of each rule change deployment.
	//
	// This information is stored in the database so it can be quickly
	// reconstructed on load.
	//
	// warningCaches caches the current deployment threshold state for blocks
	// in each of the **possible** deployments. This is used in order to
	// detect when new unrecognized rule changes are being voted on and/or
	// have been activated such as will be the case when older versions of
	// the software are being used
	//
	// deploymentCaches caches the current deployment threshold state for
	// blocks in each of the actively defined deployments.
	warningCaches    []thresholdStateCache
	deploymentCaches []thresholdStateCache

	// The following fields are used to determine if certain warnings have
	// already been shown.
	//
	// unknownRulesWarned refers to warnings due to unknown rules being
	// activated.
	//
	// unknownVersionsWarned refers to warnings due to unknown versions
	// being mined.
	unknownRulesWarned    bool
	unknownVersionsWarned bool

	// The notifications field stores a slice of callbacks to be executed on
	// certain blockDAG events.
	notificationsLock sync.RWMutex
	notifications     []NotificationCallback

	lastFinalityPoint *blockNode

	SubnetworkStore   *SubnetworkStore
	utxoDiffStore     *utxoDiffStore
	reachabilityStore *reachabilityStore
}

// IsKnownBlock returns whether or not the DAG instance has the block represented
// by the passed hash. This includes checking the various places a block can
// be in, like part of the DAG or the orphan pool.
//
// This function is safe for concurrent access.
func (dag *BlockDAG) IsKnownBlock(hash *daghash.Hash) bool {
	return dag.IsInDAG(hash) || dag.IsKnownOrphan(hash) || dag.isKnownDelayedBlock(hash)
}

// AreKnownBlocks returns whether or not the DAG instances has all blocks represented
// by the passed hashes. This includes checking the various places a block can
// be in, like part of the DAG or the orphan pool.
//
// This function is safe for concurrent access.
func (dag *BlockDAG) AreKnownBlocks(hashes []*daghash.Hash) bool {
	for _, hash := range hashes {
		haveBlock := dag.IsKnownBlock(hash)
		if !haveBlock {
			return false
		}
	}

	return true
}

// IsKnownOrphan returns whether the passed hash is currently a known orphan.
// Keep in mind that only a limited number of orphans are held onto for a
// limited amount of time, so this function must not be used as an absolute
// way to test if a block is an orphan block. A full block (as opposed to just
// its hash) must be passed to ProcessBlock for that purpose. However, calling
// ProcessBlock with an orphan that already exists results in an error, so this
// function provides a mechanism for a caller to intelligently detect *recent*
// duplicate orphans and react accordingly.
//
// This function is safe for concurrent access.
func (dag *BlockDAG) IsKnownOrphan(hash *daghash.Hash) bool {
	// Protect concurrent access. Using a read lock only so multiple
	// readers can query without blocking each other.
	dag.orphanLock.RLock()
	defer dag.orphanLock.RUnlock()
	_, exists := dag.orphans[*hash]

	return exists
}

// IsKnownInvalid returns whether the passed hash is known to be an invalid block.
// Note that if the block is not found this method will return false.
//
// This function is safe for concurrent access.
func (dag *BlockDAG) IsKnownInvalid(hash *daghash.Hash) bool {
	node := dag.index.LookupNode(hash)
	if node == nil {
		return false
	}
	return dag.index.NodeStatus(node).KnownInvalid()
}

// GetOrphanMissingAncestorHashes returns all of the missing parents in the orphan's sub-DAG
//
// This function is safe for concurrent access.
func (dag *BlockDAG) GetOrphanMissingAncestorHashes(orphanHash *daghash.Hash) ([]*daghash.Hash, error) {
	// Protect concurrent access. Using a read lock only so multiple
	// readers can query without blocking each other.
	dag.orphanLock.RLock()
	defer dag.orphanLock.RUnlock()

	missingAncestorsHashes := make([]*daghash.Hash, 0)

	visited := make(map[daghash.Hash]bool)
	queue := []*daghash.Hash{orphanHash}
	for len(queue) > 0 {
		var current *daghash.Hash
		current, queue = queue[0], queue[1:]
		if !visited[*current] {
			visited[*current] = true
			orphan, orphanExists := dag.orphans[*current]
			if orphanExists {
				queue = append(queue, orphan.block.MsgBlock().Header.ParentHashes...)
			} else {
				if !dag.IsInDAG(current) && current != orphanHash {
					missingAncestorsHashes = append(missingAncestorsHashes, current)
				}
			}
		}
	}
	return missingAncestorsHashes, nil
}

// removeOrphanBlock removes the passed orphan block from the orphan pool and
// previous orphan index.
func (dag *BlockDAG) removeOrphanBlock(orphan *orphanBlock) {
	// Protect concurrent access.
	dag.orphanLock.Lock()
	defer dag.orphanLock.Unlock()

	// Remove the orphan block from the orphan pool.
	orphanHash := orphan.block.Hash()
	delete(dag.orphans, *orphanHash)

	// Remove the reference from the previous orphan index too.
	for _, parentHash := range orphan.block.MsgBlock().Header.ParentHashes {
		// An indexing for loop is intentionally used over a range here as range
		// does not reevaluate the slice on each iteration nor does it adjust the
		// index for the modified slice.
		orphans := dag.prevOrphans[*parentHash]
		for i := 0; i < len(orphans); i++ {
			hash := orphans[i].block.Hash()
			if hash.IsEqual(orphanHash) {
				orphans = append(orphans[:i], orphans[i+1:]...)
				i--
			}
		}

		// Remove the map entry altogether if there are no longer any orphans
		// which depend on the parent hash.
		if len(orphans) == 0 {
			delete(dag.prevOrphans, *parentHash)
			continue
		}

		dag.prevOrphans[*parentHash] = orphans
	}
}

// addOrphanBlock adds the passed block (which is already determined to be
// an orphan prior calling this function) to the orphan pool. It lazily cleans
// up any expired blocks so a separate cleanup poller doesn't need to be run.
// It also imposes a maximum limit on the number of outstanding orphan
// blocks and will remove the oldest received orphan block if the limit is
// exceeded.
func (dag *BlockDAG) addOrphanBlock(block *util.Block) {
	// Remove expired orphan blocks.
	for _, oBlock := range dag.orphans {
		if time.Now().After(oBlock.expiration) {
			dag.removeOrphanBlock(oBlock)
			continue
		}

		// Update the newest orphan block pointer so it can be discarded
		// in case the orphan pool fills up.
		if dag.newestOrphan == nil || oBlock.block.Timestamp().After(dag.newestOrphan.block.Timestamp()) {
			dag.newestOrphan = oBlock
		}
	}

	// Limit orphan blocks to prevent memory exhaustion.
	if len(dag.orphans)+1 > maxOrphanBlocks {
		// If the new orphan is newer than the newest orphan on the orphan
		// pool, don't add it.
		if block.Timestamp().After(dag.newestOrphan.block.Timestamp()) {
			return
		}
		// Remove the newest orphan to make room for the added one.
		dag.removeOrphanBlock(dag.newestOrphan)
		dag.newestOrphan = nil
	}

	// Protect concurrent access. This is intentionally done here instead
	// of near the top since removeOrphanBlock does its own locking and
	// the range iterator is not invalidated by removing map entries.
	dag.orphanLock.Lock()
	defer dag.orphanLock.Unlock()

	// Insert the block into the orphan map with an expiration time
	// 1 hour from now.
	expiration := time.Now().Add(time.Hour)
	oBlock := &orphanBlock{
		block:      block,
		expiration: expiration,
	}
	dag.orphans[*block.Hash()] = oBlock

	// Add to parent hash lookup index for faster dependency lookups.
	for _, parentHash := range block.MsgBlock().Header.ParentHashes {
		dag.prevOrphans[*parentHash] = append(dag.prevOrphans[*parentHash], oBlock)
	}
}

// SequenceLock represents the converted relative lock-time in seconds, and
// absolute block-blue-score for a transaction input's relative lock-times.
// According to SequenceLock, after the referenced input has been confirmed
// within a block, a transaction spending that input can be included into a
// block either after 'seconds' (according to past median time), or once the
// 'BlockBlueScore' has been reached.
type SequenceLock struct {
	Seconds        int64
	BlockBlueScore int64
}

// CalcSequenceLock computes a relative lock-time SequenceLock for the passed
// transaction using the passed UTXOSet to obtain the past median time
// for blocks in which the referenced inputs of the transactions were included
// within. The generated SequenceLock lock can be used in conjunction with a
// block height, and adjusted median block time to determine if all the inputs
// referenced within a transaction have reached sufficient maturity allowing
// the candidate transaction to be included in a block.
//
// This function is safe for concurrent access.
func (dag *BlockDAG) CalcSequenceLock(tx *util.Tx, utxoSet UTXOSet, mempool bool) (*SequenceLock, error) {
	dag.dagLock.RLock()
	defer dag.dagLock.RUnlock()

	return dag.calcSequenceLock(dag.selectedTip(), utxoSet, tx, mempool)
}

// CalcSequenceLockNoLock is lock free version of CalcSequenceLockWithLock
// This function is unsafe for concurrent access.
func (dag *BlockDAG) CalcSequenceLockNoLock(tx *util.Tx, utxoSet UTXOSet, mempool bool) (*SequenceLock, error) {
	return dag.calcSequenceLock(dag.selectedTip(), utxoSet, tx, mempool)
}

// calcSequenceLock computes the relative lock-times for the passed
// transaction. See the exported version, CalcSequenceLock for further details.
//
// This function MUST be called with the DAG state lock held (for writes).
func (dag *BlockDAG) calcSequenceLock(node *blockNode, utxoSet UTXOSet, tx *util.Tx, mempool bool) (*SequenceLock, error) {
	// A value of -1 for each relative lock type represents a relative time
	// lock value that will allow a transaction to be included in a block
	// at any given height or time.
	sequenceLock := &SequenceLock{Seconds: -1, BlockBlueScore: -1}

	// Sequence locks don't apply to coinbase transactions Therefore, we
	// return sequence lock values of -1 indicating that this transaction
	// can be included within a block at any given height or time.
	if tx.IsCoinBase() {
		return sequenceLock, nil
	}

	mTx := tx.MsgTx()
	for txInIndex, txIn := range mTx.TxIn {
		entry, ok := utxoSet.Get(txIn.PreviousOutpoint)
		if !ok {
			str := fmt.Sprintf("output %s referenced from "+
				"transaction %s input %d either does not exist or "+
				"has already been spent", txIn.PreviousOutpoint,
				tx.ID(), txInIndex)
			return sequenceLock, ruleError(ErrMissingTxOut, str)
		}

		// If the input blue score is set to the mempool blue score, then we
		// assume the transaction makes it into the next block when
		// evaluating its sequence blocks.
		inputBlueScore := entry.BlockBlueScore()
		if entry.IsUnaccepted() {
			inputBlueScore = dag.virtual.blueScore
		}

		// Given a sequence number, we apply the relative time lock
		// mask in order to obtain the time lock delta required before
		// this input can be spent.
		sequenceNum := txIn.Sequence
		relativeLock := int64(sequenceNum & wire.SequenceLockTimeMask)

		switch {
		// Relative time locks are disabled for this input, so we can
		// skip any further calculation.
		case sequenceNum&wire.SequenceLockTimeDisabled == wire.SequenceLockTimeDisabled:
			continue
		case sequenceNum&wire.SequenceLockTimeIsSeconds == wire.SequenceLockTimeIsSeconds:
			// This input requires a relative time lock expressed
			// in seconds before it can be spent. Therefore, we
			// need to query for the block prior to the one in
			// which this input was accepted within so we can
			// compute the past median time for the block prior to
			// the one which accepted this referenced output.
			blockNode := node
			for blockNode.selectedParent.blueScore > inputBlueScore {
				blockNode = blockNode.selectedParent
			}
			medianTime := blockNode.PastMedianTime(dag)

			// Time based relative time-locks as defined by BIP 68
			// have a time granularity of RelativeLockSeconds, so
			// we shift left by this amount to convert to the
			// proper relative time-lock. We also subtract one from
			// the relative lock to maintain the original lockTime
			// semantics.
			timeLockSeconds := (relativeLock << wire.SequenceLockTimeGranularity) - 1
			timeLock := medianTime.Unix() + timeLockSeconds
			if timeLock > sequenceLock.Seconds {
				sequenceLock.Seconds = timeLock
			}
		default:
			// The relative lock-time for this input is expressed
			// in blocks so we calculate the relative offset from
			// the input's blue score as its converted absolute
			// lock-time. We subtract one from the relative lock in
			// order to maintain the original lockTime semantics.
			blockBlueScore := int64(inputBlueScore) + relativeLock - 1
			if blockBlueScore > sequenceLock.BlockBlueScore {
				sequenceLock.BlockBlueScore = blockBlueScore
			}
		}
	}

	return sequenceLock, nil
}

// LockTimeToSequence converts the passed relative locktime to a sequence
// number in accordance to BIP-68.
func LockTimeToSequence(isSeconds bool, locktime uint64) uint64 {
	// If we're expressing the relative lock time in blocks, then the
	// corresponding sequence number is simply the desired input age.
	if !isSeconds {
		return locktime
	}

	// Set the 22nd bit which indicates the lock time is in seconds, then
	// shift the locktime over by 9 since the time granularity is in
	// 512-second intervals (2^9). This results in a max lock-time of
	// 33,553,920 seconds, or 1.1 years.
	return wire.SequenceLockTimeIsSeconds |
		locktime>>wire.SequenceLockTimeGranularity
}

// addBlock handles adding the passed block to the DAG.
//
// The flags modify the behavior of this function as follows:
//  - BFFastAdd: Avoids several expensive transaction validation operations.
//
// This function MUST be called with the DAG state lock held (for writes).
func (dag *BlockDAG) addBlock(node *blockNode,
	block *util.Block, selectedParentAnticone []*blockNode, flags BehaviorFlags) (*chainUpdates, error) {
	// Skip checks if node has already been fully validated.
	fastAdd := flags&BFFastAdd == BFFastAdd || dag.index.NodeStatus(node).KnownValid()

	// Connect the block to the DAG.
	chainUpdates, err := dag.connectBlock(node, block, selectedParentAnticone, fastAdd)
	if err != nil {
		if errors.As(err, &RuleError{}) {
			dag.index.SetStatusFlags(node, statusValidateFailed)
			err := dag.index.flushToDB(dbaccess.NoTx())
			if err != nil {
				return nil, err
			}
		}
		return nil, err
	}
	dag.blockCount++
	return chainUpdates, nil
}

func calculateAcceptedIDMerkleRoot(multiBlockTxsAcceptanceData MultiBlockTxsAcceptanceData) *daghash.Hash {
	var acceptedTxs []*util.Tx
	for _, blockTxsAcceptanceData := range multiBlockTxsAcceptanceData {
		for _, txAcceptance := range blockTxsAcceptanceData.TxAcceptanceData {
			if !txAcceptance.IsAccepted {
				continue
			}
			acceptedTxs = append(acceptedTxs, txAcceptance.Tx)
		}
	}
	sort.Slice(acceptedTxs, func(i, j int) bool {
		return daghash.LessTxID(acceptedTxs[i].ID(), acceptedTxs[j].ID())
	})

	acceptedIDMerkleTree := BuildIDMerkleTreeStore(acceptedTxs)
	return acceptedIDMerkleTree.Root()
}

func (node *blockNode) validateAcceptedIDMerkleRoot(dag *BlockDAG, txsAcceptanceData MultiBlockTxsAcceptanceData) error {
	if node.isGenesis() {
		return nil
	}

	calculatedAccepetedIDMerkleRoot := calculateAcceptedIDMerkleRoot(txsAcceptanceData)
	header := node.Header()
	if !header.AcceptedIDMerkleRoot.IsEqual(calculatedAccepetedIDMerkleRoot) {
		str := fmt.Sprintf("block accepted ID merkle root is invalid - block "+
			"header indicates %s, but calculated value is %s",
			header.AcceptedIDMerkleRoot, calculatedAccepetedIDMerkleRoot)
		return ruleError(ErrBadMerkleRoot, str)
	}
	return nil
}

// connectBlock handles connecting the passed node/block to the DAG.
//
// This function MUST be called with the DAG state lock held (for writes).
func (dag *BlockDAG) connectBlock(node *blockNode,
	block *util.Block, selectedParentAnticone []*blockNode, fastAdd bool) (*chainUpdates, error) {
	// No warnings about unknown rules or versions until the DAG is
	// current.
	if dag.isCurrent() {
		// Warn if any unknown new rules are either about to activate or
		// have already been activated.
		if err := dag.warnUnknownRuleActivations(node); err != nil {
			return nil, err
		}

		// Warn if a high enough percentage of the last blocks have
		// unexpected versions.
		if err := dag.warnUnknownVersions(node); err != nil {
			return nil, err
		}
	}

	if err := dag.checkFinalityRules(node); err != nil {
		return nil, err
	}

	if err := dag.validateGasLimit(block); err != nil {
		return nil, err
	}

	newBlockUTXO, txsAcceptanceData, newBlockFeeData, err := node.verifyAndBuildUTXO(dag, block.Transactions(), fastAdd)
	if err != nil {
		newErrString := fmt.Sprintf("error verifying UTXO for %s: %s", node, err)
		var ruleErr RuleError
		if ok := errors.As(err, &ruleErr); ok {
			return nil, ruleError(ruleErr.ErrorCode, newErrString)
		}
		return nil, errors.New(newErrString)
	}

	err = node.validateCoinbaseTransaction(dag, block, txsAcceptanceData)
	if err != nil {
		return nil, err
	}

	// Apply all changes to the DAG.
	virtualUTXODiff, virtualTxsAcceptanceData, chainUpdates, err := dag.applyDAGChanges(node, newBlockUTXO, selectedParentAnticone)
	if err != nil {
		// Since all validation logic has already ran, if applyDAGChanges errors out,
		// this means we have a problem in the internal structure of the DAG - a problem which is
		// irrecoverable, and it would be a bad idea to attempt adding any more blocks to the DAG.
		// Therefore - in such cases we panic.
		panic(err)
	}

	err = dag.saveChangesFromBlock(block, virtualUTXODiff, txsAcceptanceData, virtualTxsAcceptanceData, newBlockFeeData)
	if err != nil {
		return nil, err
	}

	return chainUpdates, nil
}

func (dag *BlockDAG) saveChangesFromBlock(block *util.Block, virtualUTXODiff *UTXODiff,
	txsAcceptanceData MultiBlockTxsAcceptanceData, virtualTxsAcceptanceData MultiBlockTxsAcceptanceData,
	feeData compactFeeData) error {

	// Atomically insert info into the database.
	err := dag.db.Update(func(dbTx database.Tx) error {
<<<<<<< HEAD
		err := dag.index.flushToDBWithContext(dbaccess.NoTx()) // TODO: (Stas) Replace this with a tx context
=======
		err := dag.index.flushToDB(dbaccess.NoTx())
>>>>>>> 187a88ec
		if err != nil {
			return err
		}

		err = dag.utxoDiffStore.flushToDB(dbTx)
		if err != nil {
			return err
		}

		err = dag.reachabilityStore.flushToDB(dbTx)
		if err != nil {
			return err
		}

		// Update DAG state.
		state := &dagState{
			TipHashes:         dag.TipHashes(),
			LastFinalityPoint: dag.lastFinalityPoint.hash,
			localSubnetworkID: dag.subnetworkID,
		}
		err = dbPutDAGState(dbaccess.NoTx(), state) // TODO: (Stas) Replace this with a tx context
		if err != nil {
			return err
		}

		// Update the UTXO set using the diffSet that was melded into the
		// full UTXO set.
		err = dbUpdateUTXOSet(dbaccess.NoTx(), virtualUTXODiff) // TODO: (Stas) Replace this with a tx context
		if err != nil {
			return err
		}

		// Scan all accepted transactions and register any subnetwork registry
		// transaction. If any subnetwork registry transaction is not well-formed,
		// fail the entire block.
		err = registerSubnetworks(dbTx, block.Transactions())
		if err != nil {
			return err
		}

		blockID, err := createBlockID(dbTx, block.Hash())
		if err != nil {
			return err
		}

		// Allow the index manager to call each of the currently active
		// optional indexes with the block being connected so they can
		// update themselves accordingly.
		if dag.indexManager != nil {
			err := dag.indexManager.ConnectBlock(dbTx, block, blockID, dag, txsAcceptanceData, virtualTxsAcceptanceData)
			if err != nil {
				return err
			}
		}

		// Apply the fee data into the database
		return dbStoreFeeData(dbTx, block.Hash(), feeData)
	})
	if err != nil {
		return err
	}
	dag.index.clearDirtyEntries()
	dag.utxoDiffStore.clearDirtyEntries()
	dag.reachabilityStore.clearDirtyEntries()
	return nil
}

func (dag *BlockDAG) validateGasLimit(block *util.Block) error {
	var currentSubnetworkID *subnetworkid.SubnetworkID
	var currentSubnetworkGasLimit uint64
	var currentGasUsage uint64
	var err error

	// We assume here that transactions are ordered by subnetworkID,
	// since it was already validated in checkTransactionSanity
	for _, tx := range block.Transactions() {
		msgTx := tx.MsgTx()

		// In native and Built-In subnetworks all txs must have Gas = 0, and that was already validated in checkTransactionSanity
		// Therefore - no need to check them here.
		if msgTx.SubnetworkID.IsEqual(subnetworkid.SubnetworkIDNative) || msgTx.SubnetworkID.IsBuiltIn() {
			continue
		}

		if !msgTx.SubnetworkID.IsEqual(currentSubnetworkID) {
			currentSubnetworkID = &msgTx.SubnetworkID
			currentGasUsage = 0
			currentSubnetworkGasLimit, err = dag.SubnetworkStore.GasLimit(currentSubnetworkID)
			if err != nil {
				return errors.Errorf("Error getting gas limit for subnetworkID '%s': %s", currentSubnetworkID, err)
			}
		}

		newGasUsage := currentGasUsage + msgTx.Gas
		if newGasUsage < currentGasUsage { // check for overflow
			str := fmt.Sprintf("Block gas usage in subnetwork with ID %s has overflown", currentSubnetworkID)
			return ruleError(ErrInvalidGas, str)
		}
		if newGasUsage > currentSubnetworkGasLimit {
			str := fmt.Sprintf("Block wastes too much gas in subnetwork with ID %s", currentSubnetworkID)
			return ruleError(ErrInvalidGas, str)
		}

		currentGasUsage = newGasUsage
	}

	return nil
}

// LastFinalityPointHash returns the hash of the last finality point
func (dag *BlockDAG) LastFinalityPointHash() *daghash.Hash {
	if dag.lastFinalityPoint == nil {
		return nil
	}
	return dag.lastFinalityPoint.hash
}

// checkFinalityRules checks the new block does not violate the finality rules
// specifically - the new block selectedParent chain should contain the old finality point
func (dag *BlockDAG) checkFinalityRules(newNode *blockNode) error {
	// the genesis block can not violate finality rules
	if newNode.isGenesis() {
		return nil
	}

	for currentNode := newNode; currentNode != dag.lastFinalityPoint; currentNode = currentNode.selectedParent {
		// If we went past dag's last finality point without encountering it -
		// the new block has violated finality.
		if currentNode.blueScore <= dag.lastFinalityPoint.blueScore {
			return ruleError(ErrFinality, "The last finality point is not in the selected chain of this block")
		}
	}
	return nil
}

// updateFinalityPoint updates the dag's last finality point if necessary.
func (dag *BlockDAG) updateFinalityPoint() {
	selectedTip := dag.selectedTip()
	// if the selected tip is the genesis block - it should be the new finality point
	if selectedTip.isGenesis() {
		dag.lastFinalityPoint = selectedTip
		return
	}
	// We are looking for a new finality point only if the new block's finality score is higher
	// by 2 than the existing finality point's
	if selectedTip.finalityScore(dag) < dag.lastFinalityPoint.finalityScore(dag)+2 {
		return
	}

	var currentNode *blockNode
	for currentNode = selectedTip.selectedParent; ; currentNode = currentNode.selectedParent {
		// We look for the first node in the selected parent chain that has a higher finality score than the last finality point.
		if currentNode.selectedParent.finalityScore(dag) == dag.lastFinalityPoint.finalityScore(dag) {
			break
		}
	}
	dag.lastFinalityPoint = currentNode
	spawn(func() {
		dag.finalizeNodesBelowFinalityPoint(true)
	})
}

func (dag *BlockDAG) finalizeNodesBelowFinalityPoint(deleteDiffData bool) {
	queue := make([]*blockNode, 0, len(dag.lastFinalityPoint.parents))
	for parent := range dag.lastFinalityPoint.parents {
		queue = append(queue, parent)
	}
	var blockHashesToDelete []*daghash.Hash
	if deleteDiffData {
		blockHashesToDelete = make([]*daghash.Hash, 0, dag.dagParams.FinalityInterval)
	}
	for len(queue) > 0 {
		var current *blockNode
		current, queue = queue[0], queue[1:]
		if !current.isFinalized {
			current.isFinalized = true
			if deleteDiffData {
				blockHashesToDelete = append(blockHashesToDelete, current.hash)
			}
			for parent := range current.parents {
				queue = append(queue, parent)
			}
		}
	}
	if deleteDiffData {
		err := dag.db.Update(func(dbTx database.Tx) error {
			return dag.utxoDiffStore.removeBlocksDiffData(dbTx, blockHashesToDelete)
		})
		if err != nil {
			panic(fmt.Sprintf("Error removing diff data from utxoDiffStore: %s", err))
		}
	}
}

// IsKnownFinalizedBlock returns whether the block is below the finality point.
// IsKnownFinalizedBlock might be false-negative because node finality status is
// updated in a separate goroutine. To get a definite answer if a block
// is finalized or not, use dag.checkFinalityRules.
func (dag *BlockDAG) IsKnownFinalizedBlock(blockHash *daghash.Hash) bool {
	node := dag.index.LookupNode(blockHash)
	return node != nil && node.isFinalized
}

// NextBlockCoinbaseTransaction prepares the coinbase transaction for the next mined block
//
// This function CAN'T be called with the DAG lock held.
func (dag *BlockDAG) NextBlockCoinbaseTransaction(scriptPubKey []byte, extraData []byte) (*util.Tx, error) {
	dag.dagLock.RLock()
	defer dag.dagLock.RUnlock()

	return dag.NextBlockCoinbaseTransactionNoLock(scriptPubKey, extraData)
}

// NextBlockCoinbaseTransactionNoLock prepares the coinbase transaction for the next mined block
//
// This function MUST be called with the DAG read-lock held
func (dag *BlockDAG) NextBlockCoinbaseTransactionNoLock(scriptPubKey []byte, extraData []byte) (*util.Tx, error) {
	txsAcceptanceData, err := dag.TxsAcceptedByVirtual()
	if err != nil {
		return nil, err
	}
	return dag.virtual.blockNode.expectedCoinbaseTransaction(dag, txsAcceptanceData, scriptPubKey, extraData)
}

// NextAcceptedIDMerkleRootNoLock prepares the acceptedIDMerkleRoot for the next mined block
//
// This function MUST be called with the DAG read-lock held
func (dag *BlockDAG) NextAcceptedIDMerkleRootNoLock() (*daghash.Hash, error) {
	txsAcceptanceData, err := dag.TxsAcceptedByVirtual()
	if err != nil {
		return nil, err
	}

	return calculateAcceptedIDMerkleRoot(txsAcceptanceData), nil
}

// TxsAcceptedByVirtual retrieves transactions accepted by the current virtual block
//
// This function MUST be called with the DAG read-lock held
func (dag *BlockDAG) TxsAcceptedByVirtual() (MultiBlockTxsAcceptanceData, error) {
	_, txsAcceptanceData, err := dag.pastUTXO(&dag.virtual.blockNode)
	return txsAcceptanceData, err
}

// TxsAcceptedByBlockHash retrieves transactions accepted by the given block
//
// This function MUST be called with the DAG read-lock held
func (dag *BlockDAG) TxsAcceptedByBlockHash(blockHash *daghash.Hash) (MultiBlockTxsAcceptanceData, error) {
	node := dag.index.LookupNode(blockHash)
	if node == nil {
		return nil, errors.Errorf("Couldn't find block %s", blockHash)
	}
	_, txsAcceptanceData, err := dag.pastUTXO(node)
	return txsAcceptanceData, err
}

// applyDAGChanges does the following:
// 1. Connects each of the new block's parents to the block.
// 2. Adds the new block to the DAG's tips.
// 3. Updates the DAG's full UTXO set.
// 4. Updates each of the tips' utxoDiff.
// 5. Applies the new virtual's blue score to all the unaccepted UTXOs
// 6. Adds the block to the reachability structures
// 7. Updates the finality point of the DAG (if required).
//
// It returns the diff in the virtual block's UTXO set.
//
// This function MUST be called with the DAG state lock held (for writes).
func (dag *BlockDAG) applyDAGChanges(node *blockNode, newBlockUTXO UTXOSet, selectedParentAnticone []*blockNode) (
	virtualUTXODiff *UTXODiff, virtualTxsAcceptanceData MultiBlockTxsAcceptanceData,
	chainUpdates *chainUpdates, err error) {

	// Add the block to the reachability structures
	err = dag.updateReachability(node, selectedParentAnticone)
	if err != nil {
		return nil, nil, nil, errors.Wrap(err, "failed updating reachability")
	}

	if err = node.updateParents(dag, newBlockUTXO); err != nil {
		return nil, nil, nil, errors.Wrapf(err, "failed updating parents of %s", node)
	}

	// Update the virtual block's parents (the DAG tips) to include the new block.
	chainUpdates = dag.virtual.AddTip(node)

	// Build a UTXO set for the new virtual block
	newVirtualUTXO, virtualTxsAcceptanceData, err := dag.pastUTXO(&dag.virtual.blockNode)
	if err != nil {
		return nil, nil, nil, errors.Wrap(err, "could not restore past UTXO for virtual")
	}

	// Apply new utxoDiffs to all the tips
	err = updateTipsUTXO(dag, newVirtualUTXO)
	if err != nil {
		return nil, nil, nil, errors.Wrap(err, "failed updating the tips' UTXO")
	}

	// It is now safe to meld the UTXO set to base.
	diffSet := newVirtualUTXO.(*DiffUTXOSet)
	virtualUTXODiff = diffSet.UTXODiff
	err = dag.meldVirtualUTXO(diffSet)
	if err != nil {
		return nil, nil, nil, errors.Wrap(err, "failed melding the virtual UTXO")
	}

	dag.index.SetStatusFlags(node, statusValid)

	// And now we can update the finality point of the DAG (if required)
	dag.updateFinalityPoint()

	return virtualUTXODiff, virtualTxsAcceptanceData, chainUpdates, nil
}

func (dag *BlockDAG) meldVirtualUTXO(newVirtualUTXODiffSet *DiffUTXOSet) error {
	dag.utxoLock.Lock()
	defer dag.utxoLock.Unlock()
	return newVirtualUTXODiffSet.meldToBase()
}

func (node *blockNode) diffFromTxs(pastUTXO UTXOSet, transactions []*util.Tx) (*UTXODiff, error) {
	diff := NewUTXODiff()

	for _, tx := range transactions {
		txDiff, err := pastUTXO.diffFromTx(tx.MsgTx(), UnacceptedBlueScore)
		if err != nil {
			return nil, err
		}
		diff, err = diff.WithDiff(txDiff)
		if err != nil {
			return nil, err
		}
	}

	return diff, nil
}

// verifyAndBuildUTXO verifies all transactions in the given block and builds its UTXO
// to save extra traversals it returns the transactions acceptance data and the compactFeeData for the new block
func (node *blockNode) verifyAndBuildUTXO(dag *BlockDAG, transactions []*util.Tx, fastAdd bool) (
	newBlockUTXO UTXOSet, txsAcceptanceData MultiBlockTxsAcceptanceData, newBlockFeeData compactFeeData, err error) {

	pastUTXO, txsAcceptanceData, err := dag.pastUTXO(node)
	if err != nil {
		return nil, nil, nil, err
	}

	err = node.validateAcceptedIDMerkleRoot(dag, txsAcceptanceData)
	if err != nil {
		return nil, nil, nil, err
	}

	feeData, err := dag.checkConnectToPastUTXO(node, pastUTXO, transactions, fastAdd)
	if err != nil {
		return nil, nil, nil, err
	}

	diffFromTxs, err := node.diffFromTxs(pastUTXO, transactions)
	if err != nil {
		return nil, nil, nil, err
	}
	utxo, err := pastUTXO.WithDiff(diffFromTxs)
	if err != nil {
		return nil, nil, nil, err
	}

	calculatedMultisetHash := utxo.Multiset().Hash()
	if !calculatedMultisetHash.IsEqual(node.utxoCommitment) {
		str := fmt.Sprintf("block %s UTXO commitment is invalid - block "+
			"header indicates %s, but calculated value is %s", node.hash,
			node.utxoCommitment, calculatedMultisetHash)
		return nil, nil, nil, ruleError(ErrBadUTXOCommitment, str)
	}
	return utxo, txsAcceptanceData, feeData, nil
}

// TxAcceptanceData stores a transaction together with an indication
// if it was accepted or not by some block
type TxAcceptanceData struct {
	Tx         *util.Tx
	IsAccepted bool
}

// BlockTxsAcceptanceData stores all transactions in a block with an indication
// if they were accepted or not by some other block
type BlockTxsAcceptanceData struct {
	BlockHash        daghash.Hash
	TxAcceptanceData []TxAcceptanceData
}

// MultiBlockTxsAcceptanceData stores data about which transactions were accepted by a block
// It's a slice of the block's blues block IDs and their transaction acceptance data
type MultiBlockTxsAcceptanceData []BlockTxsAcceptanceData

// FindAcceptanceData finds the BlockTxsAcceptanceData that matches blockHash
func (data MultiBlockTxsAcceptanceData) FindAcceptanceData(blockHash *daghash.Hash) (*BlockTxsAcceptanceData, bool) {
	for _, acceptanceData := range data {
		if acceptanceData.BlockHash.IsEqual(blockHash) {
			return &acceptanceData, true
		}
	}
	return nil, false
}

func genesisPastUTXO(virtual *virtualBlock) UTXOSet {
	// The genesis has no past UTXO, so we create an empty UTXO
	// set by creating a diff UTXO set with the virtual UTXO
	// set, and adding all of its entries in toRemove
	diff := NewUTXODiff()
	for outpoint, entry := range virtual.utxoSet.utxoCollection {
		diff.toRemove[outpoint] = entry
	}
	genesisPastUTXO := UTXOSet(NewDiffUTXOSet(virtual.utxoSet, diff))
	return genesisPastUTXO
}

func (node *blockNode) fetchBlueBlocks() ([]*util.Block, error) {
	blueBlocks := make([]*util.Block, len(node.blues))
	for i, blueBlockNode := range node.blues {
<<<<<<< HEAD
		blueBlockBytes, found, err := dbaccess.FetchBlock(dbaccess.NoTx(), blueBlockNode.hash[:])
=======
		blueBlock, found, err := dbFetchBlockByHash(dbaccess.NoTx(), blueBlockNode.hash)
>>>>>>> 187a88ec
		if err != nil {
			return nil, err
		}
		if !found {
			return nil, errors.Errorf("block %s not found",
				blueBlockNode.hash)
<<<<<<< HEAD
		}
		blueBlock, err := util.NewBlockFromBytes(blueBlockBytes)
		if err != nil {
			return nil, err
=======
>>>>>>> 187a88ec
		}

		blueBlocks[i] = blueBlock
	}
	return blueBlocks, nil
}

// applyBlueBlocks adds all transactions in the blue blocks to the selectedParent's UTXO set
// Purposefully ignoring failures - these are just unaccepted transactions
// Writing down which transactions were accepted or not in txsAcceptanceData
func (node *blockNode) applyBlueBlocks(acceptedSelectedParentUTXO UTXOSet, selectedParentAcceptanceData []TxAcceptanceData, blueBlocks []*util.Block) (
	pastUTXO UTXOSet, multiBlockTxsAcceptanceData MultiBlockTxsAcceptanceData, err error) {

	pastUTXO = acceptedSelectedParentUTXO
	multiBlockTxsAcceptanceData = MultiBlockTxsAcceptanceData{BlockTxsAcceptanceData{
		BlockHash:        *node.selectedParent.hash,
		TxAcceptanceData: selectedParentAcceptanceData,
	}}

	// Add blueBlocks to multiBlockTxsAcceptanceData in topological order. This
	// is so that anyone who iterates over it would process blocks (and transactions)
	// in their order of appearance in the DAG.
	// We skip the selected parent, because we calculated its UTXO in acceptSelectedParentTransactions.
	for i := 1; i < len(blueBlocks); i++ {
		blueBlock := blueBlocks[i]
		transactions := blueBlock.Transactions()
		blockTxsAcceptanceData := BlockTxsAcceptanceData{
			BlockHash:        *blueBlock.Hash(),
			TxAcceptanceData: make([]TxAcceptanceData, len(transactions)),
		}
		for i, tx := range blueBlock.Transactions() {
			var isAccepted bool
			// Coinbase transaction outputs are added to the UTXO
			// only if they are in the selected parent chain.
			if tx.IsCoinBase() {
				isAccepted = false
			} else {
				isAccepted, err = pastUTXO.AddTx(tx.MsgTx(), node.blueScore)
				if err != nil {
					return nil, nil, err
				}
			}
			blockTxsAcceptanceData.TxAcceptanceData[i] = TxAcceptanceData{Tx: tx, IsAccepted: isAccepted}
		}
		multiBlockTxsAcceptanceData = append(multiBlockTxsAcceptanceData, blockTxsAcceptanceData)
	}

	return pastUTXO, multiBlockTxsAcceptanceData, nil
}

// updateParents adds this block to the children sets of its parents
// and updates the diff of any parent whose DiffChild is this block
func (node *blockNode) updateParents(dag *BlockDAG, newBlockUTXO UTXOSet) error {
	node.updateParentsChildren()
	return node.updateParentsDiffs(dag, newBlockUTXO)
}

// updateParentsDiffs updates the diff of any parent whose DiffChild is this block
func (node *blockNode) updateParentsDiffs(dag *BlockDAG, newBlockUTXO UTXOSet) error {
	virtualDiffFromNewBlock, err := dag.virtual.utxoSet.diffFrom(newBlockUTXO)
	if err != nil {
		return err
	}

	err = dag.utxoDiffStore.setBlockDiff(node, virtualDiffFromNewBlock)
	if err != nil {
		return err
	}

	for parent := range node.parents {
		diffChild, err := dag.utxoDiffStore.diffChildByNode(parent)
		if err != nil {
			return err
		}
		if diffChild == nil {
			parentUTXO, err := dag.restoreUTXO(parent)
			if err != nil {
				return err
			}
			err = dag.utxoDiffStore.setBlockDiffChild(parent, node)
			if err != nil {
				return err
			}
			diff, err := newBlockUTXO.diffFrom(parentUTXO)
			if err != nil {
				return err
			}
			err = dag.utxoDiffStore.setBlockDiff(parent, diff)
			if err != nil {
				return err
			}
		}
	}

	return nil
}

// pastUTXO returns the UTXO of a given block's past
// To save traversals over the blue blocks, it also returns the transaction acceptance data for
// all blue blocks
func (dag *BlockDAG) pastUTXO(node *blockNode) (
	pastUTXO UTXOSet, bluesTxsAcceptanceData MultiBlockTxsAcceptanceData, err error) {

	if node.isGenesis() {
		return genesisPastUTXO(dag.virtual), MultiBlockTxsAcceptanceData{}, nil
	}
	selectedParentUTXO, err := dag.restoreUTXO(node.selectedParent)
	if err != nil {
		return nil, nil, err
	}

	blueBlocks, err := node.fetchBlueBlocks()
	if err != nil {
		return nil, nil, err
	}

	selectedParent := blueBlocks[0]
	acceptedSelectedParentUTXO, selectedParentAcceptanceData, err := node.acceptSelectedParentTransactions(selectedParent, selectedParentUTXO)
	if err != nil {
		return nil, nil, err
	}

	return node.applyBlueBlocks(acceptedSelectedParentUTXO, selectedParentAcceptanceData, blueBlocks)
}

func (node *blockNode) acceptSelectedParentTransactions(selectedParent *util.Block, selectedParentUTXO UTXOSet) (acceptedSelectedParentUTXO UTXOSet, txAcceptanceData []TxAcceptanceData, err error) {
	diff := NewUTXODiff()
	txAcceptanceData = make([]TxAcceptanceData, len(selectedParent.Transactions()))
	for i, tx := range selectedParent.Transactions() {
		txAcceptanceData[i] = TxAcceptanceData{
			Tx:         tx,
			IsAccepted: true,
		}
		acceptanceDiff, err := selectedParentUTXO.diffFromAcceptedTx(tx.MsgTx(), node.blueScore)
		if err != nil {
			return nil, nil, err
		}
		diff, err = diff.WithDiff(acceptanceDiff)
		if err != nil {
			return nil, nil, err
		}
	}
	acceptedSelectedParentUTXO, err = selectedParentUTXO.WithDiff(diff)
	if err != nil {
		return nil, nil, err
	}
	return acceptedSelectedParentUTXO, txAcceptanceData, nil
}

// restoreUTXO restores the UTXO of a given block from its diff
func (dag *BlockDAG) restoreUTXO(node *blockNode) (UTXOSet, error) {
	stack := []*blockNode{}

	// Iterate over the chain of diff-childs from node till virtual and add them
	// all into a stack
	for current := node; current != nil; {
		stack = append(stack, current)
		var err error
		current, err = dag.utxoDiffStore.diffChildByNode(current)
		if err != nil {
			return nil, err
		}
	}

	// Start with the top item in the stack, going over it top-to-bottom,
	// applying the UTXO-diff one-by-one.
	topNode, stack := stack[len(stack)-1], stack[:len(stack)-1] // pop the top item in the stack
	topNodeDiff, err := dag.utxoDiffStore.diffByNode(topNode)
	if err != nil {
		return nil, err
	}
	accumulatedDiff := topNodeDiff.clone()

	for i := len(stack) - 1; i >= 0; i-- {
		diff, err := dag.utxoDiffStore.diffByNode(stack[i])
		if err != nil {
			return nil, err
		}
		// Use withDiffInPlace, otherwise copying the diffs again and again create a polynomial overhead
		err = accumulatedDiff.withDiffInPlace(diff)
		if err != nil {
			return nil, err
		}
	}

	return NewDiffUTXOSet(dag.virtual.utxoSet, accumulatedDiff), nil
}

// updateTipsUTXO builds and applies new diff UTXOs for all the DAG's tips
func updateTipsUTXO(dag *BlockDAG, virtualUTXO UTXOSet) error {
	for tip := range dag.virtual.parents {
		tipUTXO, err := dag.restoreUTXO(tip)
		if err != nil {
			return err
		}
		diff, err := virtualUTXO.diffFrom(tipUTXO)
		if err != nil {
			return err
		}
		err = dag.utxoDiffStore.setBlockDiff(tip, diff)
		if err != nil {
			return err
		}
	}

	return nil
}

// isCurrent returns whether or not the DAG believes it is current. Several
// factors are used to guess, but the key factors that allow the DAG to
// believe it is current are:
//  - Latest block has a timestamp newer than 24 hours ago
//
// This function MUST be called with the DAG state lock held (for reads).
func (dag *BlockDAG) isCurrent() bool {
	// Not current if the virtual's selected parent has a timestamp
	// before 24 hours ago. If the DAG is empty, we take the genesis
	// block timestamp.
	//
	// The DAG appears to be current if none of the checks reported
	// otherwise.
	var dagTimestamp int64
	selectedTip := dag.selectedTip()
	if selectedTip == nil {
		dagTimestamp = dag.dagParams.GenesisBlock.Header.Timestamp.Unix()
	} else {
		dagTimestamp = selectedTip.timestamp
	}
	dagTime := time.Unix(dagTimestamp, 0)
	return dag.Now().Sub(dagTime) <= isDAGCurrentMaxDiff
}

// Now returns the adjusted time according to
// dag.timeSource. See TimeSource.Now for
// more details.
func (dag *BlockDAG) Now() time.Time {
	return dag.timeSource.Now()
}

// IsCurrent returns whether or not the DAG believes it is current. Several
// factors are used to guess, but the key factors that allow the DAG to
// believe it is current are:
//  - Latest block has a timestamp newer than 24 hours ago
//
// This function is safe for concurrent access.
func (dag *BlockDAG) IsCurrent() bool {
	dag.dagLock.RLock()
	defer dag.dagLock.RUnlock()

	return dag.isCurrent()
}

// selectedTip returns the current selected tip for the DAG.
// It will return nil if there is no tip.
func (dag *BlockDAG) selectedTip() *blockNode {
	return dag.virtual.selectedParent
}

// SelectedTipHeader returns the header of the current selected tip for the DAG.
// It will return nil if there is no tip.
//
// This function is safe for concurrent access.
func (dag *BlockDAG) SelectedTipHeader() *wire.BlockHeader {
	selectedTip := dag.selectedTip()
	if selectedTip == nil {
		return nil
	}

	return selectedTip.Header()
}

// SelectedTipHash returns the hash of the current selected tip for the DAG.
// It will return nil if there is no tip.
//
// This function is safe for concurrent access.
func (dag *BlockDAG) SelectedTipHash() *daghash.Hash {
	selectedTip := dag.selectedTip()
	if selectedTip == nil {
		return nil
	}

	return selectedTip.hash
}

// UTXOSet returns the DAG's UTXO set
func (dag *BlockDAG) UTXOSet() *FullUTXOSet {
	return dag.virtual.utxoSet
}

// CalcPastMedianTime returns the past median time of the DAG.
func (dag *BlockDAG) CalcPastMedianTime() time.Time {
	return dag.virtual.tips().bluest().PastMedianTime(dag)
}

// GetUTXOEntry returns the requested unspent transaction output. The returned
// instance must be treated as immutable since it is shared by all callers.
//
// This function is safe for concurrent access. However, the returned entry (if
// any) is NOT.
func (dag *BlockDAG) GetUTXOEntry(outpoint wire.Outpoint) (*UTXOEntry, bool) {
	return dag.virtual.utxoSet.get(outpoint)
}

// BlueScoreByBlockHash returns the blue score of a block with the given hash.
func (dag *BlockDAG) BlueScoreByBlockHash(hash *daghash.Hash) (uint64, error) {
	node := dag.index.LookupNode(hash)
	if node == nil {
		return 0, errors.Errorf("block %s is unknown", hash)
	}

	return node.blueScore, nil
}

// BlockConfirmationsByHash returns the confirmations number for a block with the
// given hash. See blockConfirmations for further details.
//
// This function is safe for concurrent access
func (dag *BlockDAG) BlockConfirmationsByHash(hash *daghash.Hash) (uint64, error) {
	dag.dagLock.RLock()
	defer dag.dagLock.RUnlock()

	return dag.BlockConfirmationsByHashNoLock(hash)
}

// BlockConfirmationsByHashNoLock is lock free version of BlockConfirmationsByHash
//
// This function is unsafe for concurrent access.
func (dag *BlockDAG) BlockConfirmationsByHashNoLock(hash *daghash.Hash) (uint64, error) {
	if hash.IsEqual(&daghash.ZeroHash) {
		return 0, nil
	}

	node := dag.index.LookupNode(hash)
	if node == nil {
		return 0, errors.Errorf("block %s is unknown", hash)
	}

	return dag.blockConfirmations(node)
}

// UTXOConfirmations returns the confirmations for the given outpoint, if it exists
// in the DAG's UTXO set.
//
// This function is safe for concurrent access.
func (dag *BlockDAG) UTXOConfirmations(outpoint *wire.Outpoint) (uint64, bool) {
	dag.dagLock.RLock()
	defer dag.dagLock.RUnlock()

	utxoEntry, ok := dag.GetUTXOEntry(*outpoint)
	if !ok {
		return 0, false
	}
	confirmations := dag.SelectedTipBlueScore() - utxoEntry.BlockBlueScore() + 1

	return confirmations, true
}

// UTXOCommitment returns a commitment to the dag's current UTXOSet
func (dag *BlockDAG) UTXOCommitment() string {
	return dag.UTXOSet().UTXOMultiset.Hash().String()
}

// blockConfirmations returns the current confirmations number of the given node
// The confirmations number is defined as follows:
// * If the node is in the selected tip red set	-> 0
// * If the node is the selected tip			-> 1
// * Otherwise									-> selectedTip.blueScore - acceptingBlock.blueScore + 2
func (dag *BlockDAG) blockConfirmations(node *blockNode) (uint64, error) {
	acceptingBlock, err := dag.acceptingBlock(node)
	if err != nil {
		return 0, err
	}

	// if acceptingBlock is nil, the node is red
	if acceptingBlock == nil {
		return 0, nil
	}

	return dag.selectedTip().blueScore - acceptingBlock.blueScore + 1, nil
}

// acceptingBlock finds the node in the selected-parent chain that had accepted
// the given node
func (dag *BlockDAG) acceptingBlock(node *blockNode) (*blockNode, error) {
	// Return an error if the node is the virtual block
	if node == &dag.virtual.blockNode {
		return nil, errors.New("cannot get acceptingBlock for virtual")
	}

	// If the node is a chain-block itself, the accepting block is its chain-child
	isNodeInSelectedParentChain, err := dag.IsInSelectedParentChain(node.hash)
	if err != nil {
		return nil, err
	}
	if isNodeInSelectedParentChain {
		if len(node.children) == 0 {
			// If the node is the selected tip, it doesn't have an accepting block
			return nil, nil
		}
		for child := range node.children {
			isChildInSelectedParentChain, err := dag.IsInSelectedParentChain(child.hash)
			if err != nil {
				return nil, err
			}
			if isChildInSelectedParentChain {
				return child, nil
			}
		}
		return nil, errors.Errorf("chain block %s does not have a chain child", node.hash)
	}

	// Find the only chain block that may contain the node in its blues
	candidateAcceptingBlock := dag.oldestChainBlockWithBlueScoreGreaterThan(node.blueScore)

	// if no candidate is found, it means that the node has same or more
	// blue score than the selected tip and is found in its anticone, so
	// it doesn't have an accepting block
	if candidateAcceptingBlock == nil {
		return nil, nil
	}

	// candidateAcceptingBlock is the accepting block only if it actually contains
	// the node in its blues
	for _, blue := range candidateAcceptingBlock.blues {
		if blue == node {
			return candidateAcceptingBlock, nil
		}
	}

	// Otherwise, the node is red or in the selected tip anticone, and
	// doesn't have an accepting block
	return nil, nil
}

// oldestChainBlockWithBlueScoreGreaterThan finds the oldest chain block with a blue score
// greater than blueScore. If no such block exists, this method returns nil
func (dag *BlockDAG) oldestChainBlockWithBlueScoreGreaterThan(blueScore uint64) *blockNode {
	chainBlockIndex, ok := util.SearchSlice(len(dag.virtual.selectedParentChainSlice), func(i int) bool {
		selectedPathNode := dag.virtual.selectedParentChainSlice[i]
		return selectedPathNode.blueScore > blueScore
	})
	if !ok {
		return nil
	}
	return dag.virtual.selectedParentChainSlice[chainBlockIndex]
}

// IsInSelectedParentChain returns whether or not a block hash is found in the selected
// parent chain. Note that this method returns an error if the given blockHash does not
// exist within the block index.
//
// This method MUST be called with the DAG lock held
func (dag *BlockDAG) IsInSelectedParentChain(blockHash *daghash.Hash) (bool, error) {
	blockNode := dag.index.LookupNode(blockHash)
	if blockNode == nil {
		str := fmt.Sprintf("block %s is not in the DAG", blockHash)
		return false, errNotInDAG(str)
	}
	return dag.virtual.selectedParentChainSet.contains(blockNode), nil
}

// SelectedParentChain returns the selected parent chain starting from blockHash (exclusive)
// up to the virtual (exclusive). If blockHash is nil then the genesis block is used. If
// blockHash is not within the select parent chain, go down its own selected parent chain,
// while collecting each block hash in removedChainHashes, until reaching a block within
// the main selected parent chain.
//
// This method MUST be called with the DAG lock held
func (dag *BlockDAG) SelectedParentChain(blockHash *daghash.Hash) ([]*daghash.Hash, []*daghash.Hash, error) {
	if blockHash == nil {
		blockHash = dag.genesis.hash
	}
	if !dag.IsInDAG(blockHash) {
		return nil, nil, errors.Errorf("blockHash %s does not exist in the DAG", blockHash)
	}

	// If blockHash is not in the selected parent chain, go down its selected parent chain
	// until we find a block that is in the main selected parent chain.
	var removedChainHashes []*daghash.Hash
	isBlockInSelectedParentChain, err := dag.IsInSelectedParentChain(blockHash)
	if err != nil {
		return nil, nil, err
	}
	for !isBlockInSelectedParentChain {
		removedChainHashes = append(removedChainHashes, blockHash)

		node := dag.index.LookupNode(blockHash)
		blockHash = node.selectedParent.hash

		isBlockInSelectedParentChain, err = dag.IsInSelectedParentChain(blockHash)
		if err != nil {
			return nil, nil, err
		}
	}

	// Find the index of the blockHash in the selectedParentChainSlice
	blockHashIndex := len(dag.virtual.selectedParentChainSlice) - 1
	for blockHashIndex >= 0 {
		node := dag.virtual.selectedParentChainSlice[blockHashIndex]
		if node.hash.IsEqual(blockHash) {
			break
		}
		blockHashIndex--
	}

	// Copy all the addedChainHashes starting from blockHashIndex (exclusive)
	addedChainHashes := make([]*daghash.Hash, len(dag.virtual.selectedParentChainSlice)-blockHashIndex-1)
	for i, node := range dag.virtual.selectedParentChainSlice[blockHashIndex+1:] {
		addedChainHashes[i] = node.hash
	}

	return removedChainHashes, addedChainHashes, nil
}

// SelectedTipBlueScore returns the blue score of the selected tip.
func (dag *BlockDAG) SelectedTipBlueScore() uint64 {
	return dag.selectedTip().blueScore
}

// VirtualBlueScore returns the blue score of the current virtual block
func (dag *BlockDAG) VirtualBlueScore() uint64 {
	return dag.virtual.blueScore
}

// BlockCount returns the number of blocks in the DAG
func (dag *BlockDAG) BlockCount() uint64 {
	return dag.blockCount
}

// TipHashes returns the hashes of the DAG's tips
func (dag *BlockDAG) TipHashes() []*daghash.Hash {
	return dag.virtual.tips().hashes()
}

// CurrentBits returns the bits of the tip with the lowest bits, which also means it has highest difficulty.
func (dag *BlockDAG) CurrentBits() uint32 {
	tips := dag.virtual.tips()
	minBits := uint32(math.MaxUint32)
	for tip := range tips {
		if minBits > tip.Header().Bits {
			minBits = tip.Header().Bits
		}
	}
	return minBits
}

// HeaderByHash returns the block header identified by the given hash or an
// error if it doesn't exist.
func (dag *BlockDAG) HeaderByHash(hash *daghash.Hash) (*wire.BlockHeader, error) {
	node := dag.index.LookupNode(hash)
	if node == nil {
		err := errors.Errorf("block %s is not known", hash)
		return &wire.BlockHeader{}, err
	}

	return node.Header(), nil
}

// ChildHashesByHash returns the child hashes of the block with the given hash in the
// DAG.
//
// This function is safe for concurrent access.
func (dag *BlockDAG) ChildHashesByHash(hash *daghash.Hash) ([]*daghash.Hash, error) {
	node := dag.index.LookupNode(hash)
	if node == nil {
		str := fmt.Sprintf("block %s is not in the DAG", hash)
		return nil, errNotInDAG(str)

	}

	return node.children.hashes(), nil
}

// SelectedParentHash returns the selected parent hash of the block with the given hash in the
// DAG.
//
// This function is safe for concurrent access.
func (dag *BlockDAG) SelectedParentHash(blockHash *daghash.Hash) (*daghash.Hash, error) {
	node := dag.index.LookupNode(blockHash)
	if node == nil {
		str := fmt.Sprintf("block %s is not in the DAG", blockHash)
		return nil, errNotInDAG(str)

	}

	if node.selectedParent == nil {
		return nil, nil
	}
	return node.selectedParent.hash, nil
}

// antiPastHashesBetween returns the hashes of the blocks between the
// lowHash's antiPast and highHash's antiPast, or up to the provided
// max number of block hashes.
//
// This function MUST be called with the DAG state lock held (for reads).
func (dag *BlockDAG) antiPastHashesBetween(lowHash, highHash *daghash.Hash, maxHashes uint64) ([]*daghash.Hash, error) {
	nodes, err := dag.antiPastBetween(lowHash, highHash, maxHashes)
	if err != nil {
		return nil, err
	}
	hashes := make([]*daghash.Hash, len(nodes))
	for i, node := range nodes {
		hashes[i] = node.hash
	}
	return hashes, nil
}

// antiPastBetween returns the blockNodes between the lowHash's antiPast
// and highHash's antiPast, or up to the provided max number of blocks.
//
// This function MUST be called with the DAG state lock held (for reads).
func (dag *BlockDAG) antiPastBetween(lowHash, highHash *daghash.Hash, maxEntries uint64) ([]*blockNode, error) {
	lowNode := dag.index.LookupNode(lowHash)
	if lowNode == nil {
		return nil, errors.Errorf("Couldn't find low hash %s", lowHash)
	}
	highNode := dag.index.LookupNode(highHash)
	if highNode == nil {
		return nil, errors.Errorf("Couldn't find high hash %s", highHash)
	}
	if lowNode.blueScore >= highNode.blueScore {
		return nil, errors.Errorf("Low hash blueScore >= high hash blueScore (%d >= %d)",
			lowNode.blueScore, highNode.blueScore)
	}

	// In order to get no more then maxEntries blocks from the
	// future of the lowNode (including itself), we iterate the
	// selected parent chain of the highNode and stop once we reach
	// highNode.blueScore-lowNode.blueScore+1 <= maxEntries. That
	// stop point becomes the new highNode.
	// Using blueScore as an approximation is considered to be
	// fairly accurate because we presume that most DAG blocks are
	// blue.
	for highNode.blueScore-lowNode.blueScore+1 > maxEntries {
		highNode = highNode.selectedParent
	}

	// Collect every node in highNode's past (including itself) but
	// NOT in the lowNode's past (excluding itself) into an up-heap
	// (a heap sorted by blueScore from lowest to greatest).
	visited := newBlockSet()
	candidateNodes := newUpHeap()
	queue := newDownHeap()
	queue.Push(highNode)
	for queue.Len() > 0 {
		current := queue.pop()
		if visited.contains(current) {
			continue
		}
		visited.add(current)
		isCurrentAncestorOfLowNode, err := dag.isAncestorOf(current, lowNode)
		if err != nil {
			return nil, err
		}
		if isCurrentAncestorOfLowNode {
			continue
		}
		candidateNodes.Push(current)
		for parent := range current.parents {
			queue.Push(parent)
		}
	}

	// Pop candidateNodes into a slice. Since candidateNodes is
	// an up-heap, it's guaranteed to be ordered from low to high
	nodesLen := int(maxEntries)
	if candidateNodes.Len() < nodesLen {
		nodesLen = candidateNodes.Len()
	}
	nodes := make([]*blockNode, nodesLen)
	for i := 0; i < nodesLen; i++ {
		nodes[i] = candidateNodes.pop()
	}
	return nodes, nil
}

// AntiPastHashesBetween returns the hashes of the blocks between the
// lowHash's antiPast and highHash's antiPast, or up to the provided
// max number of block hashes.
//
// This function is safe for concurrent access.
func (dag *BlockDAG) AntiPastHashesBetween(lowHash, highHash *daghash.Hash, maxHashes uint64) ([]*daghash.Hash, error) {
	dag.dagLock.RLock()
	defer dag.dagLock.RUnlock()
	hashes, err := dag.antiPastHashesBetween(lowHash, highHash, maxHashes)
	if err != nil {
		return nil, err
	}
	return hashes, nil
}

// antiPastHeadersBetween returns the headers of the blocks between the
// lowHash's antiPast and highHash's antiPast, or up to the provided
// max number of block headers.
//
// This function MUST be called with the DAG state lock held (for reads).
func (dag *BlockDAG) antiPastHeadersBetween(lowHash, highHash *daghash.Hash, maxHeaders uint64) ([]*wire.BlockHeader, error) {
	nodes, err := dag.antiPastBetween(lowHash, highHash, maxHeaders)
	if err != nil {
		return nil, err
	}
	headers := make([]*wire.BlockHeader, len(nodes))
	for i, node := range nodes {
		headers[i] = node.Header()
	}
	return headers, nil
}

// GetTopHeaders returns the top wire.MaxBlockHeadersPerMsg block headers ordered by blue score.
func (dag *BlockDAG) GetTopHeaders(highHash *daghash.Hash, maxHeaders uint64) ([]*wire.BlockHeader, error) {
	highNode := &dag.virtual.blockNode
	if highHash != nil {
		highNode = dag.index.LookupNode(highHash)
		if highNode == nil {
			return nil, errors.Errorf("Couldn't find the high hash %s in the dag", highHash)
		}
	}
	headers := make([]*wire.BlockHeader, 0, highNode.blueScore)
	queue := newDownHeap()
	queue.pushSet(highNode.parents)

	visited := newBlockSet()
	for i := uint32(0); queue.Len() > 0 && uint64(len(headers)) < maxHeaders; i++ {
		current := queue.pop()
		if !visited.contains(current) {
			visited.add(current)
			headers = append(headers, current.Header())
			queue.pushSet(current.parents)
		}
	}
	return headers, nil
}

// Lock locks the DAG's UTXO set for writing.
func (dag *BlockDAG) Lock() {
	dag.dagLock.Lock()
}

// Unlock unlocks the DAG's UTXO set for writing.
func (dag *BlockDAG) Unlock() {
	dag.dagLock.Unlock()
}

// RLock locks the DAG's UTXO set for reading.
func (dag *BlockDAG) RLock() {
	dag.dagLock.RLock()
}

// RUnlock unlocks the DAG's UTXO set for reading.
func (dag *BlockDAG) RUnlock() {
	dag.dagLock.RUnlock()
}

// AntiPastHeadersBetween returns the headers of the blocks between the
// lowHash's antiPast and highHash's antiPast, or up to
// wire.MaxBlockHeadersPerMsg block headers.
//
// This function is safe for concurrent access.
func (dag *BlockDAG) AntiPastHeadersBetween(lowHash, highHash *daghash.Hash, maxHeaders uint64) ([]*wire.BlockHeader, error) {
	dag.dagLock.RLock()
	defer dag.dagLock.RUnlock()
	headers, err := dag.antiPastHeadersBetween(lowHash, highHash, maxHeaders)
	if err != nil {
		return nil, err
	}
	return headers, nil
}

// SubnetworkID returns the node's subnetwork ID
func (dag *BlockDAG) SubnetworkID() *subnetworkid.SubnetworkID {
	return dag.subnetworkID
}

func (dag *BlockDAG) addDelayedBlock(block *util.Block, delay time.Duration) error {
	processTime := dag.Now().Add(delay)
	log.Debugf("Adding block to delayed blocks queue (block hash: %s, process time: %s)", block.Hash().String(), processTime)
	delayedBlock := &delayedBlock{
		block:       block,
		processTime: processTime,
	}

	dag.delayedBlocks[*block.Hash()] = delayedBlock
	dag.delayedBlocksQueue.Push(delayedBlock)
	return dag.processDelayedBlocks()
}

// processDelayedBlocks loops over all delayed blocks and processes blocks which are due.
// This method is invoked after processing a block (ProcessBlock method).
func (dag *BlockDAG) processDelayedBlocks() error {
	// Check if the delayed block with the earliest process time should be processed
	for dag.delayedBlocksQueue.Len() > 0 {
		earliestDelayedBlockProcessTime := dag.peekDelayedBlock().processTime
		if earliestDelayedBlockProcessTime.After(dag.Now()) {
			break
		}
		delayedBlock := dag.popDelayedBlock()
		_, _, err := dag.processBlockNoLock(delayedBlock.block, BFAfterDelay)
		if err != nil {
			log.Errorf("Error while processing delayed block (block %s)", delayedBlock.block.Hash().String())
			// Rule errors should not be propagated as they refer only to the delayed block,
			// while this function runs in the context of another block
			if !errors.As(err, &RuleError{}) {
				return err
			}
		}
		log.Debugf("Processed delayed block (block %s)", delayedBlock.block.Hash().String())
	}

	return nil
}

// popDelayedBlock removes the topmost (delayed block with earliest process time) of the queue and returns it.
func (dag *BlockDAG) popDelayedBlock() *delayedBlock {
	delayedBlock := dag.delayedBlocksQueue.pop()
	delete(dag.delayedBlocks, *delayedBlock.block.Hash())
	return delayedBlock
}

func (dag *BlockDAG) peekDelayedBlock() *delayedBlock {
	return dag.delayedBlocksQueue.peek()
}

// IndexManager provides a generic interface that is called when blocks are
// connected to the DAG for the purpose of supporting optional indexes.
type IndexManager interface {
	// Init is invoked during DAG initialize in order to allow the index
	// manager to initialize itself and any indexes it is managing. The
	// channel parameter specifies a channel the caller can close to signal
	// that the process should be interrupted. It can be nil if that
	// behavior is not desired.
	Init(database.DB, *BlockDAG, <-chan struct{}) error

	// ConnectBlock is invoked when a new block has been connected to the
	// DAG.
	ConnectBlock(dbTx database.Tx, block *util.Block, blockID uint64, dag *BlockDAG, acceptedTxsData MultiBlockTxsAcceptanceData, virtualTxsAcceptanceData MultiBlockTxsAcceptanceData) error
}

// Config is a descriptor which specifies the blockDAG instance configuration.
type Config struct {
	// DB defines the database which houses the blocks and will be used to
	// store all metadata created by this package such as the utxo set.
	//
	// This field is required.
	DB database.DB

	// Interrupt specifies a channel the caller can close to signal that
	// long running operations, such as catching up indexes or performing
	// database migrations, should be interrupted.
	//
	// This field can be nil if the caller does not desire the behavior.
	Interrupt <-chan struct{}

	// DAGParams identifies which DAG parameters the DAG is associated
	// with.
	//
	// This field is required.
	DAGParams *dagconfig.Params

	// TimeSource defines the time source to use for things such as
	// block processing and determining whether or not the DAG is current.
	TimeSource TimeSource

	// SigCache defines a signature cache to use when when validating
	// signatures. This is typically most useful when individual
	// transactions are already being validated prior to their inclusion in
	// a block such as what is usually done via a transaction memory pool.
	//
	// This field can be nil if the caller is not interested in using a
	// signature cache.
	SigCache *txscript.SigCache

	// IndexManager defines an index manager to use when initializing the
	// DAG and connecting blocks.
	//
	// This field can be nil if the caller does not wish to make use of an
	// index manager.
	IndexManager IndexManager

	// SubnetworkID identifies which subnetwork the DAG is associated
	// with.
	//
	// This field is required.
	SubnetworkID *subnetworkid.SubnetworkID
}

// New returns a BlockDAG instance using the provided configuration details.
func New(config *Config) (*BlockDAG, error) {
	// Enforce required config fields.
	if config.DB == nil {
		return nil, AssertError("BlockDAG.New database is nil")
	}
	if config.DAGParams == nil {
		return nil, AssertError("BlockDAG.New DAG parameters nil")
	}
	if config.TimeSource == nil {
		return nil, AssertError("BlockDAG.New timesource is nil")
	}

	params := config.DAGParams
	targetTimePerBlock := int64(params.TargetTimePerBlock / time.Second)

	index := newBlockIndex(config.DB, params)
	dag := &BlockDAG{
		db:                             config.DB,
		dagParams:                      params,
		timeSource:                     config.TimeSource,
		sigCache:                       config.SigCache,
		indexManager:                   config.IndexManager,
		targetTimePerBlock:             targetTimePerBlock,
		difficultyAdjustmentWindowSize: params.DifficultyAdjustmentWindowSize,
		TimestampDeviationTolerance:    params.TimestampDeviationTolerance,
		powMaxBits:                     util.BigToCompact(params.PowMax),
		index:                          index,
		orphans:                        make(map[daghash.Hash]*orphanBlock),
		prevOrphans:                    make(map[daghash.Hash][]*orphanBlock),
		delayedBlocks:                  make(map[daghash.Hash]*delayedBlock),
		delayedBlocksQueue:             newDelayedBlocksHeap(),
		warningCaches:                  newThresholdCaches(vbNumBits),
		deploymentCaches:               newThresholdCaches(dagconfig.DefinedDeployments),
		blockCount:                     0,
		SubnetworkStore:                newSubnetworkStore(config.DB),
		subnetworkID:                   config.SubnetworkID,
	}

	dag.virtual = newVirtualBlock(dag, nil)
	dag.utxoDiffStore = newUTXODiffStore(dag)
	dag.reachabilityStore = newReachabilityStore(dag)

	// Initialize the DAG state from the passed database. When the db
	// does not yet contain any DAG state, both it and the DAG state
	// will be initialized to contain only the genesis block.
	err := dag.initDAGState()
	if err != nil {
		return nil, err
	}
	defer func() {
		if err != nil {
			err := dag.removeDAGState()
			if err != nil {
				panic(fmt.Sprintf("Couldn't remove the DAG State: %s", err))
			}
		}
	}()

	// Initialize and catch up all of the currently active optional indexes
	// as needed.
	if config.IndexManager != nil {
		err = config.IndexManager.Init(dag.db, dag, config.Interrupt)
		if err != nil {
			return nil, err
		}
	}

	genesis := index.LookupNode(params.GenesisHash)

	if genesis == nil {
		genesisBlock := util.NewBlock(dag.dagParams.GenesisBlock)
		// To prevent the creation of a new err variable unintentionally so the
		// defered function above could read err - declare isOrphan and isDelayed explicitly.
		var isOrphan, isDelayed bool
		isOrphan, isDelayed, err = dag.ProcessBlock(genesisBlock, BFNone)
		if err != nil {
			return nil, err
		}
		if isDelayed {
			return nil, errors.New("Genesis block shouldn't be in the future")
		}
		if isOrphan {
			return nil, errors.New("Genesis block is unexpectedly orphan")
		}
		genesis = index.LookupNode(params.GenesisHash)
	}

	// Save a reference to the genesis block.
	dag.genesis = genesis

	// Initialize rule change threshold state caches.
	err = dag.initThresholdCaches()
	if err != nil {
		return nil, err
	}

	selectedTip := dag.selectedTip()
	log.Infof("DAG state (blue score %d, hash %s)",
		selectedTip.blueScore, selectedTip.hash)

	return dag, nil
}

func (dag *BlockDAG) isKnownDelayedBlock(hash *daghash.Hash) bool {
	_, exists := dag.delayedBlocks[*hash]
	return exists
}<|MERGE_RESOLUTION|>--- conflicted
+++ resolved
@@ -600,11 +600,7 @@
 
 	// Atomically insert info into the database.
 	err := dag.db.Update(func(dbTx database.Tx) error {
-<<<<<<< HEAD
-		err := dag.index.flushToDBWithContext(dbaccess.NoTx()) // TODO: (Stas) Replace this with a tx context
-=======
 		err := dag.index.flushToDB(dbaccess.NoTx())
->>>>>>> 187a88ec
 		if err != nil {
 			return err
 		}
@@ -1023,24 +1019,13 @@
 func (node *blockNode) fetchBlueBlocks() ([]*util.Block, error) {
 	blueBlocks := make([]*util.Block, len(node.blues))
 	for i, blueBlockNode := range node.blues {
-<<<<<<< HEAD
-		blueBlockBytes, found, err := dbaccess.FetchBlock(dbaccess.NoTx(), blueBlockNode.hash[:])
-=======
 		blueBlock, found, err := dbFetchBlockByHash(dbaccess.NoTx(), blueBlockNode.hash)
->>>>>>> 187a88ec
 		if err != nil {
 			return nil, err
 		}
 		if !found {
 			return nil, errors.Errorf("block %s not found",
 				blueBlockNode.hash)
-<<<<<<< HEAD
-		}
-		blueBlock, err := util.NewBlockFromBytes(blueBlockBytes)
-		if err != nil {
-			return nil, err
-=======
->>>>>>> 187a88ec
 		}
 
 		blueBlocks[i] = blueBlock
