// Copyright (c) 2013-2017 The btcsuite developers
// Use of this source code is governed by an ISC
// license that can be found in the LICENSE file.

package blockdag

import (
	"fmt"
	"github.com/kaspanet/kaspad/dbaccess"
	"math"
	"sort"
	"sync"
	"time"

	"github.com/pkg/errors"

	"github.com/kaspanet/kaspad/util/subnetworkid"

	"github.com/kaspanet/go-secp256k1"
	"github.com/kaspanet/kaspad/dagconfig"
	"github.com/kaspanet/kaspad/database"
	"github.com/kaspanet/kaspad/txscript"
	"github.com/kaspanet/kaspad/util"
	"github.com/kaspanet/kaspad/util/daghash"
	"github.com/kaspanet/kaspad/wire"
)

const (
	// maxOrphanBlocks is the maximum number of orphan blocks that can be
	// queued.
	maxOrphanBlocks = 100

	isDAGCurrentMaxDiff = 12 * time.Hour
)

// orphanBlock represents a block that we don't yet have the parent for. It
// is a normal block plus an expiration time to prevent caching the orphan
// forever.
type orphanBlock struct {
	block      *util.Block
	expiration time.Time
}

// delayedBlock represents a block which has a delayed timestamp and will be processed at processTime
type delayedBlock struct {
	block       *util.Block
	processTime time.Time
}

// chainUpdates represents the updates made to the selected parent chain after
// a block had been added to the DAG.
type chainUpdates struct {
	removedChainBlockHashes []*daghash.Hash
	addedChainBlockHashes   []*daghash.Hash
}

// BlockDAG provides functions for working with the kaspa block DAG.
// It includes functionality such as rejecting duplicate blocks, ensuring blocks
// follow all rules, and orphan handling.
type BlockDAG struct {
	// The following fields are set when the instance is created and can't
	// be changed afterwards, so there is no need to protect them with a
	// separate mutex.
	db           database.DB
	dagParams    *dagconfig.Params
	timeSource   TimeSource
	sigCache     *txscript.SigCache
	indexManager IndexManager
	genesis      *blockNode

	// The following fields are calculated based upon the provided DAG
	// parameters. They are also set when the instance is created and
	// can't be changed afterwards, so there is no need to protect them with
	// a separate mutex.
	targetTimePerBlock             int64 // The target delay between blocks (in seconds)
	difficultyAdjustmentWindowSize uint64
	TimestampDeviationTolerance    uint64

	// powMaxBits defines the highest allowed proof of work value for a
	// block in compact form.
	powMaxBits uint32

	// dagLock protects concurrent access to the vast majority of the
	// fields in this struct below this point.
	dagLock sync.RWMutex

	utxoLock sync.RWMutex

	// index and virtual are related to the memory block index. They both
	// have their own locks, however they are often also protected by the
	// DAG lock to help prevent logic races when blocks are being processed.

	// index houses the entire block index in memory. The block index is
	// a tree-shaped structure.
	index *blockIndex

	// blockCount holds the number of blocks in the DAG
	blockCount uint64

	// virtual tracks the current tips.
	virtual *virtualBlock

	// subnetworkID holds the subnetwork ID of the DAG
	subnetworkID *subnetworkid.SubnetworkID

	// These fields are related to handling of orphan blocks. They are
	// protected by a combination of the DAG lock and the orphan lock.
	orphanLock   sync.RWMutex
	orphans      map[daghash.Hash]*orphanBlock
	prevOrphans  map[daghash.Hash][]*orphanBlock
	newestOrphan *orphanBlock

	// delayedBlocks is a list of all delayed blocks. We are maintaining this
	// list for the case where a new block with a valid timestamp points to a delayed block.
	// In that case we will delay the processing of the child block so it would be processed
	// after its parent.
	delayedBlocks      map[daghash.Hash]*delayedBlock
	delayedBlocksQueue delayedBlocksHeap

	// The following caches are used to efficiently keep track of the
	// current deployment threshold state of each rule change deployment.
	//
	// This information is stored in the database so it can be quickly
	// reconstructed on load.
	//
	// warningCaches caches the current deployment threshold state for blocks
	// in each of the **possible** deployments. This is used in order to
	// detect when new unrecognized rule changes are being voted on and/or
	// have been activated such as will be the case when older versions of
	// the software are being used
	//
	// deploymentCaches caches the current deployment threshold state for
	// blocks in each of the actively defined deployments.
	warningCaches    []thresholdStateCache
	deploymentCaches []thresholdStateCache

	// The following fields are used to determine if certain warnings have
	// already been shown.
	//
	// unknownRulesWarned refers to warnings due to unknown rules being
	// activated.
	//
	// unknownVersionsWarned refers to warnings due to unknown versions
	// being mined.
	unknownRulesWarned    bool
	unknownVersionsWarned bool

	// The notifications field stores a slice of callbacks to be executed on
	// certain blockDAG events.
	notificationsLock sync.RWMutex
	notifications     []NotificationCallback

	lastFinalityPoint *blockNode

	utxoDiffStore     *utxoDiffStore
	reachabilityStore *reachabilityStore
	multisetStore     *multisetStore
}

// IsKnownBlock returns whether or not the DAG instance has the block represented
// by the passed hash. This includes checking the various places a block can
// be in, like part of the DAG or the orphan pool.
//
// This function is safe for concurrent access.
func (dag *BlockDAG) IsKnownBlock(hash *daghash.Hash) bool {
	return dag.IsInDAG(hash) || dag.IsKnownOrphan(hash) || dag.isKnownDelayedBlock(hash)
}

// AreKnownBlocks returns whether or not the DAG instances has all blocks represented
// by the passed hashes. This includes checking the various places a block can
// be in, like part of the DAG or the orphan pool.
//
// This function is safe for concurrent access.
func (dag *BlockDAG) AreKnownBlocks(hashes []*daghash.Hash) bool {
	for _, hash := range hashes {
		haveBlock := dag.IsKnownBlock(hash)
		if !haveBlock {
			return false
		}
	}

	return true
}

// IsKnownOrphan returns whether the passed hash is currently a known orphan.
// Keep in mind that only a limited number of orphans are held onto for a
// limited amount of time, so this function must not be used as an absolute
// way to test if a block is an orphan block. A full block (as opposed to just
// its hash) must be passed to ProcessBlock for that purpose. However, calling
// ProcessBlock with an orphan that already exists results in an error, so this
// function provides a mechanism for a caller to intelligently detect *recent*
// duplicate orphans and react accordingly.
//
// This function is safe for concurrent access.
func (dag *BlockDAG) IsKnownOrphan(hash *daghash.Hash) bool {
	// Protect concurrent access. Using a read lock only so multiple
	// readers can query without blocking each other.
	dag.orphanLock.RLock()
	defer dag.orphanLock.RUnlock()
	_, exists := dag.orphans[*hash]

	return exists
}

// IsKnownInvalid returns whether the passed hash is known to be an invalid block.
// Note that if the block is not found this method will return false.
//
// This function is safe for concurrent access.
func (dag *BlockDAG) IsKnownInvalid(hash *daghash.Hash) bool {
	node := dag.index.LookupNode(hash)
	if node == nil {
		return false
	}
	return dag.index.NodeStatus(node).KnownInvalid()
}

// GetOrphanMissingAncestorHashes returns all of the missing parents in the orphan's sub-DAG
//
// This function is safe for concurrent access.
func (dag *BlockDAG) GetOrphanMissingAncestorHashes(orphanHash *daghash.Hash) ([]*daghash.Hash, error) {
	// Protect concurrent access. Using a read lock only so multiple
	// readers can query without blocking each other.
	dag.orphanLock.RLock()
	defer dag.orphanLock.RUnlock()

	missingAncestorsHashes := make([]*daghash.Hash, 0)

	visited := make(map[daghash.Hash]bool)
	queue := []*daghash.Hash{orphanHash}
	for len(queue) > 0 {
		var current *daghash.Hash
		current, queue = queue[0], queue[1:]
		if !visited[*current] {
			visited[*current] = true
			orphan, orphanExists := dag.orphans[*current]
			if orphanExists {
				queue = append(queue, orphan.block.MsgBlock().Header.ParentHashes...)
			} else {
				if !dag.IsInDAG(current) && current != orphanHash {
					missingAncestorsHashes = append(missingAncestorsHashes, current)
				}
			}
		}
	}
	return missingAncestorsHashes, nil
}

// removeOrphanBlock removes the passed orphan block from the orphan pool and
// previous orphan index.
func (dag *BlockDAG) removeOrphanBlock(orphan *orphanBlock) {
	// Protect concurrent access.
	dag.orphanLock.Lock()
	defer dag.orphanLock.Unlock()

	// Remove the orphan block from the orphan pool.
	orphanHash := orphan.block.Hash()
	delete(dag.orphans, *orphanHash)

	// Remove the reference from the previous orphan index too.
	for _, parentHash := range orphan.block.MsgBlock().Header.ParentHashes {
		// An indexing for loop is intentionally used over a range here as range
		// does not reevaluate the slice on each iteration nor does it adjust the
		// index for the modified slice.
		orphans := dag.prevOrphans[*parentHash]
		for i := 0; i < len(orphans); i++ {
			hash := orphans[i].block.Hash()
			if hash.IsEqual(orphanHash) {
				orphans = append(orphans[:i], orphans[i+1:]...)
				i--
			}
		}

		// Remove the map entry altogether if there are no longer any orphans
		// which depend on the parent hash.
		if len(orphans) == 0 {
			delete(dag.prevOrphans, *parentHash)
			continue
		}

		dag.prevOrphans[*parentHash] = orphans
	}
}

// addOrphanBlock adds the passed block (which is already determined to be
// an orphan prior calling this function) to the orphan pool. It lazily cleans
// up any expired blocks so a separate cleanup poller doesn't need to be run.
// It also imposes a maximum limit on the number of outstanding orphan
// blocks and will remove the oldest received orphan block if the limit is
// exceeded.
func (dag *BlockDAG) addOrphanBlock(block *util.Block) {
	// Remove expired orphan blocks.
	for _, oBlock := range dag.orphans {
		if time.Now().After(oBlock.expiration) {
			dag.removeOrphanBlock(oBlock)
			continue
		}

		// Update the newest orphan block pointer so it can be discarded
		// in case the orphan pool fills up.
		if dag.newestOrphan == nil || oBlock.block.Timestamp().After(dag.newestOrphan.block.Timestamp()) {
			dag.newestOrphan = oBlock
		}
	}

	// Limit orphan blocks to prevent memory exhaustion.
	if len(dag.orphans)+1 > maxOrphanBlocks {
		// If the new orphan is newer than the newest orphan on the orphan
		// pool, don't add it.
		if block.Timestamp().After(dag.newestOrphan.block.Timestamp()) {
			return
		}
		// Remove the newest orphan to make room for the added one.
		dag.removeOrphanBlock(dag.newestOrphan)
		dag.newestOrphan = nil
	}

	// Protect concurrent access. This is intentionally done here instead
	// of near the top since removeOrphanBlock does its own locking and
	// the range iterator is not invalidated by removing map entries.
	dag.orphanLock.Lock()
	defer dag.orphanLock.Unlock()

	// Insert the block into the orphan map with an expiration time
	// 1 hour from now.
	expiration := time.Now().Add(time.Hour)
	oBlock := &orphanBlock{
		block:      block,
		expiration: expiration,
	}
	dag.orphans[*block.Hash()] = oBlock

	// Add to parent hash lookup index for faster dependency lookups.
	for _, parentHash := range block.MsgBlock().Header.ParentHashes {
		dag.prevOrphans[*parentHash] = append(dag.prevOrphans[*parentHash], oBlock)
	}
}

// SequenceLock represents the converted relative lock-time in seconds, and
// absolute block-blue-score for a transaction input's relative lock-times.
// According to SequenceLock, after the referenced input has been confirmed
// within a block, a transaction spending that input can be included into a
// block either after 'seconds' (according to past median time), or once the
// 'BlockBlueScore' has been reached.
type SequenceLock struct {
	Seconds        int64
	BlockBlueScore int64
}

// CalcSequenceLock computes a relative lock-time SequenceLock for the passed
// transaction using the passed UTXOSet to obtain the past median time
// for blocks in which the referenced inputs of the transactions were included
// within. The generated SequenceLock lock can be used in conjunction with a
// block height, and adjusted median block time to determine if all the inputs
// referenced within a transaction have reached sufficient maturity allowing
// the candidate transaction to be included in a block.
//
// This function is safe for concurrent access.
func (dag *BlockDAG) CalcSequenceLock(tx *util.Tx, utxoSet UTXOSet, mempool bool) (*SequenceLock, error) {
	dag.dagLock.RLock()
	defer dag.dagLock.RUnlock()

	return dag.calcSequenceLock(dag.selectedTip(), utxoSet, tx, mempool)
}

// CalcSequenceLockNoLock is lock free version of CalcSequenceLockWithLock
// This function is unsafe for concurrent access.
func (dag *BlockDAG) CalcSequenceLockNoLock(tx *util.Tx, utxoSet UTXOSet, mempool bool) (*SequenceLock, error) {
	return dag.calcSequenceLock(dag.selectedTip(), utxoSet, tx, mempool)
}

// calcSequenceLock computes the relative lock-times for the passed
// transaction. See the exported version, CalcSequenceLock for further details.
//
// This function MUST be called with the DAG state lock held (for writes).
func (dag *BlockDAG) calcSequenceLock(node *blockNode, utxoSet UTXOSet, tx *util.Tx, mempool bool) (*SequenceLock, error) {
	// A value of -1 for each relative lock type represents a relative time
	// lock value that will allow a transaction to be included in a block
	// at any given height or time.
	sequenceLock := &SequenceLock{Seconds: -1, BlockBlueScore: -1}

	// Sequence locks don't apply to coinbase transactions Therefore, we
	// return sequence lock values of -1 indicating that this transaction
	// can be included within a block at any given height or time.
	if tx.IsCoinBase() {
		return sequenceLock, nil
	}

	mTx := tx.MsgTx()
	for txInIndex, txIn := range mTx.TxIn {
		entry, ok := utxoSet.Get(txIn.PreviousOutpoint)
		if !ok {
			str := fmt.Sprintf("output %s referenced from "+
				"transaction %s input %d either does not exist or "+
				"has already been spent", txIn.PreviousOutpoint,
				tx.ID(), txInIndex)
			return sequenceLock, ruleError(ErrMissingTxOut, str)
		}

		// If the input blue score is set to the mempool blue score, then we
		// assume the transaction makes it into the next block when
		// evaluating its sequence blocks.
		inputBlueScore := entry.BlockBlueScore()
		if entry.IsUnaccepted() {
			inputBlueScore = dag.virtual.blueScore
		}

		// Given a sequence number, we apply the relative time lock
		// mask in order to obtain the time lock delta required before
		// this input can be spent.
		sequenceNum := txIn.Sequence
		relativeLock := int64(sequenceNum & wire.SequenceLockTimeMask)

		switch {
		// Relative time locks are disabled for this input, so we can
		// skip any further calculation.
		case sequenceNum&wire.SequenceLockTimeDisabled == wire.SequenceLockTimeDisabled:
			continue
		case sequenceNum&wire.SequenceLockTimeIsSeconds == wire.SequenceLockTimeIsSeconds:
			// This input requires a relative time lock expressed
			// in seconds before it can be spent. Therefore, we
			// need to query for the block prior to the one in
			// which this input was accepted within so we can
			// compute the past median time for the block prior to
			// the one which accepted this referenced output.
			blockNode := node
			for blockNode.selectedParent.blueScore > inputBlueScore {
				blockNode = blockNode.selectedParent
			}
			medianTime := blockNode.PastMedianTime(dag)

			// Time based relative time-locks as defined by BIP 68
			// have a time granularity of RelativeLockSeconds, so
			// we shift left by this amount to convert to the
			// proper relative time-lock. We also subtract one from
			// the relative lock to maintain the original lockTime
			// semantics.
			timeLockSeconds := (relativeLock << wire.SequenceLockTimeGranularity) - 1
			timeLock := medianTime.Unix() + timeLockSeconds
			if timeLock > sequenceLock.Seconds {
				sequenceLock.Seconds = timeLock
			}
		default:
			// The relative lock-time for this input is expressed
			// in blocks so we calculate the relative offset from
			// the input's blue score as its converted absolute
			// lock-time. We subtract one from the relative lock in
			// order to maintain the original lockTime semantics.
			blockBlueScore := int64(inputBlueScore) + relativeLock - 1
			if blockBlueScore > sequenceLock.BlockBlueScore {
				sequenceLock.BlockBlueScore = blockBlueScore
			}
		}
	}

	return sequenceLock, nil
}

// LockTimeToSequence converts the passed relative locktime to a sequence
// number in accordance to BIP-68.
func LockTimeToSequence(isSeconds bool, locktime uint64) uint64 {
	// If we're expressing the relative lock time in blocks, then the
	// corresponding sequence number is simply the desired input age.
	if !isSeconds {
		return locktime
	}

	// Set the 22nd bit which indicates the lock time is in seconds, then
	// shift the locktime over by 9 since the time granularity is in
	// 512-second intervals (2^9). This results in a max lock-time of
	// 33,553,920 seconds, or 1.1 years.
	return wire.SequenceLockTimeIsSeconds |
		locktime>>wire.SequenceLockTimeGranularity
}

// addBlock handles adding the passed block to the DAG.
//
// The flags modify the behavior of this function as follows:
//  - BFFastAdd: Avoids several expensive transaction validation operations.
//
// This function MUST be called with the DAG state lock held (for writes).
func (dag *BlockDAG) addBlock(node *blockNode,
	block *util.Block, selectedParentAnticone []*blockNode, flags BehaviorFlags) (*chainUpdates, error) {
	// Skip checks if node has already been fully validated.
	fastAdd := flags&BFFastAdd == BFFastAdd || dag.index.NodeStatus(node).KnownValid()

	// Connect the block to the DAG.
	chainUpdates, err := dag.connectBlock(node, block, selectedParentAnticone, fastAdd)
	if err != nil {
		if errors.As(err, &RuleError{}) {
			dag.index.SetStatusFlags(node, statusValidateFailed)
			err := dag.index.flushToDB(dbaccess.NoTx())
			if err != nil {
				return nil, err
			}
		}
		return nil, err
	}
	dag.blockCount++
	return chainUpdates, nil
}

func calculateAcceptedIDMerkleRoot(multiBlockTxsAcceptanceData MultiBlockTxsAcceptanceData) *daghash.Hash {
	var acceptedTxs []*util.Tx
	for _, blockTxsAcceptanceData := range multiBlockTxsAcceptanceData {
		for _, txAcceptance := range blockTxsAcceptanceData.TxAcceptanceData {
			if !txAcceptance.IsAccepted {
				continue
			}
			acceptedTxs = append(acceptedTxs, txAcceptance.Tx)
		}
	}
	sort.Slice(acceptedTxs, func(i, j int) bool {
		return daghash.LessTxID(acceptedTxs[i].ID(), acceptedTxs[j].ID())
	})

	acceptedIDMerkleTree := BuildIDMerkleTreeStore(acceptedTxs)
	return acceptedIDMerkleTree.Root()
}

func (node *blockNode) validateAcceptedIDMerkleRoot(dag *BlockDAG, txsAcceptanceData MultiBlockTxsAcceptanceData) error {
	if node.isGenesis() {
		return nil
	}

	calculatedAccepetedIDMerkleRoot := calculateAcceptedIDMerkleRoot(txsAcceptanceData)
	header := node.Header()
	if !header.AcceptedIDMerkleRoot.IsEqual(calculatedAccepetedIDMerkleRoot) {
		str := fmt.Sprintf("block accepted ID merkle root is invalid - block "+
			"header indicates %s, but calculated value is %s",
			header.AcceptedIDMerkleRoot, calculatedAccepetedIDMerkleRoot)
		return ruleError(ErrBadMerkleRoot, str)
	}
	return nil
}

// connectBlock handles connecting the passed node/block to the DAG.
//
// This function MUST be called with the DAG state lock held (for writes).
func (dag *BlockDAG) connectBlock(node *blockNode,
	block *util.Block, selectedParentAnticone []*blockNode, fastAdd bool) (*chainUpdates, error) {
	// No warnings about unknown rules or versions until the DAG is
	// current.
	if dag.isCurrent() {
		// Warn if any unknown new rules are either about to activate or
		// have already been activated.
		if err := dag.warnUnknownRuleActivations(node); err != nil {
			return nil, err
		}

		// Warn if a high enough percentage of the last blocks have
		// unexpected versions.
		if err := dag.warnUnknownVersions(node); err != nil {
			return nil, err
		}
	}

	if err := dag.checkFinalityRules(node); err != nil {
		return nil, err
	}

	if err := dag.validateGasLimit(block); err != nil {
		return nil, err
	}

	newBlockUTXO, txsAcceptanceData, newBlockFeeData, newBlockMultiSet, err := node.verifyAndBuildUTXO(dag, block.Transactions(), fastAdd)
	if err != nil {
		var ruleErr RuleError
		if ok := errors.As(err, &ruleErr); ok {
			return nil, ruleError(ruleErr.ErrorCode, fmt.Sprintf("error verifying UTXO for %s: %s", node, err))
		}
		return nil, errors.Wrapf(err, "error verifying UTXO for %s", node)
	}

	err = node.validateCoinbaseTransaction(dag, block, txsAcceptanceData)
	if err != nil {
		return nil, err
	}

	// Apply all changes to the DAG.
	virtualUTXODiff, virtualTxsAcceptanceData, chainUpdates, err := dag.applyDAGChanges(node, newBlockUTXO, newBlockMultiSet, selectedParentAnticone)
	if err != nil {
		// Since all validation logic has already ran, if applyDAGChanges errors out,
		// this means we have a problem in the internal structure of the DAG - a problem which is
		// irrecoverable, and it would be a bad idea to attempt adding any more blocks to the DAG.
		// Therefore - in such cases we panic.
		panic(err)
	}

	err = dag.saveChangesFromBlock(block, virtualUTXODiff, txsAcceptanceData, virtualTxsAcceptanceData, newBlockFeeData)
	if err != nil {
		return nil, err
	}

	return chainUpdates, nil
}

// calcMultiset returns the multiset of the UTXO of the given block with the given transactions.
func (node *blockNode) calcMultiset(dag *BlockDAG, transactions []*util.Tx, acceptanceData MultiBlockTxsAcceptanceData, selectedParentUTXO, pastUTXO UTXOSet) (*secp256k1.MultiSet, error) {
	ms, err := node.pastUTXOMultiSet(dag, acceptanceData, selectedParentUTXO)
	if err != nil {
		return nil, err
	}

	for _, tx := range transactions {
		ms, err = addTxToMultiset(ms, tx.MsgTx(), pastUTXO, UnacceptedBlueScore)
		if err != nil {
			return nil, err
		}
	}

	return ms, nil
}

// acceptedSelectedParentMultiset takes the multiset of the selected
// parent, replaces all the selected parent outputs' blue score with
// the block blue score and returns the result.
func (node *blockNode) acceptedSelectedParentMultiset(dag *BlockDAG,
	acceptanceData MultiBlockTxsAcceptanceData) (*secp256k1.MultiSet, error) {

	if node.isGenesis() {
		return secp256k1.NewMultiset(), nil
	}

	ms, err := dag.multisetStore.multisetByBlockNode(node.selectedParent)
	if err != nil {
		return nil, err
	}

	selectedParentAcceptanceData, exists := acceptanceData.FindAcceptanceData(node.selectedParent.hash)
	if !exists {
		return nil, errors.Errorf("couldn't find selected parent acceptance data for block %s", node)
	}
	for _, txAcceptanceData := range selectedParentAcceptanceData.TxAcceptanceData {
		tx := txAcceptanceData.Tx
		msgTx := tx.MsgTx()
		isCoinbase := tx.IsCoinBase()
		for i, txOut := range msgTx.TxOut {
			outpoint := *wire.NewOutpoint(tx.ID(), uint32(i))

			unacceptedEntry := NewUTXOEntry(txOut, isCoinbase, UnacceptedBlueScore)
			acceptedEntry := NewUTXOEntry(txOut, isCoinbase, node.blueScore)

			var err error
			ms, err = removeUTXOFromMultiset(ms, unacceptedEntry, &outpoint)
			if err != nil {
				return nil, err
			}

			ms, err = addUTXOToMultiset(ms, acceptedEntry, &outpoint)
			if err != nil {
				return nil, err
			}
		}
	}

	return ms, nil
}

func (node *blockNode) pastUTXOMultiSet(dag *BlockDAG, acceptanceData MultiBlockTxsAcceptanceData, selectedParentUTXO UTXOSet) (*secp256k1.MultiSet, error) {
	ms, err := node.acceptedSelectedParentMultiset(dag, acceptanceData)
	if err != nil {
		return nil, err
	}

	for _, blockAcceptanceData := range acceptanceData {
		if blockAcceptanceData.BlockHash.IsEqual(node.selectedParent.hash) {
			continue
		}

		for _, txAcceptanceData := range blockAcceptanceData.TxAcceptanceData {
			if !txAcceptanceData.IsAccepted {
				continue
			}

			tx := txAcceptanceData.Tx.MsgTx()

			var err error
			ms, err = addTxToMultiset(ms, tx, selectedParentUTXO, node.blueScore)
			if err != nil {
				return nil, err
			}
		}
	}
	return ms, nil
}

func addTxToMultiset(ms *secp256k1.MultiSet, tx *wire.MsgTx, pastUTXO UTXOSet, blockBlueScore uint64) (*secp256k1.MultiSet, error) {
	isCoinbase := tx.IsCoinBase()
	if !isCoinbase {
		for _, txIn := range tx.TxIn {
			entry, ok := pastUTXO.Get(txIn.PreviousOutpoint)
			if !ok {
				return nil, errors.Errorf("Couldn't find entry for outpoint %s", txIn.PreviousOutpoint)
			}

			var err error
			ms, err = removeUTXOFromMultiset(ms, entry, &txIn.PreviousOutpoint)
			if err != nil {
				return nil, err
			}
		}
	}

	for i, txOut := range tx.TxOut {
		outpoint := *wire.NewOutpoint(tx.TxID(), uint32(i))
		entry := NewUTXOEntry(txOut, isCoinbase, blockBlueScore)

		var err error
		ms, err = addUTXOToMultiset(ms, entry, &outpoint)
		if err != nil {
			return nil, err
		}
	}
	return ms, nil
}

func (dag *BlockDAG) saveChangesFromBlock(block *util.Block, virtualUTXODiff *UTXODiff,
	txsAcceptanceData MultiBlockTxsAcceptanceData, virtualTxsAcceptanceData MultiBlockTxsAcceptanceData,
	feeData compactFeeData) error {

	// Atomically insert info into the database.
	dbTx2, err := dbaccess.NewTx()
	if err != nil {
		return err
	}
	err := dag.db.Update(func(dbTx database.Tx) error {
		err := dag.index.flushToDB(dbaccess.NoTx())
		if err != nil {
			return err
		}

		err = dag.utxoDiffStore.flushToDB(dbTx2)
		if err != nil {
			return err
		}

		err = dag.reachabilityStore.flushToDB(dbTx2)
		if err != nil {
			return err
		}

		err = dag.multisetStore.flushToDB(dbTx)
		if err != nil {
			return err
		}

		err = dag.multisetStore.flushToDB(dbTx)
		if err != nil {
			return err
		}

		// Update DAG state.
		state := &dagState{
			TipHashes:         dag.TipHashes(),
			LastFinalityPoint: dag.lastFinalityPoint.hash,
			localSubnetworkID: dag.subnetworkID,
		}
		err = dbPutDAGState(dbaccess.NoTx(), state)
		if err != nil {
			return err
		}

		// Update the UTXO set using the diffSet that was melded into the
		// full UTXO set.
		err = dbUpdateUTXOSet(dbaccess.NoTx(), virtualUTXODiff)
		if err != nil {
			return err
		}

		// Scan all accepted transactions and register any subnetwork registry
		// transaction. If any subnetwork registry transaction is not well-formed,
		// fail the entire block.
		err = registerSubnetworks(dbTx, block.Transactions())
		if err != nil {
			return err
		}

		blockID, err := createBlockID(dbTx, block.Hash())
		if err != nil {
			return err
		}

		// Allow the index manager to call each of the currently active
		// optional indexes with the block being connected so they can
		// update themselves accordingly.
		if dag.indexManager != nil {
			err := dag.indexManager.ConnectBlock(dbTx, block, blockID, dag, txsAcceptanceData, virtualTxsAcceptanceData)
			if err != nil {
				return err
			}
		}

		// Apply the fee data into the database
		return dbaccess.StoreFeeData(dbTx2, block.Hash(), feeData)
	})
	if err != nil {
		return err
	}
	dag.index.clearDirtyEntries()
	dag.utxoDiffStore.clearDirtyEntries()
	dag.reachabilityStore.clearDirtyEntries()
	dag.multisetStore.clearNewEntries()
	return nil
}

func (dag *BlockDAG) validateGasLimit(block *util.Block) error {
	var currentSubnetworkID *subnetworkid.SubnetworkID
	var currentSubnetworkGasLimit uint64
	var currentGasUsage uint64
	var err error

	// We assume here that transactions are ordered by subnetworkID,
	// since it was already validated in checkTransactionSanity
	for _, tx := range block.Transactions() {
		msgTx := tx.MsgTx()

		// In native and Built-In subnetworks all txs must have Gas = 0, and that was already validated in checkTransactionSanity
		// Therefore - no need to check them here.
		if msgTx.SubnetworkID.IsEqual(subnetworkid.SubnetworkIDNative) || msgTx.SubnetworkID.IsBuiltIn() {
			continue
		}

		if !msgTx.SubnetworkID.IsEqual(currentSubnetworkID) {
			currentSubnetworkID = &msgTx.SubnetworkID
			currentGasUsage = 0
			currentSubnetworkGasLimit, err = GasLimit(currentSubnetworkID)
			if err != nil {
				return errors.Errorf("Error getting gas limit for subnetworkID '%s': %s", currentSubnetworkID, err)
			}
		}

		newGasUsage := currentGasUsage + msgTx.Gas
		if newGasUsage < currentGasUsage { // check for overflow
			str := fmt.Sprintf("Block gas usage in subnetwork with ID %s has overflown", currentSubnetworkID)
			return ruleError(ErrInvalidGas, str)
		}
		if newGasUsage > currentSubnetworkGasLimit {
			str := fmt.Sprintf("Block wastes too much gas in subnetwork with ID %s", currentSubnetworkID)
			return ruleError(ErrInvalidGas, str)
		}

		currentGasUsage = newGasUsage
	}

	return nil
}

// LastFinalityPointHash returns the hash of the last finality point
func (dag *BlockDAG) LastFinalityPointHash() *daghash.Hash {
	if dag.lastFinalityPoint == nil {
		return nil
	}
	return dag.lastFinalityPoint.hash
}

// checkFinalityRules checks the new block does not violate the finality rules
// specifically - the new block selectedParent chain should contain the old finality point
func (dag *BlockDAG) checkFinalityRules(newNode *blockNode) error {
	// the genesis block can not violate finality rules
	if newNode.isGenesis() {
		return nil
	}

	for currentNode := newNode; currentNode != dag.lastFinalityPoint; currentNode = currentNode.selectedParent {
		// If we went past dag's last finality point without encountering it -
		// the new block has violated finality.
		if currentNode.blueScore <= dag.lastFinalityPoint.blueScore {
			return ruleError(ErrFinality, "The last finality point is not in the selected chain of this block")
		}
	}
	return nil
}

// updateFinalityPoint updates the dag's last finality point if necessary.
func (dag *BlockDAG) updateFinalityPoint() {
	selectedTip := dag.selectedTip()
	// if the selected tip is the genesis block - it should be the new finality point
	if selectedTip.isGenesis() {
		dag.lastFinalityPoint = selectedTip
		return
	}
	// We are looking for a new finality point only if the new block's finality score is higher
	// by 2 than the existing finality point's
	if selectedTip.finalityScore(dag) < dag.lastFinalityPoint.finalityScore(dag)+2 {
		return
	}

	var currentNode *blockNode
	for currentNode = selectedTip.selectedParent; ; currentNode = currentNode.selectedParent {
		// We look for the first node in the selected parent chain that has a higher finality score than the last finality point.
		if currentNode.selectedParent.finalityScore(dag) == dag.lastFinalityPoint.finalityScore(dag) {
			break
		}
	}
	dag.lastFinalityPoint = currentNode
	spawn(func() {
		dag.finalizeNodesBelowFinalityPoint(true)
	})
}

func (dag *BlockDAG) finalizeNodesBelowFinalityPoint(deleteDiffData bool) {
	queue := make([]*blockNode, 0, len(dag.lastFinalityPoint.parents))
	for parent := range dag.lastFinalityPoint.parents {
		queue = append(queue, parent)
	}
	var blockHashesToDelete []*daghash.Hash
	if deleteDiffData {
		blockHashesToDelete = make([]*daghash.Hash, 0, dag.dagParams.FinalityInterval)
	}
	for len(queue) > 0 {
		var current *blockNode
		current, queue = queue[0], queue[1:]
		if !current.isFinalized {
			current.isFinalized = true
			if deleteDiffData {
				blockHashesToDelete = append(blockHashesToDelete, current.hash)
			}
			for parent := range current.parents {
				queue = append(queue, parent)
			}
		}
	}
	if deleteDiffData {
		err := dag.db.Update(func(dbTx database.Tx) error {
			return dag.utxoDiffStore.removeBlocksDiffData(dbTx, blockHashesToDelete)
		})
		if err != nil {
			panic(fmt.Sprintf("Error removing diff data from utxoDiffStore: %s", err))
		}
	}
}

// IsKnownFinalizedBlock returns whether the block is below the finality point.
// IsKnownFinalizedBlock might be false-negative because node finality status is
// updated in a separate goroutine. To get a definite answer if a block
// is finalized or not, use dag.checkFinalityRules.
func (dag *BlockDAG) IsKnownFinalizedBlock(blockHash *daghash.Hash) bool {
	node := dag.index.LookupNode(blockHash)
	return node != nil && node.isFinalized
}

// NextBlockCoinbaseTransaction prepares the coinbase transaction for the next mined block
//
// This function CAN'T be called with the DAG lock held.
func (dag *BlockDAG) NextBlockCoinbaseTransaction(scriptPubKey []byte, extraData []byte) (*util.Tx, error) {
	dag.dagLock.RLock()
	defer dag.dagLock.RUnlock()

	return dag.NextBlockCoinbaseTransactionNoLock(scriptPubKey, extraData)
}

// NextBlockCoinbaseTransactionNoLock prepares the coinbase transaction for the next mined block
//
// This function MUST be called with the DAG read-lock held
func (dag *BlockDAG) NextBlockCoinbaseTransactionNoLock(scriptPubKey []byte, extraData []byte) (*util.Tx, error) {
	txsAcceptanceData, err := dag.TxsAcceptedByVirtual()
	if err != nil {
		return nil, err
	}
	return dag.virtual.blockNode.expectedCoinbaseTransaction(dag, txsAcceptanceData, scriptPubKey, extraData)
}

// NextAcceptedIDMerkleRootNoLock prepares the acceptedIDMerkleRoot for the next mined block
//
// This function MUST be called with the DAG read-lock held
func (dag *BlockDAG) NextAcceptedIDMerkleRootNoLock() (*daghash.Hash, error) {
	txsAcceptanceData, err := dag.TxsAcceptedByVirtual()
	if err != nil {
		return nil, err
	}

	return calculateAcceptedIDMerkleRoot(txsAcceptanceData), nil
}

// TxsAcceptedByVirtual retrieves transactions accepted by the current virtual block
//
// This function MUST be called with the DAG read-lock held
func (dag *BlockDAG) TxsAcceptedByVirtual() (MultiBlockTxsAcceptanceData, error) {
	_, _, txsAcceptanceData, err := dag.pastUTXO(&dag.virtual.blockNode)
	return txsAcceptanceData, err
}

// TxsAcceptedByBlockHash retrieves transactions accepted by the given block
//
// This function MUST be called with the DAG read-lock held
func (dag *BlockDAG) TxsAcceptedByBlockHash(blockHash *daghash.Hash) (MultiBlockTxsAcceptanceData, error) {
	node := dag.index.LookupNode(blockHash)
	if node == nil {
		return nil, errors.Errorf("Couldn't find block %s", blockHash)
	}
	_, _, txsAcceptanceData, err := dag.pastUTXO(node)
	return txsAcceptanceData, err
}

// applyDAGChanges does the following:
// 1. Connects each of the new block's parents to the block.
// 2. Adds the new block to the DAG's tips.
// 3. Updates the DAG's full UTXO set.
// 4. Updates each of the tips' utxoDiff.
// 5. Applies the new virtual's blue score to all the unaccepted UTXOs
// 6. Adds the block to the reachability structures
// 7. Adds the multiset of the block to the multiset store.
// 8. Updates the finality point of the DAG (if required).
//
// It returns the diff in the virtual block's UTXO set.
//
// This function MUST be called with the DAG state lock held (for writes).
func (dag *BlockDAG) applyDAGChanges(node *blockNode, newBlockUTXO UTXOSet, newBlockMultiset *secp256k1.MultiSet, selectedParentAnticone []*blockNode) (
	virtualUTXODiff *UTXODiff, virtualTxsAcceptanceData MultiBlockTxsAcceptanceData,
	chainUpdates *chainUpdates, err error) {

	// Add the block to the reachability structures
	err = dag.updateReachability(node, selectedParentAnticone)
	if err != nil {
		return nil, nil, nil, errors.Wrap(err, "failed updating reachability")
	}

	dag.multisetStore.setMultiset(node, newBlockMultiset)

	if err = node.updateParents(dag, newBlockUTXO); err != nil {
		return nil, nil, nil, errors.Wrapf(err, "failed updating parents of %s", node)
	}

	// Update the virtual block's parents (the DAG tips) to include the new block.
	chainUpdates = dag.virtual.AddTip(node)

	// Build a UTXO set for the new virtual block
	newVirtualUTXO, _, virtualTxsAcceptanceData, err := dag.pastUTXO(&dag.virtual.blockNode)
	if err != nil {
		return nil, nil, nil, errors.Wrap(err, "could not restore past UTXO for virtual")
	}

	// Apply new utxoDiffs to all the tips
	err = updateTipsUTXO(dag, newVirtualUTXO)
	if err != nil {
		return nil, nil, nil, errors.Wrap(err, "failed updating the tips' UTXO")
	}

	// It is now safe to meld the UTXO set to base.
	diffSet := newVirtualUTXO.(*DiffUTXOSet)
	virtualUTXODiff = diffSet.UTXODiff
	err = dag.meldVirtualUTXO(diffSet)
	if err != nil {
		return nil, nil, nil, errors.Wrap(err, "failed melding the virtual UTXO")
	}

	dag.index.SetStatusFlags(node, statusValid)

	// And now we can update the finality point of the DAG (if required)
	dag.updateFinalityPoint()

	return virtualUTXODiff, virtualTxsAcceptanceData, chainUpdates, nil
}

func (dag *BlockDAG) meldVirtualUTXO(newVirtualUTXODiffSet *DiffUTXOSet) error {
	dag.utxoLock.Lock()
	defer dag.utxoLock.Unlock()
	return newVirtualUTXODiffSet.meldToBase()
}

func (node *blockNode) diffFromTxs(pastUTXO UTXOSet, transactions []*util.Tx) (*UTXODiff, error) {
	diff := NewUTXODiff()

	for _, tx := range transactions {
		txDiff, err := pastUTXO.diffFromTx(tx.MsgTx(), UnacceptedBlueScore)
		if err != nil {
			return nil, err
		}
		diff, err = diff.WithDiff(txDiff)
		if err != nil {
			return nil, err
		}
	}

	return diff, nil
}

// verifyAndBuildUTXO verifies all transactions in the given block and builds its UTXO
// to save extra traversals it returns the transactions acceptance data, the compactFeeData
// for the new block and its multiset.
func (node *blockNode) verifyAndBuildUTXO(dag *BlockDAG, transactions []*util.Tx, fastAdd bool) (
	newBlockUTXO UTXOSet, txsAcceptanceData MultiBlockTxsAcceptanceData, newBlockFeeData compactFeeData, multiset *secp256k1.MultiSet, err error) {

	pastUTXO, selectedParentUTXO, txsAcceptanceData, err := dag.pastUTXO(node)
	if err != nil {
		return nil, nil, nil, nil, err
	}

	err = node.validateAcceptedIDMerkleRoot(dag, txsAcceptanceData)
	if err != nil {
		return nil, nil, nil, nil, err
	}

	feeData, err := dag.checkConnectToPastUTXO(node, pastUTXO, transactions, fastAdd)
	if err != nil {
		return nil, nil, nil, nil, err
	}

	diffFromTxs, err := node.diffFromTxs(pastUTXO, transactions)
	if err != nil {
		return nil, nil, nil, nil, err
	}
	utxo, err := pastUTXO.WithDiff(diffFromTxs)
	if err != nil {
		return nil, nil, nil, nil, err
<<<<<<< HEAD
	}

	multiset, err = node.calcMultiset(dag, transactions, txsAcceptanceData, selectedParentUTXO, pastUTXO)
	if err != nil {
		return nil, nil, nil, nil, err
	}

=======
	}

	multiset, err = node.calcMultiset(dag, transactions, txsAcceptanceData, selectedParentUTXO, pastUTXO)
	if err != nil {
		return nil, nil, nil, nil, err
	}

>>>>>>> 3dd0331e
	calculatedMultisetHash := daghash.Hash(*multiset.Finalize())
	if !calculatedMultisetHash.IsEqual(node.utxoCommitment) {
		str := fmt.Sprintf("block %s UTXO commitment is invalid - block "+
			"header indicates %s, but calculated value is %s", node.hash,
			node.utxoCommitment, calculatedMultisetHash)
		return nil, nil, nil, nil, ruleError(ErrBadUTXOCommitment, str)
	}

	return utxo, txsAcceptanceData, feeData, multiset, nil
}

// TxAcceptanceData stores a transaction together with an indication
// if it was accepted or not by some block
type TxAcceptanceData struct {
	Tx         *util.Tx
	IsAccepted bool
}

// BlockTxsAcceptanceData stores all transactions in a block with an indication
// if they were accepted or not by some other block
type BlockTxsAcceptanceData struct {
	BlockHash        daghash.Hash
	TxAcceptanceData []TxAcceptanceData
}

// MultiBlockTxsAcceptanceData stores data about which transactions were accepted by a block
// It's a slice of the block's blues block IDs and their transaction acceptance data
type MultiBlockTxsAcceptanceData []BlockTxsAcceptanceData

// FindAcceptanceData finds the BlockTxsAcceptanceData that matches blockHash
func (data MultiBlockTxsAcceptanceData) FindAcceptanceData(blockHash *daghash.Hash) (*BlockTxsAcceptanceData, bool) {
	for _, acceptanceData := range data {
		if acceptanceData.BlockHash.IsEqual(blockHash) {
			return &acceptanceData, true
		}
	}
	return nil, false
}

func genesisPastUTXO(virtual *virtualBlock) UTXOSet {
	// The genesis has no past UTXO, so we create an empty UTXO
	// set by creating a diff UTXO set with the virtual UTXO
	// set, and adding all of its entries in toRemove
	diff := NewUTXODiff()
	for outpoint, entry := range virtual.utxoSet.utxoCollection {
		diff.toRemove[outpoint] = entry
	}
	genesisPastUTXO := UTXOSet(NewDiffUTXOSet(virtual.utxoSet, diff))
	return genesisPastUTXO
}

func (node *blockNode) fetchBlueBlocks() ([]*util.Block, error) {
	blueBlocks := make([]*util.Block, len(node.blues))
	for i, blueBlockNode := range node.blues {
		blueBlock, err := dbFetchBlockByHash(dbaccess.NoTx(), blueBlockNode.hash)
		if err != nil {
			return nil, err
		}

		blueBlocks[i] = blueBlock
	}
	return blueBlocks, nil
}

// applyBlueBlocks adds all transactions in the blue blocks to the selectedParent's UTXO set
// Purposefully ignoring failures - these are just unaccepted transactions
// Writing down which transactions were accepted or not in txsAcceptanceData
func (node *blockNode) applyBlueBlocks(acceptedSelectedParentUTXO UTXOSet, selectedParentAcceptanceData []TxAcceptanceData, blueBlocks []*util.Block) (
	pastUTXO UTXOSet, multiBlockTxsAcceptanceData MultiBlockTxsAcceptanceData, err error) {

	pastUTXO = acceptedSelectedParentUTXO
	multiBlockTxsAcceptanceData = MultiBlockTxsAcceptanceData{BlockTxsAcceptanceData{
		BlockHash:        *node.selectedParent.hash,
		TxAcceptanceData: selectedParentAcceptanceData,
	}}

	// Add blueBlocks to multiBlockTxsAcceptanceData in topological order. This
	// is so that anyone who iterates over it would process blocks (and transactions)
	// in their order of appearance in the DAG.
	// We skip the selected parent, because we calculated its UTXO in acceptSelectedParentTransactions.
	for i := 1; i < len(blueBlocks); i++ {
		blueBlock := blueBlocks[i]
		transactions := blueBlock.Transactions()
		blockTxsAcceptanceData := BlockTxsAcceptanceData{
			BlockHash:        *blueBlock.Hash(),
			TxAcceptanceData: make([]TxAcceptanceData, len(transactions)),
		}
		for i, tx := range blueBlock.Transactions() {
			var isAccepted bool
			// Coinbase transaction outputs are added to the UTXO
			// only if they are in the selected parent chain.
			if tx.IsCoinBase() {
				isAccepted = false
			} else {
				isAccepted, err = pastUTXO.AddTx(tx.MsgTx(), node.blueScore)
				if err != nil {
					return nil, nil, err
				}
			}
			blockTxsAcceptanceData.TxAcceptanceData[i] = TxAcceptanceData{Tx: tx, IsAccepted: isAccepted}
		}
		multiBlockTxsAcceptanceData = append(multiBlockTxsAcceptanceData, blockTxsAcceptanceData)
	}

	return pastUTXO, multiBlockTxsAcceptanceData, nil
}

// updateParents adds this block to the children sets of its parents
// and updates the diff of any parent whose DiffChild is this block
func (node *blockNode) updateParents(dag *BlockDAG, newBlockUTXO UTXOSet) error {
	node.updateParentsChildren()
	return node.updateParentsDiffs(dag, newBlockUTXO)
}

// updateParentsDiffs updates the diff of any parent whose DiffChild is this block
func (node *blockNode) updateParentsDiffs(dag *BlockDAG, newBlockUTXO UTXOSet) error {
	virtualDiffFromNewBlock, err := dag.virtual.utxoSet.diffFrom(newBlockUTXO)
	if err != nil {
		return err
	}

	err = dag.utxoDiffStore.setBlockDiff(node, virtualDiffFromNewBlock)
	if err != nil {
		return err
	}

	for parent := range node.parents {
		diffChild, err := dag.utxoDiffStore.diffChildByNode(parent)
		if err != nil {
			return err
		}
		if diffChild == nil {
			parentUTXO, err := dag.restoreUTXO(parent)
			if err != nil {
				return err
			}
			err = dag.utxoDiffStore.setBlockDiffChild(parent, node)
			if err != nil {
				return err
			}
			diff, err := newBlockUTXO.diffFrom(parentUTXO)
			if err != nil {
				return err
			}
			err = dag.utxoDiffStore.setBlockDiff(parent, diff)
			if err != nil {
				return err
			}
		}
	}

	return nil
}

// pastUTXO returns the UTXO of a given block's past
// To save traversals over the blue blocks, it also returns the transaction acceptance data for
// all blue blocks
func (dag *BlockDAG) pastUTXO(node *blockNode) (
	pastUTXO, selectedParentUTXO UTXOSet, bluesTxsAcceptanceData MultiBlockTxsAcceptanceData, err error) {

	if node.isGenesis() {
		return genesisPastUTXO(dag.virtual), NewFullUTXOSet(), MultiBlockTxsAcceptanceData{}, nil
	}
	selectedParentUTXO, err = dag.restoreUTXO(node.selectedParent)
	if err != nil {
		return nil, nil, nil, err
	}

	blueBlocks, err := node.fetchBlueBlocks()
	if err != nil {
		return nil, nil, nil, err
	}

	selectedParent := blueBlocks[0]
	acceptedSelectedParentUTXO, selectedParentAcceptanceData, err := node.acceptSelectedParentTransactions(selectedParent, selectedParentUTXO)
	if err != nil {
		return nil, nil, nil, err
<<<<<<< HEAD
	}

	pastUTXO, bluesTxsAcceptanceData, err = node.applyBlueBlocks(acceptedSelectedParentUTXO, selectedParentAcceptanceData, blueBlocks)
	if err != nil {
		return nil, nil, nil, err
	}

=======
	}

	pastUTXO, bluesTxsAcceptanceData, err = node.applyBlueBlocks(acceptedSelectedParentUTXO, selectedParentAcceptanceData, blueBlocks)
	if err != nil {
		return nil, nil, nil, err
	}

>>>>>>> 3dd0331e
	return pastUTXO, selectedParentUTXO, bluesTxsAcceptanceData, nil
}

func (node *blockNode) acceptSelectedParentTransactions(selectedParent *util.Block, selectedParentUTXO UTXOSet) (acceptedSelectedParentUTXO UTXOSet, txAcceptanceData []TxAcceptanceData, err error) {
	diff := NewUTXODiff()
	txAcceptanceData = make([]TxAcceptanceData, len(selectedParent.Transactions()))
	for i, tx := range selectedParent.Transactions() {
		txAcceptanceData[i] = TxAcceptanceData{
			Tx:         tx,
			IsAccepted: true,
		}
		acceptanceDiff, err := selectedParentUTXO.diffFromAcceptedTx(tx.MsgTx(), node.blueScore)
		if err != nil {
			return nil, nil, err
		}
		diff, err = diff.WithDiff(acceptanceDiff)
		if err != nil {
			return nil, nil, err
		}
	}
	acceptedSelectedParentUTXO, err = selectedParentUTXO.WithDiff(diff)
	if err != nil {
		return nil, nil, err
	}
	return acceptedSelectedParentUTXO, txAcceptanceData, nil
}

// restoreUTXO restores the UTXO of a given block from its diff
func (dag *BlockDAG) restoreUTXO(node *blockNode) (UTXOSet, error) {
	stack := []*blockNode{}

	// Iterate over the chain of diff-childs from node till virtual and add them
	// all into a stack
	for current := node; current != nil; {
		stack = append(stack, current)
		var err error
		current, err = dag.utxoDiffStore.diffChildByNode(current)
		if err != nil {
			return nil, err
		}
	}

	// Start with the top item in the stack, going over it top-to-bottom,
	// applying the UTXO-diff one-by-one.
	topNode, stack := stack[len(stack)-1], stack[:len(stack)-1] // pop the top item in the stack
	topNodeDiff, err := dag.utxoDiffStore.diffByNode(topNode)
	if err != nil {
		return nil, err
	}
	accumulatedDiff := topNodeDiff.clone()

	for i := len(stack) - 1; i >= 0; i-- {
		diff, err := dag.utxoDiffStore.diffByNode(stack[i])
		if err != nil {
			return nil, err
		}
		// Use withDiffInPlace, otherwise copying the diffs again and again create a polynomial overhead
		err = accumulatedDiff.withDiffInPlace(diff)
		if err != nil {
			return nil, err
		}
	}

	return NewDiffUTXOSet(dag.virtual.utxoSet, accumulatedDiff), nil
}

// updateTipsUTXO builds and applies new diff UTXOs for all the DAG's tips
func updateTipsUTXO(dag *BlockDAG, virtualUTXO UTXOSet) error {
	for tip := range dag.virtual.parents {
		tipUTXO, err := dag.restoreUTXO(tip)
		if err != nil {
			return err
		}
		diff, err := virtualUTXO.diffFrom(tipUTXO)
		if err != nil {
			return err
		}
		err = dag.utxoDiffStore.setBlockDiff(tip, diff)
		if err != nil {
			return err
		}
	}

	return nil
}

// isCurrent returns whether or not the DAG believes it is current. Several
// factors are used to guess, but the key factors that allow the DAG to
// believe it is current are:
//  - Latest block has a timestamp newer than 24 hours ago
//
// This function MUST be called with the DAG state lock held (for reads).
func (dag *BlockDAG) isCurrent() bool {
	// Not current if the virtual's selected parent has a timestamp
	// before 24 hours ago. If the DAG is empty, we take the genesis
	// block timestamp.
	//
	// The DAG appears to be current if none of the checks reported
	// otherwise.
	var dagTimestamp int64
	selectedTip := dag.selectedTip()
	if selectedTip == nil {
		dagTimestamp = dag.dagParams.GenesisBlock.Header.Timestamp.Unix()
	} else {
		dagTimestamp = selectedTip.timestamp
	}
	dagTime := time.Unix(dagTimestamp, 0)
	return dag.Now().Sub(dagTime) <= isDAGCurrentMaxDiff
}

// Now returns the adjusted time according to
// dag.timeSource. See TimeSource.Now for
// more details.
func (dag *BlockDAG) Now() time.Time {
	return dag.timeSource.Now()
}

// IsCurrent returns whether or not the DAG believes it is current. Several
// factors are used to guess, but the key factors that allow the DAG to
// believe it is current are:
//  - Latest block has a timestamp newer than 24 hours ago
//
// This function is safe for concurrent access.
func (dag *BlockDAG) IsCurrent() bool {
	dag.dagLock.RLock()
	defer dag.dagLock.RUnlock()

	return dag.isCurrent()
}

// selectedTip returns the current selected tip for the DAG.
// It will return nil if there is no tip.
func (dag *BlockDAG) selectedTip() *blockNode {
	return dag.virtual.selectedParent
}

// SelectedTipHeader returns the header of the current selected tip for the DAG.
// It will return nil if there is no tip.
//
// This function is safe for concurrent access.
func (dag *BlockDAG) SelectedTipHeader() *wire.BlockHeader {
	selectedTip := dag.selectedTip()
	if selectedTip == nil {
		return nil
	}

	return selectedTip.Header()
}

// SelectedTipHash returns the hash of the current selected tip for the DAG.
// It will return nil if there is no tip.
//
// This function is safe for concurrent access.
func (dag *BlockDAG) SelectedTipHash() *daghash.Hash {
	selectedTip := dag.selectedTip()
	if selectedTip == nil {
		return nil
	}

	return selectedTip.hash
}

// UTXOSet returns the DAG's UTXO set
func (dag *BlockDAG) UTXOSet() *FullUTXOSet {
	return dag.virtual.utxoSet
}

// CalcPastMedianTime returns the past median time of the DAG.
func (dag *BlockDAG) CalcPastMedianTime() time.Time {
	return dag.virtual.tips().bluest().PastMedianTime(dag)
}

// GetUTXOEntry returns the requested unspent transaction output. The returned
// instance must be treated as immutable since it is shared by all callers.
//
// This function is safe for concurrent access. However, the returned entry (if
// any) is NOT.
func (dag *BlockDAG) GetUTXOEntry(outpoint wire.Outpoint) (*UTXOEntry, bool) {
	return dag.virtual.utxoSet.get(outpoint)
}

// BlueScoreByBlockHash returns the blue score of a block with the given hash.
func (dag *BlockDAG) BlueScoreByBlockHash(hash *daghash.Hash) (uint64, error) {
	node := dag.index.LookupNode(hash)
	if node == nil {
		return 0, errors.Errorf("block %s is unknown", hash)
	}

	return node.blueScore, nil
}

// BlockConfirmationsByHash returns the confirmations number for a block with the
// given hash. See blockConfirmations for further details.
//
// This function is safe for concurrent access
func (dag *BlockDAG) BlockConfirmationsByHash(hash *daghash.Hash) (uint64, error) {
	dag.dagLock.RLock()
	defer dag.dagLock.RUnlock()

	return dag.BlockConfirmationsByHashNoLock(hash)
}

// BlockConfirmationsByHashNoLock is lock free version of BlockConfirmationsByHash
//
// This function is unsafe for concurrent access.
func (dag *BlockDAG) BlockConfirmationsByHashNoLock(hash *daghash.Hash) (uint64, error) {
	if hash.IsEqual(&daghash.ZeroHash) {
		return 0, nil
	}

	node := dag.index.LookupNode(hash)
	if node == nil {
		return 0, errors.Errorf("block %s is unknown", hash)
	}

	return dag.blockConfirmations(node)
}

// UTXOConfirmations returns the confirmations for the given outpoint, if it exists
// in the DAG's UTXO set.
//
// This function is safe for concurrent access.
func (dag *BlockDAG) UTXOConfirmations(outpoint *wire.Outpoint) (uint64, bool) {
	dag.dagLock.RLock()
	defer dag.dagLock.RUnlock()

	utxoEntry, ok := dag.GetUTXOEntry(*outpoint)
	if !ok {
		return 0, false
	}
	confirmations := dag.SelectedTipBlueScore() - utxoEntry.BlockBlueScore() + 1

	return confirmations, true
}

// blockConfirmations returns the current confirmations number of the given node
// The confirmations number is defined as follows:
// * If the node is in the selected tip red set	-> 0
// * If the node is the selected tip			-> 1
// * Otherwise									-> selectedTip.blueScore - acceptingBlock.blueScore + 2
func (dag *BlockDAG) blockConfirmations(node *blockNode) (uint64, error) {
	acceptingBlock, err := dag.acceptingBlock(node)
	if err != nil {
		return 0, err
	}

	// if acceptingBlock is nil, the node is red
	if acceptingBlock == nil {
		return 0, nil
	}

	return dag.selectedTip().blueScore - acceptingBlock.blueScore + 1, nil
}

// acceptingBlock finds the node in the selected-parent chain that had accepted
// the given node
func (dag *BlockDAG) acceptingBlock(node *blockNode) (*blockNode, error) {
	// Return an error if the node is the virtual block
	if node == &dag.virtual.blockNode {
		return nil, errors.New("cannot get acceptingBlock for virtual")
	}

	// If the node is a chain-block itself, the accepting block is its chain-child
	isNodeInSelectedParentChain, err := dag.IsInSelectedParentChain(node.hash)
	if err != nil {
		return nil, err
	}
	if isNodeInSelectedParentChain {
		if len(node.children) == 0 {
			// If the node is the selected tip, it doesn't have an accepting block
			return nil, nil
		}
		for child := range node.children {
			isChildInSelectedParentChain, err := dag.IsInSelectedParentChain(child.hash)
			if err != nil {
				return nil, err
			}
			if isChildInSelectedParentChain {
				return child, nil
			}
		}
		return nil, errors.Errorf("chain block %s does not have a chain child", node.hash)
	}

	// Find the only chain block that may contain the node in its blues
	candidateAcceptingBlock := dag.oldestChainBlockWithBlueScoreGreaterThan(node.blueScore)

	// if no candidate is found, it means that the node has same or more
	// blue score than the selected tip and is found in its anticone, so
	// it doesn't have an accepting block
	if candidateAcceptingBlock == nil {
		return nil, nil
	}

	// candidateAcceptingBlock is the accepting block only if it actually contains
	// the node in its blues
	for _, blue := range candidateAcceptingBlock.blues {
		if blue == node {
			return candidateAcceptingBlock, nil
		}
	}

	// Otherwise, the node is red or in the selected tip anticone, and
	// doesn't have an accepting block
	return nil, nil
}

// oldestChainBlockWithBlueScoreGreaterThan finds the oldest chain block with a blue score
// greater than blueScore. If no such block exists, this method returns nil
func (dag *BlockDAG) oldestChainBlockWithBlueScoreGreaterThan(blueScore uint64) *blockNode {
	chainBlockIndex, ok := util.SearchSlice(len(dag.virtual.selectedParentChainSlice), func(i int) bool {
		selectedPathNode := dag.virtual.selectedParentChainSlice[i]
		return selectedPathNode.blueScore > blueScore
	})
	if !ok {
		return nil
	}
	return dag.virtual.selectedParentChainSlice[chainBlockIndex]
}

// IsInSelectedParentChain returns whether or not a block hash is found in the selected
// parent chain. Note that this method returns an error if the given blockHash does not
// exist within the block index.
//
// This method MUST be called with the DAG lock held
func (dag *BlockDAG) IsInSelectedParentChain(blockHash *daghash.Hash) (bool, error) {
	blockNode := dag.index.LookupNode(blockHash)
	if blockNode == nil {
		str := fmt.Sprintf("block %s is not in the DAG", blockHash)
		return false, errNotInDAG(str)
	}
	return dag.virtual.selectedParentChainSet.contains(blockNode), nil
}

// SelectedParentChain returns the selected parent chain starting from blockHash (exclusive)
// up to the virtual (exclusive). If blockHash is nil then the genesis block is used. If
// blockHash is not within the select parent chain, go down its own selected parent chain,
// while collecting each block hash in removedChainHashes, until reaching a block within
// the main selected parent chain.
//
// This method MUST be called with the DAG lock held
func (dag *BlockDAG) SelectedParentChain(blockHash *daghash.Hash) ([]*daghash.Hash, []*daghash.Hash, error) {
	if blockHash == nil {
		blockHash = dag.genesis.hash
	}
	if !dag.IsInDAG(blockHash) {
		return nil, nil, errors.Errorf("blockHash %s does not exist in the DAG", blockHash)
	}

	// If blockHash is not in the selected parent chain, go down its selected parent chain
	// until we find a block that is in the main selected parent chain.
	var removedChainHashes []*daghash.Hash
	isBlockInSelectedParentChain, err := dag.IsInSelectedParentChain(blockHash)
	if err != nil {
		return nil, nil, err
	}
	for !isBlockInSelectedParentChain {
		removedChainHashes = append(removedChainHashes, blockHash)

		node := dag.index.LookupNode(blockHash)
		blockHash = node.selectedParent.hash

		isBlockInSelectedParentChain, err = dag.IsInSelectedParentChain(blockHash)
		if err != nil {
			return nil, nil, err
		}
	}

	// Find the index of the blockHash in the selectedParentChainSlice
	blockHashIndex := len(dag.virtual.selectedParentChainSlice) - 1
	for blockHashIndex >= 0 {
		node := dag.virtual.selectedParentChainSlice[blockHashIndex]
		if node.hash.IsEqual(blockHash) {
			break
		}
		blockHashIndex--
	}

	// Copy all the addedChainHashes starting from blockHashIndex (exclusive)
	addedChainHashes := make([]*daghash.Hash, len(dag.virtual.selectedParentChainSlice)-blockHashIndex-1)
	for i, node := range dag.virtual.selectedParentChainSlice[blockHashIndex+1:] {
		addedChainHashes[i] = node.hash
	}

	return removedChainHashes, addedChainHashes, nil
}

// SelectedTipBlueScore returns the blue score of the selected tip.
func (dag *BlockDAG) SelectedTipBlueScore() uint64 {
	return dag.selectedTip().blueScore
}

// VirtualBlueScore returns the blue score of the current virtual block
func (dag *BlockDAG) VirtualBlueScore() uint64 {
	return dag.virtual.blueScore
}

// BlockCount returns the number of blocks in the DAG
func (dag *BlockDAG) BlockCount() uint64 {
	return dag.blockCount
}

// TipHashes returns the hashes of the DAG's tips
func (dag *BlockDAG) TipHashes() []*daghash.Hash {
	return dag.virtual.tips().hashes()
}

// CurrentBits returns the bits of the tip with the lowest bits, which also means it has highest difficulty.
func (dag *BlockDAG) CurrentBits() uint32 {
	tips := dag.virtual.tips()
	minBits := uint32(math.MaxUint32)
	for tip := range tips {
		if minBits > tip.Header().Bits {
			minBits = tip.Header().Bits
		}
	}
	return minBits
}

// HeaderByHash returns the block header identified by the given hash or an
// error if it doesn't exist.
func (dag *BlockDAG) HeaderByHash(hash *daghash.Hash) (*wire.BlockHeader, error) {
	node := dag.index.LookupNode(hash)
	if node == nil {
		err := errors.Errorf("block %s is not known", hash)
		return &wire.BlockHeader{}, err
	}

	return node.Header(), nil
}

// ChildHashesByHash returns the child hashes of the block with the given hash in the
// DAG.
//
// This function is safe for concurrent access.
func (dag *BlockDAG) ChildHashesByHash(hash *daghash.Hash) ([]*daghash.Hash, error) {
	node := dag.index.LookupNode(hash)
	if node == nil {
		str := fmt.Sprintf("block %s is not in the DAG", hash)
		return nil, errNotInDAG(str)

	}

	return node.children.hashes(), nil
}

// SelectedParentHash returns the selected parent hash of the block with the given hash in the
// DAG.
//
// This function is safe for concurrent access.
func (dag *BlockDAG) SelectedParentHash(blockHash *daghash.Hash) (*daghash.Hash, error) {
	node := dag.index.LookupNode(blockHash)
	if node == nil {
		str := fmt.Sprintf("block %s is not in the DAG", blockHash)
		return nil, errNotInDAG(str)

	}

	if node.selectedParent == nil {
		return nil, nil
	}
	return node.selectedParent.hash, nil
}

// antiPastHashesBetween returns the hashes of the blocks between the
// lowHash's antiPast and highHash's antiPast, or up to the provided
// max number of block hashes.
//
// This function MUST be called with the DAG state lock held (for reads).
func (dag *BlockDAG) antiPastHashesBetween(lowHash, highHash *daghash.Hash, maxHashes uint64) ([]*daghash.Hash, error) {
	nodes, err := dag.antiPastBetween(lowHash, highHash, maxHashes)
	if err != nil {
		return nil, err
	}
	hashes := make([]*daghash.Hash, len(nodes))
	for i, node := range nodes {
		hashes[i] = node.hash
	}
	return hashes, nil
}

// antiPastBetween returns the blockNodes between the lowHash's antiPast
// and highHash's antiPast, or up to the provided max number of blocks.
//
// This function MUST be called with the DAG state lock held (for reads).
func (dag *BlockDAG) antiPastBetween(lowHash, highHash *daghash.Hash, maxEntries uint64) ([]*blockNode, error) {
	lowNode := dag.index.LookupNode(lowHash)
	if lowNode == nil {
		return nil, errors.Errorf("Couldn't find low hash %s", lowHash)
	}
	highNode := dag.index.LookupNode(highHash)
	if highNode == nil {
		return nil, errors.Errorf("Couldn't find high hash %s", highHash)
	}
	if lowNode.blueScore >= highNode.blueScore {
		return nil, errors.Errorf("Low hash blueScore >= high hash blueScore (%d >= %d)",
			lowNode.blueScore, highNode.blueScore)
	}

	// In order to get no more then maxEntries blocks from the
	// future of the lowNode (including itself), we iterate the
	// selected parent chain of the highNode and stop once we reach
	// highNode.blueScore-lowNode.blueScore+1 <= maxEntries. That
	// stop point becomes the new highNode.
	// Using blueScore as an approximation is considered to be
	// fairly accurate because we presume that most DAG blocks are
	// blue.
	for highNode.blueScore-lowNode.blueScore+1 > maxEntries {
		highNode = highNode.selectedParent
	}

	// Collect every node in highNode's past (including itself) but
	// NOT in the lowNode's past (excluding itself) into an up-heap
	// (a heap sorted by blueScore from lowest to greatest).
	visited := newBlockSet()
	candidateNodes := newUpHeap()
	queue := newDownHeap()
	queue.Push(highNode)
	for queue.Len() > 0 {
		current := queue.pop()
		if visited.contains(current) {
			continue
		}
		visited.add(current)
		isCurrentAncestorOfLowNode, err := dag.isAncestorOf(current, lowNode)
		if err != nil {
			return nil, err
		}
		if isCurrentAncestorOfLowNode {
			continue
		}
		candidateNodes.Push(current)
		for parent := range current.parents {
			queue.Push(parent)
		}
	}

	// Pop candidateNodes into a slice. Since candidateNodes is
	// an up-heap, it's guaranteed to be ordered from low to high
	nodesLen := int(maxEntries)
	if candidateNodes.Len() < nodesLen {
		nodesLen = candidateNodes.Len()
	}
	nodes := make([]*blockNode, nodesLen)
	for i := 0; i < nodesLen; i++ {
		nodes[i] = candidateNodes.pop()
	}
	return nodes, nil
}

// AntiPastHashesBetween returns the hashes of the blocks between the
// lowHash's antiPast and highHash's antiPast, or up to the provided
// max number of block hashes.
//
// This function is safe for concurrent access.
func (dag *BlockDAG) AntiPastHashesBetween(lowHash, highHash *daghash.Hash, maxHashes uint64) ([]*daghash.Hash, error) {
	dag.dagLock.RLock()
	defer dag.dagLock.RUnlock()
	hashes, err := dag.antiPastHashesBetween(lowHash, highHash, maxHashes)
	if err != nil {
		return nil, err
	}
	return hashes, nil
}

// antiPastHeadersBetween returns the headers of the blocks between the
// lowHash's antiPast and highHash's antiPast, or up to the provided
// max number of block headers.
//
// This function MUST be called with the DAG state lock held (for reads).
func (dag *BlockDAG) antiPastHeadersBetween(lowHash, highHash *daghash.Hash, maxHeaders uint64) ([]*wire.BlockHeader, error) {
	nodes, err := dag.antiPastBetween(lowHash, highHash, maxHeaders)
	if err != nil {
		return nil, err
	}
	headers := make([]*wire.BlockHeader, len(nodes))
	for i, node := range nodes {
		headers[i] = node.Header()
	}
	return headers, nil
}

// GetTopHeaders returns the top wire.MaxBlockHeadersPerMsg block headers ordered by blue score.
func (dag *BlockDAG) GetTopHeaders(highHash *daghash.Hash, maxHeaders uint64) ([]*wire.BlockHeader, error) {
	highNode := &dag.virtual.blockNode
	if highHash != nil {
		highNode = dag.index.LookupNode(highHash)
		if highNode == nil {
			return nil, errors.Errorf("Couldn't find the high hash %s in the dag", highHash)
		}
	}
	headers := make([]*wire.BlockHeader, 0, highNode.blueScore)
	queue := newDownHeap()
	queue.pushSet(highNode.parents)

	visited := newBlockSet()
	for i := uint32(0); queue.Len() > 0 && uint64(len(headers)) < maxHeaders; i++ {
		current := queue.pop()
		if !visited.contains(current) {
			visited.add(current)
			headers = append(headers, current.Header())
			queue.pushSet(current.parents)
		}
	}
	return headers, nil
}

// Lock locks the DAG's UTXO set for writing.
func (dag *BlockDAG) Lock() {
	dag.dagLock.Lock()
}

// Unlock unlocks the DAG's UTXO set for writing.
func (dag *BlockDAG) Unlock() {
	dag.dagLock.Unlock()
}

// RLock locks the DAG's UTXO set for reading.
func (dag *BlockDAG) RLock() {
	dag.dagLock.RLock()
}

// RUnlock unlocks the DAG's UTXO set for reading.
func (dag *BlockDAG) RUnlock() {
	dag.dagLock.RUnlock()
}

// AntiPastHeadersBetween returns the headers of the blocks between the
// lowHash's antiPast and highHash's antiPast, or up to
// wire.MaxBlockHeadersPerMsg block headers.
//
// This function is safe for concurrent access.
func (dag *BlockDAG) AntiPastHeadersBetween(lowHash, highHash *daghash.Hash, maxHeaders uint64) ([]*wire.BlockHeader, error) {
	dag.dagLock.RLock()
	defer dag.dagLock.RUnlock()
	headers, err := dag.antiPastHeadersBetween(lowHash, highHash, maxHeaders)
	if err != nil {
		return nil, err
	}
	return headers, nil
}

// SubnetworkID returns the node's subnetwork ID
func (dag *BlockDAG) SubnetworkID() *subnetworkid.SubnetworkID {
	return dag.subnetworkID
}

func (dag *BlockDAG) addDelayedBlock(block *util.Block, delay time.Duration) error {
	processTime := dag.Now().Add(delay)
	log.Debugf("Adding block to delayed blocks queue (block hash: %s, process time: %s)", block.Hash().String(), processTime)
	delayedBlock := &delayedBlock{
		block:       block,
		processTime: processTime,
	}

	dag.delayedBlocks[*block.Hash()] = delayedBlock
	dag.delayedBlocksQueue.Push(delayedBlock)
	return dag.processDelayedBlocks()
}

// processDelayedBlocks loops over all delayed blocks and processes blocks which are due.
// This method is invoked after processing a block (ProcessBlock method).
func (dag *BlockDAG) processDelayedBlocks() error {
	// Check if the delayed block with the earliest process time should be processed
	for dag.delayedBlocksQueue.Len() > 0 {
		earliestDelayedBlockProcessTime := dag.peekDelayedBlock().processTime
		if earliestDelayedBlockProcessTime.After(dag.Now()) {
			break
		}
		delayedBlock := dag.popDelayedBlock()
		_, _, err := dag.processBlockNoLock(delayedBlock.block, BFAfterDelay)
		if err != nil {
			log.Errorf("Error while processing delayed block (block %s)", delayedBlock.block.Hash().String())
			// Rule errors should not be propagated as they refer only to the delayed block,
			// while this function runs in the context of another block
			if !errors.As(err, &RuleError{}) {
				return err
			}
		}
		log.Debugf("Processed delayed block (block %s)", delayedBlock.block.Hash().String())
	}

	return nil
}

// popDelayedBlock removes the topmost (delayed block with earliest process time) of the queue and returns it.
func (dag *BlockDAG) popDelayedBlock() *delayedBlock {
	delayedBlock := dag.delayedBlocksQueue.pop()
	delete(dag.delayedBlocks, *delayedBlock.block.Hash())
	return delayedBlock
}

func (dag *BlockDAG) peekDelayedBlock() *delayedBlock {
	return dag.delayedBlocksQueue.peek()
}

// IndexManager provides a generic interface that is called when blocks are
// connected to the DAG for the purpose of supporting optional indexes.
type IndexManager interface {
	// Init is invoked during DAG initialize in order to allow the index
	// manager to initialize itself and any indexes it is managing. The
	// channel parameter specifies a channel the caller can close to signal
	// that the process should be interrupted. It can be nil if that
	// behavior is not desired.
	Init(database.DB, *BlockDAG, <-chan struct{}) error

	// ConnectBlock is invoked when a new block has been connected to the
	// DAG.
	ConnectBlock(dbTx database.Tx, block *util.Block, blockID uint64, dag *BlockDAG, acceptedTxsData MultiBlockTxsAcceptanceData, virtualTxsAcceptanceData MultiBlockTxsAcceptanceData) error
}

// Config is a descriptor which specifies the blockDAG instance configuration.
type Config struct {
	// DB defines the database which houses the blocks and will be used to
	// store all metadata created by this package such as the utxo set.
	//
	// This field is required.
	DB database.DB

	// Interrupt specifies a channel the caller can close to signal that
	// long running operations, such as catching up indexes or performing
	// database migrations, should be interrupted.
	//
	// This field can be nil if the caller does not desire the behavior.
	Interrupt <-chan struct{}

	// DAGParams identifies which DAG parameters the DAG is associated
	// with.
	//
	// This field is required.
	DAGParams *dagconfig.Params

	// TimeSource defines the time source to use for things such as
	// block processing and determining whether or not the DAG is current.
	TimeSource TimeSource

	// SigCache defines a signature cache to use when when validating
	// signatures. This is typically most useful when individual
	// transactions are already being validated prior to their inclusion in
	// a block such as what is usually done via a transaction memory pool.
	//
	// This field can be nil if the caller is not interested in using a
	// signature cache.
	SigCache *txscript.SigCache

	// IndexManager defines an index manager to use when initializing the
	// DAG and connecting blocks.
	//
	// This field can be nil if the caller does not wish to make use of an
	// index manager.
	IndexManager IndexManager

	// SubnetworkID identifies which subnetwork the DAG is associated
	// with.
	//
	// This field is required.
	SubnetworkID *subnetworkid.SubnetworkID
}

// New returns a BlockDAG instance using the provided configuration details.
func New(config *Config) (*BlockDAG, error) {
	// Enforce required config fields.
	if config.DB == nil {
		return nil, AssertError("BlockDAG.New database is nil")
	}
	if config.DAGParams == nil {
		return nil, AssertError("BlockDAG.New DAG parameters nil")
	}
	if config.TimeSource == nil {
		return nil, AssertError("BlockDAG.New timesource is nil")
	}

	params := config.DAGParams
	targetTimePerBlock := int64(params.TargetTimePerBlock / time.Second)

	index := newBlockIndex(config.DB, params)
	dag := &BlockDAG{
		db:                             config.DB,
		dagParams:                      params,
		timeSource:                     config.TimeSource,
		sigCache:                       config.SigCache,
		indexManager:                   config.IndexManager,
		targetTimePerBlock:             targetTimePerBlock,
		difficultyAdjustmentWindowSize: params.DifficultyAdjustmentWindowSize,
		TimestampDeviationTolerance:    params.TimestampDeviationTolerance,
		powMaxBits:                     util.BigToCompact(params.PowMax),
		index:                          index,
		orphans:                        make(map[daghash.Hash]*orphanBlock),
		prevOrphans:                    make(map[daghash.Hash][]*orphanBlock),
		delayedBlocks:                  make(map[daghash.Hash]*delayedBlock),
		delayedBlocksQueue:             newDelayedBlocksHeap(),
		warningCaches:                  newThresholdCaches(vbNumBits),
		deploymentCaches:               newThresholdCaches(dagconfig.DefinedDeployments),
		blockCount:                     0,
		subnetworkID:                   config.SubnetworkID,
	}

	dag.virtual = newVirtualBlock(dag, nil)
	dag.utxoDiffStore = newUTXODiffStore(dag)
	dag.reachabilityStore = newReachabilityStore(dag)
	dag.multisetStore = newMultisetStore(dag)

	// Initialize the DAG state from the passed database. When the db
	// does not yet contain any DAG state, both it and the DAG state
	// will be initialized to contain only the genesis block.
	err := dag.initDAGState()
	if err != nil {
		return nil, err
	}

	// Initialize and catch up all of the currently active optional indexes
	// as needed.
	if config.IndexManager != nil {
		err = config.IndexManager.Init(dag.db, dag, config.Interrupt)
		if err != nil {
			return nil, err
		}
	}

	genesis := index.LookupNode(params.GenesisHash)

	if genesis == nil {
		genesisBlock := util.NewBlock(dag.dagParams.GenesisBlock)
		// To prevent the creation of a new err variable unintentionally so the
		// defered function above could read err - declare isOrphan and isDelayed explicitly.
		var isOrphan, isDelayed bool
		isOrphan, isDelayed, err = dag.ProcessBlock(genesisBlock, BFNone)
		if err != nil {
			return nil, err
		}
		if isDelayed {
			return nil, errors.New("Genesis block shouldn't be in the future")
		}
		if isOrphan {
			return nil, errors.New("Genesis block is unexpectedly orphan")
		}
		genesis = index.LookupNode(params.GenesisHash)
	}

	// Save a reference to the genesis block.
	dag.genesis = genesis

	// Initialize rule change threshold state caches.
	err = dag.initThresholdCaches()
	if err != nil {
		return nil, err
	}

	selectedTip := dag.selectedTip()
	log.Infof("DAG state (blue score %d, hash %s)",
		selectedTip.blueScore, selectedTip.hash)

	return dag, nil
}

func (dag *BlockDAG) isKnownDelayedBlock(hash *daghash.Hash) bool {
	_, exists := dag.delayedBlocks[*hash]
	return exists
}<|MERGE_RESOLUTION|>--- conflicted
+++ resolved
@@ -744,11 +744,6 @@
 			return err
 		}
 
-		err = dag.multisetStore.flushToDB(dbTx)
-		if err != nil {
-			return err
-		}
-
 		// Update DAG state.
 		state := &dagState{
 			TipHashes:         dag.TipHashes(),
@@ -1103,7 +1098,6 @@
 	utxo, err := pastUTXO.WithDiff(diffFromTxs)
 	if err != nil {
 		return nil, nil, nil, nil, err
-<<<<<<< HEAD
 	}
 
 	multiset, err = node.calcMultiset(dag, transactions, txsAcceptanceData, selectedParentUTXO, pastUTXO)
@@ -1111,15 +1105,6 @@
 		return nil, nil, nil, nil, err
 	}
 
-=======
-	}
-
-	multiset, err = node.calcMultiset(dag, transactions, txsAcceptanceData, selectedParentUTXO, pastUTXO)
-	if err != nil {
-		return nil, nil, nil, nil, err
-	}
-
->>>>>>> 3dd0331e
 	calculatedMultisetHash := daghash.Hash(*multiset.Finalize())
 	if !calculatedMultisetHash.IsEqual(node.utxoCommitment) {
 		str := fmt.Sprintf("block %s UTXO commitment is invalid - block "+
@@ -1297,7 +1282,6 @@
 	acceptedSelectedParentUTXO, selectedParentAcceptanceData, err := node.acceptSelectedParentTransactions(selectedParent, selectedParentUTXO)
 	if err != nil {
 		return nil, nil, nil, err
-<<<<<<< HEAD
 	}
 
 	pastUTXO, bluesTxsAcceptanceData, err = node.applyBlueBlocks(acceptedSelectedParentUTXO, selectedParentAcceptanceData, blueBlocks)
@@ -1305,15 +1289,6 @@
 		return nil, nil, nil, err
 	}
 
-=======
-	}
-
-	pastUTXO, bluesTxsAcceptanceData, err = node.applyBlueBlocks(acceptedSelectedParentUTXO, selectedParentAcceptanceData, blueBlocks)
-	if err != nil {
-		return nil, nil, nil, err
-	}
-
->>>>>>> 3dd0331e
 	return pastUTXO, selectedParentUTXO, bluesTxsAcceptanceData, nil
 }
 
