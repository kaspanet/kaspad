--- conflicted
+++ resolved
@@ -51,17 +51,10 @@
 		{
 			name: "blue score 1, coinbase",
 			entry: &UTXOEntry{
-<<<<<<< HEAD
 				amount:           5000000000,
 				pkScript:         hexToBytes("410496b538e853519c726a2c91e61ec11600ae1390813a627c66fb8be7947be63c52da7589379515d4e0a604f8141781e62294721166bf621e73a82cbf2342c858eeac"),
-				blockChainHeight: 1,
+				blockBlueScore: 1,
 				packedFlags:      tfCoinbase,
-=======
-				amount:         5000000000,
-				pkScript:       hexToBytes("410496b538e853519c726a2c91e61ec11600ae1390813a627c66fb8be7947be63c52da7589379515d4e0a604f8141781e62294721166bf621e73a82cbf2342c858eeac"),
-				blockBlueScore: 1,
-				packedFlags:    tfBlockReward,
->>>>>>> ffd88649
 			},
 			serialized: hexToBytes("03320496b538e853519c726a2c91e61ec11600ae1390813a627c66fb8be7947be63c52"),
 		},
