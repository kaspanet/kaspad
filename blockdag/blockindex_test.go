package blockdag

import (
	"github.com/pkg/errors"
	"strings"
	"testing"
	"time"

	"bou.ke/monkey"
	"github.com/kaspanet/kaspad/dagconfig"
	"github.com/kaspanet/kaspad/database"
)

func TestAncestorErrors(t *testing.T) {
<<<<<<< HEAD
	node := newTestNode(newSet(), int32(0x10000000), 0, time.Unix(0, 0), dagconfig.MainnetParams.K)
=======
	// Create a new database and DAG instance to run tests against.
	params := dagconfig.SimNetParams
	dag, teardownFunc, err := DAGSetup("TestAncestorErrors", Config{
		DAGParams: &params,
	})
	if err != nil {
		t.Fatalf("TestAncestorErrors: Failed to setup DAG instance: %s", err)
	}
	defer teardownFunc()

	node := newTestNode(dag, newSet(), int32(0x10000000), 0, time.Unix(0, 0))
>>>>>>> 20819ca4
	node.chainHeight = 2
	ancestor := node.SelectedAncestor(3)
	if ancestor != nil {
		t.Errorf("TestAncestorErrors: Ancestor() unexpectedly returned a node. Expected: <nil>")
	}
}

func TestFlushToDBErrors(t *testing.T) {
	// Create a new database and DAG instance to run tests against.
	dag, teardownFunc, err := DAGSetup("TestFlushToDBErrors", Config{
		DAGParams: &dagconfig.SimnetParams,
	})
	if err != nil {
		t.Fatalf("TestFlushToDBErrors: Failed to setup DAG instance: %s", err)
	}
	defer teardownFunc()

	// Call flushToDB without anything to flush. This should succeed
	err = dag.index.flushToDB()
	if err != nil {
		t.Errorf("TestFlushToDBErrors: flushToDB without anything to flush: "+
			"Unexpected flushToDB error: %s", err)
	}

	// Mark the genesis block as dirty
	dag.index.SetStatusFlags(dag.genesis, statusValid)

	// Test flushToDB failure due to database error
	databaseErrorMessage := "database error"
	guard := monkey.Patch(dbStoreBlockNode, func(_ database.Tx, _ *blockNode) error {
		return errors.New(databaseErrorMessage)
	})
	defer guard.Unpatch()
	err = dag.index.flushToDB()
	if err == nil {
		t.Errorf("TestFlushToDBErrors: flushToDB failure due to database error: "+
			"Expected: %s, got: <nil>", databaseErrorMessage)
	}
	if !strings.Contains(err.Error(), databaseErrorMessage) {
		t.Errorf("TestFlushToDBErrors: flushToDB failure due to database error: "+
			"Unexpected flushToDB error. Expected: %s, got: %s", databaseErrorMessage, err)
	}
}<|MERGE_RESOLUTION|>--- conflicted
+++ resolved
@@ -12,11 +12,8 @@
 )
 
 func TestAncestorErrors(t *testing.T) {
-<<<<<<< HEAD
-	node := newTestNode(newSet(), int32(0x10000000), 0, time.Unix(0, 0), dagconfig.MainnetParams.K)
-=======
 	// Create a new database and DAG instance to run tests against.
-	params := dagconfig.SimNetParams
+	params := dagconfig.SimnetParams
 	dag, teardownFunc, err := DAGSetup("TestAncestorErrors", Config{
 		DAGParams: &params,
 	})
@@ -26,7 +23,6 @@
 	defer teardownFunc()
 
 	node := newTestNode(dag, newSet(), int32(0x10000000), 0, time.Unix(0, 0))
->>>>>>> 20819ca4
 	node.chainHeight = 2
 	ancestor := node.SelectedAncestor(3)
 	if ancestor != nil {
