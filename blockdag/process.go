--- conflicted
+++ resolved
@@ -212,11 +212,7 @@
 	// Handle orphan blocks.
 	allParentsExist := true
 	for _, parentHash := range blockHeader.ParentHashes {
-<<<<<<< HEAD
-		parentExists, err := dag.blockExists(parentHash)
-=======
-		parentExists, err := dag.BlockExists(&parentHash)
->>>>>>> 66fb7513
+		parentExists, err := dag.BlockExists(parentHash)
 		if err != nil {
 			return false, err
 		}
