package blockdag

import (
	"bou.ke/monkey"
	"fmt"
	"github.com/kaspanet/kaspad/dagconfig"
	"github.com/kaspanet/kaspad/util"
	"github.com/kaspanet/kaspad/util/daghash"
	"path/filepath"
	"testing"
	"time"
)

func TestProcessBlock(t *testing.T) {
	dag, teardownFunc, err := DAGSetup("TestProcessBlock", Config{
		DAGParams: &dagconfig.SimnetParams,
	})
	if err != nil {
		t.Errorf("Failed to setup dag instance: %v", err)
		return
	}
	defer teardownFunc()

	// Check that BFAfterDelay skip checkBlockSanity
	called := false
	guard := monkey.Patch((*BlockDAG).checkBlockSanity, func(_ *BlockDAG, _ *util.Block, _ BehaviorFlags) (time.Duration, error) {
		called = true
		return 0, nil
	})
	defer guard.Unpatch()

	isOrphan, isDelayed, err := dag.ProcessBlock(util.NewBlock(&Block100000), BFNoPoWCheck)
	if err != nil {
		t.Errorf("ProcessBlock: %s", err)
	}
	if isDelayed {
		t.Errorf("ProcessBlock: block is too far in the future")
	}
	if !isOrphan {
		t.Errorf("ProcessBlock: unexpected returned non orphan block")
	}
	if !called {
		t.Errorf("ProcessBlock: expected checkBlockSanity to be called")
	}

	Block100000Copy := Block100000
	// Change nonce to change block hash
	Block100000Copy.Header.Nonce++
	called = false
	isOrphan, isDelayed, err = dag.ProcessBlock(util.NewBlock(&Block100000Copy), BFAfterDelay|BFNoPoWCheck)
	if err != nil {
		t.Errorf("ProcessBlock: %s", err)
	}
	if isDelayed {
		t.Errorf("ProcessBlock: block is too far in the future")
	}
	if !isOrphan {
		t.Errorf("ProcessBlock: unexpected returned non orphan block")
	}
	if called {
		t.Errorf("ProcessBlock: Didn't expected checkBlockSanity to be called")
	}

<<<<<<< HEAD
	isOrphan, delay, err = dag.ProcessBlock(util.NewBlock(dagconfig.SimnetParams.GenesisBlock), BFNone)
	expectedErrMsg := fmt.Sprintf("already have block %s", dagconfig.SimnetParams.GenesisHash)
=======
	isOrphan, isDelayed, err = dag.ProcessBlock(util.NewBlock(dagconfig.SimNetParams.GenesisBlock), BFNone)
	expectedErrMsg := fmt.Sprintf("already have block %s", dagconfig.SimNetParams.GenesisHash)
>>>>>>> 20819ca4
	if err == nil || err.Error() != expectedErrMsg {
		t.Errorf("ProcessBlock: Expected error \"%s\" but got \"%s\"", expectedErrMsg, err)
	}
}

func TestProcessOrphans(t *testing.T) {
	dag, teardownFunc, err := DAGSetup("TestProcessOrphans", Config{
		DAGParams: &dagconfig.SimnetParams,
	})
	if err != nil {
		t.Errorf("Failed to setup dag instance: %v", err)
		return
	}
	defer teardownFunc()

	dag.TestSetCoinbaseMaturity(0)

	blocksFile := "blk_0_to_4.dat"
	blocks, err := LoadBlocks(filepath.Join("testdata/", blocksFile))
	if err != nil {
		t.Fatalf("TestProcessOrphans: "+
			"Error loading file '%s': %s\n", blocksFile, err)
	}

	// Get a reference to a parent block
	parentBlock := blocks[1]

	// Get a reference to a child block and mess with it so that:
	// a. It gets added to the orphan pool
	// b. It gets rejected once it's unorphaned
	childBlock := blocks[2]
	childBlock.MsgBlock().Header.UTXOCommitment = &daghash.ZeroHash

	// Process the child block so that it gets added to the orphan pool
	isOrphan, isDelayed, err := dag.ProcessBlock(childBlock, BFNoPoWCheck)
	if err != nil {
		t.Fatalf("TestProcessOrphans: child block unexpectedly returned an error: %s", err)
	}
	if isDelayed {
		t.Fatalf("TestProcessOrphans: child block is too far in the future")
	}
	if !isOrphan {
		t.Fatalf("TestProcessOrphans: incorrectly returned that child block is not an orphan")
	}

	// Process the parent block. Note that this will attempt to unorphan the child block
	isOrphan, isDelayed, err = dag.ProcessBlock(parentBlock, BFNone)
	if err != nil {
		t.Fatalf("TestProcessOrphans: parent block unexpectedly returned an error: %s", err)
	}
	if isDelayed {
		t.Fatalf("TestProcessOrphans: parent block is too far in the future")
	}
	if isOrphan {
		t.Fatalf("TestProcessOrphans: incorrectly returned that parent block is an orphan")
	}

	// Make sure that the child block had been rejected
	node := dag.index.LookupNode(childBlock.Hash())
	if node == nil {
		t.Fatalf("TestProcessOrphans: child block missing from block index")
	}
	if !dag.index.NodeStatus(node).KnownInvalid() {
		t.Fatalf("TestProcessOrphans: child block erroneously not marked as invalid")
	}
}<|MERGE_RESOLUTION|>--- conflicted
+++ resolved
@@ -61,13 +61,8 @@
 		t.Errorf("ProcessBlock: Didn't expected checkBlockSanity to be called")
 	}
 
-<<<<<<< HEAD
-	isOrphan, delay, err = dag.ProcessBlock(util.NewBlock(dagconfig.SimnetParams.GenesisBlock), BFNone)
+	isOrphan, isDelayed, err = dag.ProcessBlock(util.NewBlock(dagconfig.SimnetParams.GenesisBlock), BFNone)
 	expectedErrMsg := fmt.Sprintf("already have block %s", dagconfig.SimnetParams.GenesisHash)
-=======
-	isOrphan, isDelayed, err = dag.ProcessBlock(util.NewBlock(dagconfig.SimNetParams.GenesisBlock), BFNone)
-	expectedErrMsg := fmt.Sprintf("already have block %s", dagconfig.SimNetParams.GenesisHash)
->>>>>>> 20819ca4
 	if err == nil || err.Error() != expectedErrMsg {
 		t.Errorf("ProcessBlock: Expected error \"%s\" but got \"%s\"", expectedErrMsg, err)
 	}
