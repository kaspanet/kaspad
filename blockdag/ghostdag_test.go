--- conflicted
+++ resolved
@@ -340,27 +340,21 @@
 
 	// Clear the reachability store
 	dag.reachabilityStore.loaded = map[daghash.Hash]*reachabilityData{}
-<<<<<<< HEAD
-	err = dbaccess.ClearReachabilityData()
+
+	dbTx, err := dbaccess.NewTx()
+	if err != nil {
+		t.Fatalf("NewTx: %s", err)
+	}
+	defer dbTx.RollbackUnlessClosed()
+
+	err = dbaccess.ClearReachabilityData(dbTx)
 	if err != nil {
 		t.Fatalf("ClearReachabilityData: %s", err)
-=======
-
-	dbTx, err := dbaccess.NewTx()
-	if err != nil {
-		t.Fatalf("NewTx: %s", err)
-	}
-	defer dbTx.RollbackUnlessClosed()
-
-	err = dbaccess.ClearReachabilityData(dbTx)
-	if err != nil {
-		t.Fatalf("ClearReachabilityData: %s", err)
 	}
 
 	err = dbTx.Commit()
 	if err != nil {
 		t.Fatalf("Commit: %s", err)
->>>>>>> 2c67c8cd
 	}
 
 	// Try to rerun GHOSTDAG on the last block. GHOSTDAG uses
