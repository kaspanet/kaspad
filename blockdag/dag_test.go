--- conflicted
+++ resolved
@@ -644,12 +644,7 @@
 	if err != nil {
 		t.Fatalf("Failed to serialize blockNode: %s", err)
 	}
-<<<<<<< HEAD
-	key := BlockIndexKey(testNode.hash, testNode.blueScore)
-	err = dbaccess.StoreIndexBlock(dbaccess.NoTx(), key, dbTestNode)
-=======
 	err = dbaccess.StoreIndexBlock(dbaccess.NoTx(), testNode.hash[:], testNode.blueScore, dbTestNode)
->>>>>>> a826bd91
 	if err != nil {
 		t.Fatalf("Failed to update block index: %s", err)
 	}
