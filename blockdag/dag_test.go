--- conflicted
+++ resolved
@@ -1124,26 +1124,7 @@
 	}
 }
 
-<<<<<<< HEAD
-func testProcessBlockRuleError(t *testing.T, dag *BlockDAG, block *wire.MsgBlock, expectedRuleErr error) {
-=======
-func TestIsDAGCurrentMaxDiff(t *testing.T) {
-	netParams := []*dagconfig.Params{
-		&dagconfig.MainnetParams,
-		&dagconfig.TestnetParams,
-		&dagconfig.DevnetParams,
-		&dagconfig.RegressionNetParams,
-		&dagconfig.SimnetParams,
-	}
-	for _, params := range netParams {
-		if params.FinalityDuration < isDAGCurrentMaxDiff*params.TargetTimePerBlock {
-			t.Errorf("in %s, a DAG can be considered current even if it's below the finality point", params.Name)
-		}
-	}
-}
-
 func testProcessBlockRuleError(t *testing.T, dag *BlockDAG, block *domainmessage.MsgBlock, expectedRuleErr error) {
->>>>>>> 53cccd40
 	isOrphan, isDelayed, err := dag.ProcessBlock(util.NewBlock(block), BFNoPoWCheck)
 
 	err = checkRuleError(err, expectedRuleErr)
