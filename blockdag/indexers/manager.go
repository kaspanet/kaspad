// Copyright (c) 2016 The btcsuite developers
// Use of this source code is governed by an ISC
// license that can be found in the LICENSE file.

package indexers

import (
	"fmt"

	"github.com/daglabs/btcd/blockdag"
	"github.com/daglabs/btcd/dagconfig/daghash"
	"github.com/daglabs/btcd/database"
<<<<<<< HEAD
	"github.com/daglabs/btcutil"
=======
	"github.com/daglabs/btcd/wire"
	"github.com/daglabs/btcd/util"
>>>>>>> c65d9aa1
)

var (
	// indexTipsBucketName is the name of the db bucket used to house the
	// current tip of each index.
	indexTipsBucketName = []byte("idxtips")
)

// -----------------------------------------------------------------------------
// The index manager tracks the current tip of each index by using a parent
// bucket that contains an entry for index.
//
// The serialized format for an index tip is:
//
//   [<block hash><block height>],...
//
//   Field           Type             Size
//   block hash      daghash.Hash   daghash.HashSize
//   block height    uint32           4 bytes
// -----------------------------------------------------------------------------

// dbPutIndexerTip uses an existing database transaction to update or add the
// current tip for the given index to the provided values.
func dbPutIndexerTip(dbTx database.Tx, idxKey []byte, hash *daghash.Hash, height int32) error {
	serialized := make([]byte, daghash.HashSize+4)
	copy(serialized, hash[:])
	byteOrder.PutUint32(serialized[daghash.HashSize:], uint32(height))

	indexesBucket := dbTx.Metadata().Bucket(indexTipsBucketName)
	return indexesBucket.Put(idxKey, serialized)
}

// dbFetchIndexerTip uses an existing database transaction to retrieve the
// hash and height of the current tip for the provided index.
func dbFetchIndexerTip(dbTx database.Tx, idxKey []byte) (*daghash.Hash, int32, error) {
	indexesBucket := dbTx.Metadata().Bucket(indexTipsBucketName)
	serialized := indexesBucket.Get(idxKey)
	if len(serialized) < daghash.HashSize+4 {
		return nil, 0, database.Error{
			ErrorCode: database.ErrCorruption,
			Description: fmt.Sprintf("unexpected end of data for "+
				"index %q tip", string(idxKey)),
		}
	}

	var hash daghash.Hash
	copy(hash[:], serialized[:daghash.HashSize])
	height := int32(byteOrder.Uint32(serialized[daghash.HashSize:]))
	return &hash, height, nil
}

// dbIndexConnectBlock adds all of the index entries associated with the
// given block using the provided indexer and updates the tip of the indexer
// accordingly.  An error will be returned if the current tip for the indexer is
// not the previous block for the passed block.
<<<<<<< HEAD
func dbIndexConnectBlock(dbTx database.Tx, indexer Indexer, block *btcutil.Block, virtual *blockdag.VirtualBlock) error {
=======
func dbIndexConnectBlock(dbTx database.Tx, indexer Indexer, block *util.Block, view *blockdag.UtxoViewpoint) error {
>>>>>>> c65d9aa1
	// Assert that the block being connected properly connects to the
	// current tip of the index.
	idxKey := indexer.Key()
	curTipHash, _, err := dbFetchIndexerTip(dbTx, idxKey)
	if err != nil {
		return err
	}

	header := block.MsgBlock().Header
	if header.NumPrevBlocks > 0 && !curTipHash.IsEqual(header.SelectedPrevBlock()) {
		return AssertError(fmt.Sprintf("dbIndexConnectBlock must be "+
			"called with a block that extends the current index "+
			"tip (%s, tip %s, block %s)", indexer.Name(),
			curTipHash, block.Hash()))
	}

	// Notify the indexer with the connected block so it can index it.
	if err := indexer.ConnectBlock(dbTx, block, virtual); err != nil {
		return err
	}

	// Update the current index tip.
	return dbPutIndexerTip(dbTx, idxKey, block.Hash(), block.Height())
}

// dbIndexDisconnectBlock removes all of the index entries associated with the
// given block using the provided indexer and updates the tip of the indexer
// accordingly.  An error will be returned if the current tip for the indexer is
// not the passed block.
<<<<<<< HEAD
func dbIndexDisconnectBlock(dbTx database.Tx, indexer Indexer, block *btcutil.Block, virtual *blockdag.VirtualBlock) error {
=======
func dbIndexDisconnectBlock(dbTx database.Tx, indexer Indexer, block *util.Block, view *blockdag.UtxoViewpoint) error {
>>>>>>> c65d9aa1
	// Assert that the block being disconnected is the current tip of the
	// index.
	idxKey := indexer.Key()
	curTipHash, _, err := dbFetchIndexerTip(dbTx, idxKey)
	if err != nil {
		return err
	}
	if !curTipHash.IsEqual(block.Hash()) {
		return AssertError(fmt.Sprintf("dbIndexDisconnectBlock must "+
			"be called with the block at the current index tip "+
			"(%s, tip %s, block %s)", indexer.Name(),
			curTipHash, block.Hash()))
	}

	// Notify the indexer with the disconnected block so it can remove all
	// of the appropriate entries.
	if err := indexer.DisconnectBlock(dbTx, block, virtual); err != nil {
		return err
	}

	// Update the current index tip.
	prevHash := block.MsgBlock().Header.SelectedPrevBlock()
	return dbPutIndexerTip(dbTx, idxKey, prevHash, block.Height()-1)
}

// Manager defines an index manager that manages multiple optional indexes and
// implements the blockchain.IndexManager interface so it can be seamlessly
// plugged into normal chain processing.
type Manager struct {
	db             database.DB
	enabledIndexes []Indexer
}

// Ensure the Manager type implements the blockchain.IndexManager interface.
var _ blockdag.IndexManager = (*Manager)(nil)

// indexDropKey returns the key for an index which indicates it is in the
// process of being dropped.
func indexDropKey(idxKey []byte) []byte {
	dropKey := make([]byte, len(idxKey)+1)
	dropKey[0] = 'd'
	copy(dropKey[1:], idxKey)
	return dropKey
}

// maybeFinishDrops determines if each of the enabled indexes are in the middle
// of being dropped and finishes dropping them when the are.  This is necessary
// because dropping and index has to be done in several atomic steps rather than
// one big atomic step due to the massive number of entries.
func (m *Manager) maybeFinishDrops(interrupt <-chan struct{}) error {
	indexNeedsDrop := make([]bool, len(m.enabledIndexes))
	err := m.db.View(func(dbTx database.Tx) error {
		// None of the indexes needs to be dropped if the index tips
		// bucket hasn't been created yet.
		indexesBucket := dbTx.Metadata().Bucket(indexTipsBucketName)
		if indexesBucket == nil {
			return nil
		}

		// Mark the indexer as requiring a drop if one is already in
		// progress.
		for i, indexer := range m.enabledIndexes {
			dropKey := indexDropKey(indexer.Key())
			if indexesBucket.Get(dropKey) != nil {
				indexNeedsDrop[i] = true
			}
		}

		return nil
	})
	if err != nil {
		return err
	}

	if interruptRequested(interrupt) {
		return errInterruptRequested
	}

	// Finish dropping any of the enabled indexes that are already in the
	// middle of being dropped.
	for i, indexer := range m.enabledIndexes {
		if !indexNeedsDrop[i] {
			continue
		}

		log.Infof("Resuming %s drop", indexer.Name())
		err := dropIndex(m.db, indexer.Key(), indexer.Name(), interrupt)
		if err != nil {
			return err
		}
	}

	return nil
}

// maybeCreateIndexes determines if each of the enabled indexes have already
// been created and creates them if not.
func (m *Manager) maybeCreateIndexes(dbTx database.Tx) error {
	indexesBucket := dbTx.Metadata().Bucket(indexTipsBucketName)
	for _, indexer := range m.enabledIndexes {
		// Nothing to do if the index tip already exists.
		idxKey := indexer.Key()
		if indexesBucket.Get(idxKey) != nil {
			continue
		}

		// The tip for the index does not exist, so create it and
		// invoke the create callback for the index so it can perform
		// any one-time initialization it requires.
		if err := indexer.Create(dbTx); err != nil {
			return err
		}

		// Set the tip for the index to values which represent an
		// uninitialized index.
		err := dbPutIndexerTip(dbTx, idxKey, &daghash.Hash{}, -1)
		if err != nil {
			return err
		}
	}

	return nil
}

// Init initializes the enabled indexes.  This is called during chain
// initialization and primarily consists of catching up all indexes to the
// current best chain tip.  This is necessary since each index can be disabled
// and re-enabled at any time and attempting to catch-up indexes at the same
// time new blocks are being downloaded would lead to an overall longer time to
// catch up due to the I/O contention.
//
// This is part of the blockchain.IndexManager interface.
func (m *Manager) Init(blockDAG *blockdag.BlockDAG, interrupt <-chan struct{}) error {
	// Nothing to do when no indexes are enabled.
	if len(m.enabledIndexes) == 0 {
		return nil
	}

	if interruptRequested(interrupt) {
		return errInterruptRequested
	}

	// Finish and drops that were previously interrupted.
	if err := m.maybeFinishDrops(interrupt); err != nil {
		return err
	}

	// Create the initial state for the indexes as needed.
	err := m.db.Update(func(dbTx database.Tx) error {
		// Create the bucket for the current tips as needed.
		meta := dbTx.Metadata()
		_, err := meta.CreateBucketIfNotExists(indexTipsBucketName)
		if err != nil {
			return err
		}

		return m.maybeCreateIndexes(dbTx)
	})
	if err != nil {
		return err
	}

	// Initialize each of the enabled indexes.
	for _, indexer := range m.enabledIndexes {
		if err := indexer.Init(); err != nil {
			return err
		}
	}

	return nil
}

<<<<<<< HEAD
=======
// indexNeedsInputs returns whether or not the index needs access to the txouts
// referenced by the transaction inputs being indexed.
func indexNeedsInputs(index Indexer) bool {
	if idx, ok := index.(NeedsInputser); ok {
		return idx.NeedsInputs()
	}

	return false
}

// dbFetchTx looks up the passed transaction hash in the transaction index and
// loads it from the database.
func dbFetchTx(dbTx database.Tx, hash *daghash.Hash) (*wire.MsgTx, error) {
	// Look up the location of the transaction.
	blockRegion, err := dbFetchTxIndexEntry(dbTx, hash)
	if err != nil {
		return nil, err
	}
	if blockRegion == nil {
		return nil, fmt.Errorf("transaction %v not found", hash)
	}

	// Load the raw transaction bytes from the database.
	txBytes, err := dbTx.FetchBlockRegion(blockRegion)
	if err != nil {
		return nil, err
	}

	// Deserialize the transaction.
	var msgTx wire.MsgTx
	err = msgTx.Deserialize(bytes.NewReader(txBytes))
	if err != nil {
		return nil, err
	}

	return &msgTx, nil
}

// makeUtxoView creates a mock unspent transaction output view by using the
// transaction index in order to look up all inputs referenced by the
// transactions in the block.  This is sometimes needed when catching indexes up
// because many of the txouts could actually already be spent however the
// associated scripts are still required to index them.
func makeUtxoView(dbTx database.Tx, block *util.Block, interrupt <-chan struct{}) (*blockdag.UtxoViewpoint, error) {
	view := blockdag.NewUtxoViewpoint()
	for txIdx, tx := range block.Transactions() {
		// Coinbases do not reference any inputs.  Since the block is
		// required to have already gone through full validation, it has
		// already been proven on the first transaction in the block is
		// a coinbase.
		if txIdx == 0 {
			continue
		}

		// Use the transaction index to load all of the referenced
		// inputs and add their outputs to the view.
		for _, txIn := range tx.MsgTx().TxIn {
			originOut := &txIn.PreviousOutPoint
			originTx, err := dbFetchTx(dbTx, &originOut.Hash)
			if err != nil {
				return nil, err
			}

			view.AddTxOuts(util.NewTx(originTx), 0)
		}

		if interruptRequested(interrupt) {
			return nil, errInterruptRequested
		}
	}

	return view, nil
}

>>>>>>> c65d9aa1
// ConnectBlock must be invoked when a block is extending the main chain.  It
// keeps track of the state of each index it is managing, performs some sanity
// checks, and invokes each indexer.
//
// This is part of the blockchain.IndexManager interface.
<<<<<<< HEAD
func (m *Manager) ConnectBlock(dbTx database.Tx, block *btcutil.Block, virtual *blockdag.VirtualBlock) error {
=======
func (m *Manager) ConnectBlock(dbTx database.Tx, block *util.Block, view *blockdag.UtxoViewpoint) error {
>>>>>>> c65d9aa1
	// Call each of the currently active optional indexes with the block
	// being connected so they can update accordingly.
	for _, index := range m.enabledIndexes {
		err := dbIndexConnectBlock(dbTx, index, block, virtual)
		if err != nil {
			return err
		}
	}
	return nil
}

// DisconnectBlock must be invoked when a block is being disconnected from the
// end of the main chain.  It keeps track of the state of each index it is
// managing, performs some sanity checks, and invokes each indexer to remove
// the index entries associated with the block.
//
// This is part of the blockchain.IndexManager interface.
<<<<<<< HEAD
func (m *Manager) DisconnectBlock(dbTx database.Tx, block *btcutil.Block, virtual *blockdag.VirtualBlock) error {
=======
func (m *Manager) DisconnectBlock(dbTx database.Tx, block *util.Block, view *blockdag.UtxoViewpoint) error {
>>>>>>> c65d9aa1
	// Call each of the currently active optional indexes with the block
	// being disconnected so they can update accordingly.
	for _, index := range m.enabledIndexes {
		err := dbIndexDisconnectBlock(dbTx, index, block, virtual)
		if err != nil {
			return err
		}
	}
	return nil
}

// NewManager returns a new index manager with the provided indexes enabled.
//
// The manager returned satisfies the blockchain.IndexManager interface and thus
// cleanly plugs into the normal blockchain processing path.
func NewManager(db database.DB, enabledIndexes []Indexer) *Manager {
	return &Manager{
		db:             db,
		enabledIndexes: enabledIndexes,
	}
}

// dropIndex drops the passed index from the database.  Since indexes can be
// massive, it deletes the index in multiple database transactions in order to
// keep memory usage to reasonable levels.  It also marks the drop in progress
// so the drop can be resumed if it is stopped before it is done before the
// index can be used again.
func dropIndex(db database.DB, idxKey []byte, idxName string, interrupt <-chan struct{}) error {
	// Nothing to do if the index doesn't already exist.
	var needsDelete bool
	err := db.View(func(dbTx database.Tx) error {
		indexesBucket := dbTx.Metadata().Bucket(indexTipsBucketName)
		if indexesBucket != nil && indexesBucket.Get(idxKey) != nil {
			needsDelete = true
		}
		return nil
	})
	if err != nil {
		return err
	}
	if !needsDelete {
		log.Infof("Not dropping %s because it does not exist", idxName)
		return nil
	}

	// Mark that the index is in the process of being dropped so that it
	// can be resumed on the next start if interrupted before the process is
	// complete.
	log.Infof("Dropping all %s entries.  This might take a while...",
		idxName)
	err = db.Update(func(dbTx database.Tx) error {
		indexesBucket := dbTx.Metadata().Bucket(indexTipsBucketName)
		return indexesBucket.Put(indexDropKey(idxKey), idxKey)
	})
	if err != nil {
		return err
	}

	// Since the indexes can be so large, attempting to simply delete
	// the bucket in a single database transaction would result in massive
	// memory usage and likely crash many systems due to ulimits.  In order
	// to avoid this, use a cursor to delete a maximum number of entries out
	// of the bucket at a time. Recurse buckets depth-first to delete any
	// sub-buckets.
	const maxDeletions = 2000000
	var totalDeleted uint64

	// Recurse through all buckets in the index, cataloging each for
	// later deletion.
	var subBuckets [][][]byte
	var subBucketClosure func(database.Tx, []byte, [][]byte) error
	subBucketClosure = func(dbTx database.Tx,
		subBucket []byte, tlBucket [][]byte) error {
		// Get full bucket name and append to subBuckets for later
		// deletion.
		var bucketName [][]byte
		if (tlBucket == nil) || (len(tlBucket) == 0) {
			bucketName = append(bucketName, subBucket)
		} else {
			bucketName = append(tlBucket, subBucket)
		}
		subBuckets = append(subBuckets, bucketName)
		// Recurse sub-buckets to append to subBuckets slice.
		bucket := dbTx.Metadata()
		for _, subBucketName := range bucketName {
			bucket = bucket.Bucket(subBucketName)
		}
		return bucket.ForEachBucket(func(k []byte) error {
			return subBucketClosure(dbTx, k, bucketName)
		})
	}

	// Call subBucketClosure with top-level bucket.
	err = db.View(func(dbTx database.Tx) error {
		return subBucketClosure(dbTx, idxKey, nil)
	})
	if err != nil {
		return nil
	}

	// Iterate through each sub-bucket in reverse, deepest-first, deleting
	// all keys inside them and then dropping the buckets themselves.
	for i := range subBuckets {
		bucketName := subBuckets[len(subBuckets)-1-i]
		// Delete maxDeletions key/value pairs at a time.
		for numDeleted := maxDeletions; numDeleted == maxDeletions; {
			numDeleted = 0
			err := db.Update(func(dbTx database.Tx) error {
				subBucket := dbTx.Metadata()
				for _, subBucketName := range bucketName {
					subBucket = subBucket.Bucket(subBucketName)
				}
				cursor := subBucket.Cursor()
				for ok := cursor.First(); ok; ok = cursor.Next() &&
					numDeleted < maxDeletions {

					if err := cursor.Delete(); err != nil {
						return err
					}
					numDeleted++
				}
				return nil
			})
			if err != nil {
				return err
			}

			if numDeleted > 0 {
				totalDeleted += uint64(numDeleted)
				log.Infof("Deleted %d keys (%d total) from %s",
					numDeleted, totalDeleted, idxName)
			}
		}

		if interruptRequested(interrupt) {
			return errInterruptRequested
		}

		// Drop the bucket itself.
		err = db.Update(func(dbTx database.Tx) error {
			bucket := dbTx.Metadata()
			for j := 0; j < len(bucketName)-1; j++ {
				bucket = bucket.Bucket(bucketName[j])
			}
			return bucket.DeleteBucket(bucketName[len(bucketName)-1])
		})
	}

	// Call extra index specific deinitialization for the transaction index.
	if idxName == txIndexName {
		if err := dropBlockIDIndex(db); err != nil {
			return err
		}
	}

	// Remove the index tip, index bucket, and in-progress drop flag now
	// that all index entries have been removed.
	err = db.Update(func(dbTx database.Tx) error {
		meta := dbTx.Metadata()
		indexesBucket := meta.Bucket(indexTipsBucketName)
		if err := indexesBucket.Delete(idxKey); err != nil {
			return err
		}

		return indexesBucket.Delete(indexDropKey(idxKey))
	})
	if err != nil {
		return err
	}

	log.Infof("Dropped %s", idxName)
	return nil
}<|MERGE_RESOLUTION|>--- conflicted
+++ resolved
@@ -10,12 +10,9 @@
 	"github.com/daglabs/btcd/blockdag"
 	"github.com/daglabs/btcd/dagconfig/daghash"
 	"github.com/daglabs/btcd/database"
-<<<<<<< HEAD
-	"github.com/daglabs/btcutil"
-=======
 	"github.com/daglabs/btcd/wire"
 	"github.com/daglabs/btcd/util"
->>>>>>> c65d9aa1
+	"bytes"
 )
 
 var (
@@ -71,11 +68,7 @@
 // given block using the provided indexer and updates the tip of the indexer
 // accordingly.  An error will be returned if the current tip for the indexer is
 // not the previous block for the passed block.
-<<<<<<< HEAD
-func dbIndexConnectBlock(dbTx database.Tx, indexer Indexer, block *btcutil.Block, virtual *blockdag.VirtualBlock) error {
-=======
-func dbIndexConnectBlock(dbTx database.Tx, indexer Indexer, block *util.Block, view *blockdag.UtxoViewpoint) error {
->>>>>>> c65d9aa1
+func dbIndexConnectBlock(dbTx database.Tx, indexer Indexer, block *util.Block, virtual *blockdag.VirtualBlock) error {
 	// Assert that the block being connected properly connects to the
 	// current tip of the index.
 	idxKey := indexer.Key()
@@ -105,11 +98,7 @@
 // given block using the provided indexer and updates the tip of the indexer
 // accordingly.  An error will be returned if the current tip for the indexer is
 // not the passed block.
-<<<<<<< HEAD
-func dbIndexDisconnectBlock(dbTx database.Tx, indexer Indexer, block *btcutil.Block, virtual *blockdag.VirtualBlock) error {
-=======
-func dbIndexDisconnectBlock(dbTx database.Tx, indexer Indexer, block *util.Block, view *blockdag.UtxoViewpoint) error {
->>>>>>> c65d9aa1
+func dbIndexDisconnectBlock(dbTx database.Tx, indexer Indexer, block *util.Block, virtual *blockdag.VirtualBlock) error {
 	// Assert that the block being disconnected is the current tip of the
 	// index.
 	idxKey := indexer.Key()
@@ -282,8 +271,6 @@
 	return nil
 }
 
-<<<<<<< HEAD
-=======
 // indexNeedsInputs returns whether or not the index needs access to the txouts
 // referenced by the transaction inputs being indexed.
 func indexNeedsInputs(index Indexer) bool {
@@ -358,17 +345,12 @@
 	return view, nil
 }
 
->>>>>>> c65d9aa1
 // ConnectBlock must be invoked when a block is extending the main chain.  It
 // keeps track of the state of each index it is managing, performs some sanity
 // checks, and invokes each indexer.
 //
 // This is part of the blockchain.IndexManager interface.
-<<<<<<< HEAD
-func (m *Manager) ConnectBlock(dbTx database.Tx, block *btcutil.Block, virtual *blockdag.VirtualBlock) error {
-=======
-func (m *Manager) ConnectBlock(dbTx database.Tx, block *util.Block, view *blockdag.UtxoViewpoint) error {
->>>>>>> c65d9aa1
+func (m *Manager) ConnectBlock(dbTx database.Tx, block *util.Block, virtual *blockdag.VirtualBlock) error {
 	// Call each of the currently active optional indexes with the block
 	// being connected so they can update accordingly.
 	for _, index := range m.enabledIndexes {
@@ -386,11 +368,7 @@
 // the index entries associated with the block.
 //
 // This is part of the blockchain.IndexManager interface.
-<<<<<<< HEAD
-func (m *Manager) DisconnectBlock(dbTx database.Tx, block *btcutil.Block, virtual *blockdag.VirtualBlock) error {
-=======
-func (m *Manager) DisconnectBlock(dbTx database.Tx, block *util.Block, view *blockdag.UtxoViewpoint) error {
->>>>>>> c65d9aa1
+func (m *Manager) DisconnectBlock(dbTx database.Tx, block *util.Block, virtual *blockdag.VirtualBlock) error {
 	// Call each of the currently active optional indexes with the block
 	// being disconnected so they can update accordingly.
 	for _, index := range m.enabledIndexes {
