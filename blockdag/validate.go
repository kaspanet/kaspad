--- conflicted
+++ resolved
@@ -474,38 +474,11 @@
 	if err != nil {
 		return 0, err
 	}
-<<<<<<< HEAD
-	err = dag.checkBlockContainsLessThanMaxBlockMassTransactions(block)
-=======
 	err = dag.checkBlockMassSanity(block)
->>>>>>> fa273351
 	if err != nil {
 		return 0, err
 	}
 	err = dag.checkFirstBlockTransactionIsCoinbase(block)
-<<<<<<< HEAD
-=======
-	if err != nil {
-		return 0, err
-	}
-	err = dag.checkBlockContainsOnlyOneCoinbase(block)
-	if err != nil {
-		return 0, err
-	}
-	err = dag.checkBlockTransactionOrder(block)
-	if err != nil {
-		return 0, err
-	}
-	err = dag.checkNoNonNativeTransactions(block)
-	if err != nil {
-		return 0, err
-	}
-	err = dag.checkBlockTransactionSanity(block)
-	if err != nil {
-		return 0, err
-	}
-	err = dag.checkBlockHashMerkleRoot(block)
->>>>>>> fa273351
 	if err != nil {
 		return 0, err
 	}
@@ -544,23 +517,6 @@
 	return delay, nil
 }
 
-<<<<<<< HEAD
-=======
-	// The following check will be fairly quick since the transaction IDs
-	// are already cached due to building the merkle tree above.
-	err = dag.checkBlockDuplicateTransactions(block)
-	if err != nil {
-		return 0, err
-	}
-
-	err = dag.checkBlockDoubleSpends(block)
-	if err != nil {
-		return 0, err
-	}
-	return delay, nil
-}
-
->>>>>>> fa273351
 func (dag *BlockDAG) checkBlockContainsAtLeastOneTransaction(block *util.Block) error {
 	transactions := block.Transactions()
 	numTx := len(transactions)
@@ -571,16 +527,6 @@
 	return nil
 }
 
-<<<<<<< HEAD
-func (dag *BlockDAG) checkBlockContainsLessThanMaxBlockMassTransactions(block *util.Block) error {
-	// A block must not have more transactions than the max block mass or
-	// else it is certainly over the block mass limit.
-	transactions := block.Transactions()
-	numTx := len(transactions)
-	if numTx > wire.MaxMassPerBlock {
-		str := fmt.Sprintf("block contains too many transactions - "+
-			"got %d, max %d", numTx, wire.MaxMassPerBlock)
-=======
 // checkBlockMassSanity checks that a block is not be bigger
 // in bytes than the max block mass because otherwise it is
 // certainly over the block mass limit.
@@ -589,7 +535,6 @@
 	if blockSizeInBytes > wire.MaxMassPerBlock {
 		str := fmt.Sprintf("block size in bytes too big - "+
 			"got %d, max %d", blockSizeInBytes, wire.MaxMassPerBlock)
->>>>>>> fa273351
 		return ruleError(ErrBlockMassTooHigh, str)
 	}
 	return nil
