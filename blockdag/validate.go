// Copyright (c) 2013-2017 The btcsuite developers
// Use of this source code is governed by an ISC
// license that can be found in the LICENSE file.

package blockdag

import (
	"encoding/binary"
	"fmt"
	"math"
	"math/big"
	"sort"
	"time"

	"github.com/daglabs/btcd/dagconfig"
	"github.com/daglabs/btcd/dagconfig/daghash"
	"github.com/daglabs/btcd/txscript"
	"github.com/daglabs/btcd/wire"
	"github.com/daglabs/btcd/util"
)

const (
	// MaxSigOpsPerBlock is the maximum number of signature operations
	// allowed for a block.  It is a fraction of the max block payload size.
	MaxSigOpsPerBlock = wire.MaxBlockPayload / 50

	// MaxTimeOffsetSeconds is the maximum number of seconds a block time
	// is allowed to be ahead of the current time.  This is currently 2
	// hours.
	MaxTimeOffsetSeconds = 2 * 60 * 60

	// MinCoinbaseScriptLen is the minimum length a coinbase script can be.
	MinCoinbaseScriptLen = 2

	// MaxCoinbaseScriptLen is the maximum length a coinbase script can be.
	MaxCoinbaseScriptLen = 100

	// medianTimeBlocks is the number of previous blocks which should be
	// used to calculate the median time used to validate block timestamps.
	medianTimeBlocks = 11

	// baseSubsidy is the starting subsidy amount for mined blocks.  This
	// value is halved every SubsidyHalvingInterval blocks.
<<<<<<< HEAD
	baseSubsidy = 50 * btcutil.SatoshiPerBitcoin
=======
	baseSubsidy = 50 * util.SatoshiPerBitcoin

	// MaxOutputsPerBlock is the maximum number of transaction outputs there
	// can be in a block of max size.
	MaxOutputsPerBlock = wire.MaxBlockPayload / wire.MinTxOutPayload
>>>>>>> c65d9aa1
)

var (
	// zeroHash is the zero value for a daghash.Hash and is defined as
	// a package level variable to avoid the need to create a new instance
	// every time a check is needed.
	zeroHash daghash.Hash
)

// isNullOutpoint determines whether or not a previous transaction output point
// is set.
func isNullOutpoint(outpoint *wire.OutPoint) bool {
	if outpoint.Index == math.MaxUint32 && outpoint.Hash == zeroHash {
		return true
	}
	return false
}

// IsCoinBaseTx determines whether or not a transaction is a coinbase.  A coinbase
// is a special transaction created by miners that has no inputs.  This is
// represented in the block chain by a transaction with a single input that has
// a previous output transaction index set to the maximum value along with a
// zero hash.
//
// This function only differs from IsCoinBase in that it works with a raw wire
// transaction as opposed to a higher level util transaction.
func IsCoinBaseTx(msgTx *wire.MsgTx) bool {
	// A coin base must only have one transaction input.
	if len(msgTx.TxIn) != 1 {
		return false
	}

	// The previous output of a coin base must have a max value index and
	// a zero hash.
	prevOut := &msgTx.TxIn[0].PreviousOutPoint
	if prevOut.Index != math.MaxUint32 || prevOut.Hash != zeroHash {
		return false
	}

	return true
}

// IsCoinBase determines whether or not a transaction is a coinbase.  A coinbase
// is a special transaction created by miners that has no inputs.  This is
// represented in the block chain by a transaction with a single input that has
// a previous output transaction index set to the maximum value along with a
// zero hash.
//
// This function only differs from IsCoinBaseTx in that it works with a higher
// level util transaction as opposed to a raw wire transaction.
func IsCoinBase(tx *util.Tx) bool {
	return IsCoinBaseTx(tx.MsgTx())
}

// SequenceLockActive determines if a transaction's sequence locks have been
// met, meaning that all the inputs of a given transaction have reached a
// height or time sufficient for their relative lock-time maturity.
func SequenceLockActive(sequenceLock *SequenceLock, blockHeight int32,
	medianTimePast time.Time) bool {

	// If either the seconds, or height relative-lock time has not yet
	// reached, then the transaction is not yet mature according to its
	// sequence locks.
	if sequenceLock.Seconds >= medianTimePast.Unix() ||
		sequenceLock.BlockHeight >= blockHeight {
		return false
	}

	return true
}

// IsFinalizedTransaction determines whether or not a transaction is finalized.
func IsFinalizedTransaction(tx *util.Tx, blockHeight int32, blockTime time.Time) bool {
	msgTx := tx.MsgTx()

	// Lock time of zero means the transaction is finalized.
	lockTime := msgTx.LockTime
	if lockTime == 0 {
		return true
	}

	// The lock time field of a transaction is either a block height at
	// which the transaction is finalized or a timestamp depending on if the
	// value is before the txscript.LockTimeThreshold.  When it is under the
	// threshold it is a block height.
	blockTimeOrHeight := int64(0)
	if lockTime < txscript.LockTimeThreshold {
		blockTimeOrHeight = int64(blockHeight)
	} else {
		blockTimeOrHeight = blockTime.Unix()
	}
	if int64(lockTime) < blockTimeOrHeight {
		return true
	}

	// At this point, the transaction's lock time hasn't occurred yet, but
	// the transaction might still be finalized if the sequence number
	// for all transaction inputs is maxed out.
	for _, txIn := range msgTx.TxIn {
		if txIn.Sequence != math.MaxUint64 {
			return false
		}
	}
	return true
}

// CalcBlockSubsidy returns the subsidy amount a block at the provided height
// should have. This is mainly used for determining how much the coinbase for
// newly generated blocks awards as well as validating the coinbase for blocks
// has the expected value.
//
// The subsidy is halved every SubsidyReductionInterval blocks.  Mathematically
// this is: baseSubsidy / 2^(height/SubsidyReductionInterval)
//
// At the target block generation rate for the main network, this is
// approximately every 4 years.
func CalcBlockSubsidy(height int32, dagParams *dagconfig.Params) int64 {
	if dagParams.SubsidyReductionInterval == 0 {
		return baseSubsidy
	}

	// Equivalent to: baseSubsidy / 2^(height/subsidyHalvingInterval)
	return baseSubsidy >> uint(height/dagParams.SubsidyReductionInterval)
}

// CheckTransactionSanity performs some preliminary checks on a transaction to
// ensure it is sane.  These checks are context free.
func CheckTransactionSanity(tx *util.Tx) error {
	// A transaction must have at least one input.
	msgTx := tx.MsgTx()
	if len(msgTx.TxIn) == 0 {
		return ruleError(ErrNoTxInputs, "transaction has no inputs")
	}

	// A transaction must have at least one output.
	if len(msgTx.TxOut) == 0 {
		return ruleError(ErrNoTxOutputs, "transaction has no outputs")
	}

	// A transaction must not exceed the maximum allowed block payload when
	// serialized.
	serializedTxSize := tx.MsgTx().SerializeSize()
	if serializedTxSize > wire.MaxBlockPayload {
		str := fmt.Sprintf("serialized transaction is too big - got "+
			"%d, max %d", serializedTxSize, wire.MaxBlockPayload)
		return ruleError(ErrTxTooBig, str)
	}

	// Ensure the transaction amounts are in range.  Each transaction
	// output must not be negative or more than the max allowed per
	// transaction.  Also, the total of all outputs must abide by the same
	// restrictions.  All amounts in a transaction are in a unit value known
	// as a satoshi.  One bitcoin is a quantity of satoshi as defined by the
	// SatoshiPerBitcoin constant.
	var totalSatoshi int64
	for _, txOut := range msgTx.TxOut {
		satoshi := txOut.Value
		if satoshi < 0 {
			str := fmt.Sprintf("transaction output has negative "+
				"value of %v", satoshi)
			return ruleError(ErrBadTxOutValue, str)
		}
		if satoshi > util.MaxSatoshi {
			str := fmt.Sprintf("transaction output value of %v is "+
				"higher than max allowed value of %v", satoshi,
				util.MaxSatoshi)
			return ruleError(ErrBadTxOutValue, str)
		}

		// Two's complement int64 overflow guarantees that any overflow
		// is detected and reported.  This is impossible for Bitcoin, but
		// perhaps possible if an alt increases the total money supply.
		totalSatoshi += satoshi
		if totalSatoshi < 0 {
			str := fmt.Sprintf("total value of all transaction "+
				"outputs exceeds max allowed value of %v",
				util.MaxSatoshi)
			return ruleError(ErrBadTxOutValue, str)
		}
		if totalSatoshi > util.MaxSatoshi {
			str := fmt.Sprintf("total value of all transaction "+
				"outputs is %v which is higher than max "+
				"allowed value of %v", totalSatoshi,
				util.MaxSatoshi)
			return ruleError(ErrBadTxOutValue, str)
		}
	}

	// Check for duplicate transaction inputs.
	existingTxOut := make(map[wire.OutPoint]struct{})
	for _, txIn := range msgTx.TxIn {
		if _, exists := existingTxOut[txIn.PreviousOutPoint]; exists {
			return ruleError(ErrDuplicateTxInputs, "transaction "+
				"contains duplicate inputs")
		}
		existingTxOut[txIn.PreviousOutPoint] = struct{}{}
	}

	// Coinbase script length must be between min and max length.
	if IsCoinBase(tx) {
		slen := len(msgTx.TxIn[0].SignatureScript)
		if slen < MinCoinbaseScriptLen || slen > MaxCoinbaseScriptLen {
			str := fmt.Sprintf("coinbase transaction script length "+
				"of %d is out of range (min: %d, max: %d)",
				slen, MinCoinbaseScriptLen, MaxCoinbaseScriptLen)
			return ruleError(ErrBadCoinbaseScriptLen, str)
		}
	} else {
		// Previous transaction outputs referenced by the inputs to this
		// transaction must not be null.
		for _, txIn := range msgTx.TxIn {
			if isNullOutpoint(&txIn.PreviousOutPoint) {
				return ruleError(ErrBadTxInput, "transaction "+
					"input refers to previous output that "+
					"is null")
			}
		}
	}

	return nil
}

// checkProofOfWork ensures the block header bits which indicate the target
// difficulty is in min/max range and that the block hash is less than the
// target difficulty as claimed.
//
// The flags modify the behavior of this function as follows:
//  - BFNoPoWCheck: The check to ensure the block hash is less than the target
//    difficulty is not performed.
func checkProofOfWork(header *wire.BlockHeader, powLimit *big.Int, flags BehaviorFlags) error {
	// The target difficulty must be larger than zero.
	target := CompactToBig(header.Bits)
	if target.Sign() <= 0 {
		str := fmt.Sprintf("block target difficulty of %064x is too low",
			target)
		return ruleError(ErrUnexpectedDifficulty, str)
	}

	// The target difficulty must be less than the maximum allowed.
	if target.Cmp(powLimit) > 0 {
		str := fmt.Sprintf("block target difficulty of %064x is "+
			"higher than max of %064x", target, powLimit)
		return ruleError(ErrUnexpectedDifficulty, str)
	}

	// The block hash must be less than the claimed target unless the flag
	// to avoid proof of work checks is set.
	if flags&BFNoPoWCheck != BFNoPoWCheck {
		// The block hash must be less than the claimed target.
		hash := header.BlockHash()
		hashNum := daghash.HashToBig(&hash)
		if hashNum.Cmp(target) > 0 {
			str := fmt.Sprintf("block hash of %064x is higher than "+
				"expected max of %064x", hashNum, target)
			return ruleError(ErrHighHash, str)
		}
	}

	return nil
}

<<<<<<< HEAD
=======
// CheckProofOfWork ensures the block header bits which indicate the target
// difficulty is in min/max range and that the block hash is less than the
// target difficulty as claimed.
func CheckProofOfWork(block *util.Block, powLimit *big.Int) error {
	return checkProofOfWork(&block.MsgBlock().Header, powLimit, BFNone)
}

>>>>>>> c65d9aa1
// CountSigOps returns the number of signature operations for all transaction
// input and output scripts in the provided transaction.  This uses the
// quicker, but imprecise, signature operation counting mechanism from
// txscript.
func CountSigOps(tx *util.Tx) int {
	msgTx := tx.MsgTx()

	// Accumulate the number of signature operations in all transaction
	// inputs.
	totalSigOps := 0
	for _, txIn := range msgTx.TxIn {
		numSigOps := txscript.GetSigOpCount(txIn.SignatureScript)
		totalSigOps += numSigOps
	}

	// Accumulate the number of signature operations in all transaction
	// outputs.
	for _, txOut := range msgTx.TxOut {
		numSigOps := txscript.GetSigOpCount(txOut.PkScript)
		totalSigOps += numSigOps
	}

	return totalSigOps
}

// CountP2SHSigOps returns the number of signature operations for all input
// transactions which are of the pay-to-script-hash type.  This uses the
// precise, signature operation counting mechanism from the script engine which
// requires access to the input transaction scripts.
func CountP2SHSigOps(tx *util.Tx, isCoinBaseTx bool, utxoView *UtxoViewpoint) (int, error) {
	// Coinbase transactions have no interesting inputs.
	if isCoinBaseTx {
		return 0, nil
	}

	// Accumulate the number of signature operations in all transaction
	// inputs.
	msgTx := tx.MsgTx()
	totalSigOps := 0
	for txInIndex, txIn := range msgTx.TxIn {
		// Ensure the referenced input transaction is available.
		utxo := utxoView.LookupEntry(txIn.PreviousOutPoint)
		if utxo == nil || utxo.IsSpent() {
			str := fmt.Sprintf("output %v referenced from "+
				"transaction %s:%d either does not exist or "+
				"has already been spent", txIn.PreviousOutPoint,
				tx.Hash(), txInIndex)
			return 0, ruleError(ErrMissingTxOut, str)
		}

		// We're only interested in pay-to-script-hash types, so skip
		// this input if it's not one.
		pkScript := utxo.PkScript()
		if !txscript.IsPayToScriptHash(pkScript) {
			continue
		}

		// Count the precise number of signature operations in the
		// referenced public key script.
		sigScript := txIn.SignatureScript
		numSigOps := txscript.GetPreciseSigOpCount(sigScript, pkScript,
			true)

		// We could potentially overflow the accumulator so check for
		// overflow.
		lastSigOps := totalSigOps
		totalSigOps += numSigOps
		if totalSigOps < lastSigOps {
			str := fmt.Sprintf("the public key script from output "+
				"%v contains too many signature operations - "+
				"overflow", txIn.PreviousOutPoint)
			return 0, ruleError(ErrTooManySigOps, str)
		}
	}

	return totalSigOps, nil
}

// checkBlockHeaderSanity performs some preliminary checks on a block header to
// ensure it is sane before continuing with processing.  These checks are
// context free.
//
// The flags do not modify the behavior of this function directly, however they
// are needed to pass along to checkProofOfWork.
func checkBlockHeaderSanity(header *wire.BlockHeader, powLimit *big.Int, timeSource MedianTimeSource, flags BehaviorFlags) error {
	// Ensure the proof of work bits in the block header is in min/max range
	// and the block hash is less than the target value described by the
	// bits.
	err := checkProofOfWork(header, powLimit, flags)
	if err != nil {
		return err
	}

	err = checkBlockParentsOrder(header)
	if err != nil {
		return err
	}

	// A block timestamp must not have a greater precision than one second.
	// This check is necessary because Go time.Time values support
	// nanosecond precision whereas the consensus rules only apply to
	// seconds and it's much nicer to deal with standard Go time values
	// instead of converting to seconds everywhere.
	if !header.Timestamp.Equal(time.Unix(header.Timestamp.Unix(), 0)) {
		str := fmt.Sprintf("block timestamp of %v has a higher "+
			"precision than one second", header.Timestamp)
		return ruleError(ErrInvalidTime, str)
	}

	// Ensure the block time is not too far in the future.
	maxTimestamp := timeSource.AdjustedTime().Add(time.Second *
		MaxTimeOffsetSeconds)
	if header.Timestamp.After(maxTimestamp) {
		str := fmt.Sprintf("block timestamp of %v is too far in the "+
			"future", header.Timestamp)
		return ruleError(ErrTimeTooNew, str)
	}

	return nil
}

//checkBlockParentsOrder ensures that the block's parents are ordered by hash
func checkBlockParentsOrder(header *wire.BlockHeader) error {
	sortedHashes := make([]daghash.Hash, 0, len(header.PrevBlocks))
	for _, hash := range header.PrevBlocks {
		sortedHashes = append(sortedHashes, hash)
	}
	sort.Slice(sortedHashes, func(i, j int) bool {
		return daghash.Less(&sortedHashes[i], &sortedHashes[j])
	})
	if !daghash.AreEqual(header.PrevBlocks, sortedHashes) {
		return ruleError(ErrWrongParentsOrder, "block parents are not ordered by hash")
	}
	return nil
}

// checkBlockSanity performs some preliminary checks on a block to ensure it is
// sane before continuing with block processing.  These checks are context free.
//
// The flags do not modify the behavior of this function directly, however they
// are needed to pass along to checkBlockHeaderSanity.
func checkBlockSanity(block *util.Block, powLimit *big.Int, timeSource MedianTimeSource, flags BehaviorFlags) error {
	msgBlock := block.MsgBlock()
	header := &msgBlock.Header
	err := checkBlockHeaderSanity(header, powLimit, timeSource, flags)
	if err != nil {
		return err
	}

	// A block must have at least one transaction.
	numTx := len(msgBlock.Transactions)
	if numTx == 0 {
		return ruleError(ErrNoTransactions, "block does not contain "+
			"any transactions")
	}

	// A block must not have more transactions than the max block payload or
	// else it is certainly over the block size limit.
	if numTx > wire.MaxBlockPayload {
		str := fmt.Sprintf("block contains too many transactions - "+
			"got %d, max %d", numTx, wire.MaxBlockPayload)
		return ruleError(ErrBlockTooBig, str)
	}

	// A block must not exceed the maximum allowed block payload when
	// serialized.
	serializedSize := msgBlock.SerializeSize()
	if serializedSize > wire.MaxBlockPayload {
		str := fmt.Sprintf("serialized block is too big - got %d, "+
			"max %d", serializedSize, wire.MaxBlockPayload)
		return ruleError(ErrBlockTooBig, str)
	}

	// The first transaction in a block must be a coinbase.
	transactions := block.Transactions()
	if !IsCoinBase(transactions[0]) {
		return ruleError(ErrFirstTxNotCoinbase, "first transaction in "+
			"block is not a coinbase")
	}

	// A block must not have more than one coinbase.
	for i, tx := range transactions[1:] {
		if IsCoinBase(tx) {
			str := fmt.Sprintf("block contains second coinbase at "+
				"index %d", i+1)
			return ruleError(ErrMultipleCoinbases, str)
		}
	}

	// Do some preliminary checks on each transaction to ensure they are
	// sane before continuing.
	for _, tx := range transactions {
		err := CheckTransactionSanity(tx)
		if err != nil {
			return err
		}
	}

	// Build merkle tree and ensure the calculated merkle root matches the
	// entry in the block header.  This also has the effect of caching all
	// of the transaction hashes in the block to speed up future hash
	// checks.  Bitcoind builds the tree here and checks the merkle root
	// after the following checks, but there is no reason not to check the
	// merkle root matches here.
	merkles := BuildMerkleTreeStore(block.Transactions())
	calculatedMerkleRoot := merkles[len(merkles)-1]
	if !header.MerkleRoot.IsEqual(calculatedMerkleRoot) {
		str := fmt.Sprintf("block merkle root is invalid - block "+
			"header indicates %v, but calculated value is %v",
			header.MerkleRoot, calculatedMerkleRoot)
		return ruleError(ErrBadMerkleRoot, str)
	}

	// Check for duplicate transactions.  This check will be fairly quick
	// since the transaction hashes are already cached due to building the
	// merkle tree above.
	existingTxHashes := make(map[daghash.Hash]struct{})
	for _, tx := range transactions {
		hash := tx.Hash()
		if _, exists := existingTxHashes[*hash]; exists {
			str := fmt.Sprintf("block contains duplicate "+
				"transaction %v", hash)
			return ruleError(ErrDuplicateTx, str)
		}
		existingTxHashes[*hash] = struct{}{}
	}

	// The number of signature operations must be less than the maximum
	// allowed per block.
	totalSigOps := 0
	for _, tx := range transactions {
		// We could potentially overflow the accumulator so check for
		// overflow.
		lastSigOps := totalSigOps
		totalSigOps += CountSigOps(tx)
		if totalSigOps < lastSigOps || totalSigOps > MaxSigOpsPerBlock {
			str := fmt.Sprintf("block contains too many signature "+
				"operations - got %v, max %v", totalSigOps,
				MaxSigOpsPerBlock)
			return ruleError(ErrTooManySigOps, str)
		}
	}

	return nil
}

// CheckBlockSanity performs some preliminary checks on a block to ensure it is
// sane before continuing with block processing.  These checks are context free.
func CheckBlockSanity(block *util.Block, powLimit *big.Int, timeSource MedianTimeSource) error {
	return checkBlockSanity(block, powLimit, timeSource, BFNone)
}

// ExtractCoinbaseHeight attempts to extract the height of the block from the
// scriptSig of a coinbase transaction.
func ExtractCoinbaseHeight(coinbaseTx *util.Tx) (int32, error) {
	sigScript := coinbaseTx.MsgTx().TxIn[0].SignatureScript
	if len(sigScript) < 1 {
		str := "the coinbase signature script" +
			"must start with the " +
			"length of the serialized block height"
		str = fmt.Sprintf(str)
		return 0, ruleError(ErrMissingCoinbaseHeight, str)
	}

	// Detect the case when the block height is a small integer encoded with
	// a single byte.
	opcode := int(sigScript[0])
	if opcode == txscript.Op0 {
		return 0, nil
	}
	if opcode >= txscript.Op1 && opcode <= txscript.Op16 {
		return int32(opcode - (txscript.Op1 - 1)), nil
	}

	// Otherwise, the opcode is the length of the following bytes which
	// encode in the block height.
	serializedLen := int(sigScript[0])
	if len(sigScript[1:]) < serializedLen {
		str := "the coinbase signature script " +
			"must start with the " +
			"serialized block height"
		str = fmt.Sprintf(str, serializedLen)
		return 0, ruleError(ErrMissingCoinbaseHeight, str)
	}

	serializedHeightBytes := make([]byte, 8)
	copy(serializedHeightBytes, sigScript[1:serializedLen+1])
	serializedHeight := binary.LittleEndian.Uint64(serializedHeightBytes)

	return int32(serializedHeight), nil
}

// checkSerializedHeight checks if the signature script in the passed
// transaction starts with the serialized block height of wantHeight.
func checkSerializedHeight(coinbaseTx *util.Tx, wantHeight int32) error {
	serializedHeight, err := ExtractCoinbaseHeight(coinbaseTx)
	if err != nil {
		return err
	}

	if serializedHeight != wantHeight {
		str := fmt.Sprintf("the coinbase signature script serialized "+
			"block height is %d when %d was expected",
			serializedHeight, wantHeight)
		return ruleError(ErrBadCoinbaseHeight, str)
	}
	return nil
}

// checkBlockHeaderContext performs several validation checks on the block header
// which depend on its position within the block chain.
//
// The flags modify the behavior of this function as follows:
//  - BFFastAdd: All checks except those involving comparing the header against
//    the checkpoints are not performed.
//
// This function MUST be called with the chain state lock held (for writes).
func (dag *BlockDAG) checkBlockHeaderContext(header *wire.BlockHeader, selectedParent *blockNode, flags BehaviorFlags) error {
	fastAdd := flags&BFFastAdd == BFFastAdd
	if !fastAdd {
		// Ensure the difficulty specified in the block header matches
		// the calculated difficulty based on the previous block and
		// difficulty retarget rules.
		expectedDifficulty, err := dag.calcNextRequiredDifficulty(selectedParent,
			header.Timestamp)
		if err != nil {
			return err
		}
		blockDifficulty := header.Bits
		if blockDifficulty != expectedDifficulty {
			str := "block difficulty of %d is not the expected value of %d"
			str = fmt.Sprintf(str, blockDifficulty, expectedDifficulty)
			return ruleError(ErrUnexpectedDifficulty, str)
		}

		// Ensure the timestamp for the block header is after the
		// median time of the last several blocks (medianTimeBlocks).
		medianTime := selectedParent.CalcPastMedianTime()
		if !header.Timestamp.After(medianTime) {
			str := "block timestamp of %v is not after expected %v"
			str = fmt.Sprintf(str, header.Timestamp, medianTime)
			return ruleError(ErrTimeTooOld, str)
		}
	}

	// The height of this block is one more than the referenced previous
	// block.
	blockHeight := selectedParent.height + 1

	// Ensure chain matches up to predetermined checkpoints.
	blockHash := header.BlockHash()
	if !dag.verifyCheckpoint(blockHeight, &blockHash) {
		str := fmt.Sprintf("block at height %d does not match "+
			"checkpoint hash", blockHeight)
		return ruleError(ErrBadCheckpoint, str)
	}

	// Find the previous checkpoint and prevent blocks which fork the main
	// chain before it.  This prevents storage of new, otherwise valid,
	// blocks which build off of old blocks that are likely at a much easier
	// difficulty and therefore could be used to waste cache and disk space.
	checkpointNode, err := dag.findPreviousCheckpoint()
	if err != nil {
		return err
	}
	if checkpointNode != nil && blockHeight < checkpointNode.height {
		str := fmt.Sprintf("block at height %d forks the main chain "+
			"before the previous checkpoint at height %d",
			blockHeight, checkpointNode.height)
		return ruleError(ErrForkTooOld, str)
	}

	return nil
}

// checkBlockContext peforms several validation checks on the block which depend
// on its position within the block chain.
//
// The flags modify the behavior of this function as follows:
//  - BFFastAdd: The transaction are not checked to see if they are finalized
//    and the somewhat expensive BIP0034 validation is not performed.
//
// The flags are also passed to checkBlockHeaderContext.  See its documentation
// for how the flags modify its behavior.
//
// This function MUST be called with the chain state lock held (for writes).
func (dag *BlockDAG) checkBlockContext(block *util.Block, selectedParent *blockNode, flags BehaviorFlags) error {
	// Perform all block header related validation checks.
	header := &block.MsgBlock().Header
	err := dag.checkBlockHeaderContext(header, selectedParent, flags)
	if err != nil {
		return err
	}

	fastAdd := flags&BFFastAdd == BFFastAdd
	if !fastAdd {
		blockTime := selectedParent.CalcPastMedianTime()

		// The height of this block is one more than the referenced
		// previous block.
		blockHeight := selectedParent.height + 1

		// Ensure all transactions in the block are finalized.
		for _, tx := range block.Transactions() {
			if !IsFinalizedTransaction(tx, blockHeight,
				blockTime) {

				str := fmt.Sprintf("block contains unfinalized "+
					"transaction %v", tx.Hash())
				return ruleError(ErrUnfinalizedTx, str)
			}
		}

		// Ensure coinbase starts with serialized block heights

		coinbaseTx := block.Transactions()[0]
		err := checkSerializedHeight(coinbaseTx, blockHeight)
		if err != nil {
			return err
		}

	}

	return nil
}

// ensureNoDuplicateTx ensures blocks do not contain duplicate transactions which
// 'overwrite' older transactions that are not fully spent.  This prevents an
// attack where a coinbase and all of its dependent transactions could be
// duplicated to effectively revert the overwritten transactions to a single
// confirmation thereby making them vulnerable to a double spend.
//
// For more details, see
// https://github.com/bitcoin/bips/blob/master/bip-0030.mediawiki and
// http://r6.ca/blog/20120206T005236Z.html.
//
// This function MUST be called with the chain state lock held (for reads).
<<<<<<< HEAD
func (dag *BlockDAG) ensureNoDuplicateTx(node *blockNode, block *btcutil.Block) error {
=======
func (dag *BlockDAG) ensureNoDuplicateTx(node *blockNode, block *util.Block, view *UtxoViewpoint) error {
>>>>>>> c65d9aa1
	// Fetch utxos for all of the transaction ouputs in this block.
	// Typically, there will not be any utxos for any of the outputs.
	fetchSet := make(map[wire.OutPoint]struct{})
	for _, tx := range block.Transactions() {
		prevOut := wire.OutPoint{Hash: *tx.Hash()}
		for txOutIdx := range tx.MsgTx().TxOut {
			prevOut.Index = uint32(txOutIdx)
			fetchSet[prevOut] = struct{}{}
		}
	}

	// Duplicate transactions are only allowed if the previous transaction
	// is fully spent.
	for outpoint := range fetchSet {
		utxo, ok := dag.virtual.GetUTXOEntry(outpoint)
		if ok && !utxo.IsSpent() {
			str := fmt.Sprintf("tried to overwrite transaction %v "+
				"at block height %d that is not fully spent",
				outpoint.Hash, utxo.BlockHeight())
			return ruleError(ErrOverwriteTx, str)
		}
	}

	return nil
}

// CheckTransactionInputs performs a series of checks on the inputs to a
// transaction to ensure they are valid.  An example of some of the checks
// include verifying all inputs exist, ensuring the coinbase seasoning
// requirements are met, detecting double spends, validating all values and fees
// are in the legal range and the total output amount doesn't exceed the input
// amount, and verifying the signatures to prove the spender was the owner of
// the bitcoins and therefore allowed to spend them.  As it checks the inputs,
// it also calculates the total fees for the transaction and returns that value.
//
// NOTE: The transaction MUST have already been sanity checked with the
// CheckTransactionSanity function prior to calling this function.
func CheckTransactionInputs(tx *util.Tx, txHeight int32, utxoView *UtxoViewpoint, dagParams *dagconfig.Params) (int64, error) {
	// Coinbase transactions have no inputs.
	if IsCoinBase(tx) {
		return 0, nil
	}

	txHash := tx.Hash()
	var totalSatoshiIn int64
	for txInIndex, txIn := range tx.MsgTx().TxIn {
		// Ensure the referenced input transaction is available.
		utxo := utxoView.LookupEntry(txIn.PreviousOutPoint)
		if utxo == nil || utxo.IsSpent() {
			str := fmt.Sprintf("output %v referenced from "+
				"transaction %s:%d either does not exist or "+
				"has already been spent", txIn.PreviousOutPoint,
				tx.Hash(), txInIndex)
			return 0, ruleError(ErrMissingTxOut, str)
		}

		// Ensure the transaction is not spending coins which have not
		// yet reached the required coinbase maturity.
		if utxo.IsCoinBase() {
			originHeight := utxo.BlockHeight()
			blocksSincePrev := txHeight - originHeight
			coinbaseMaturity := int32(dagParams.CoinbaseMaturity)
			if blocksSincePrev < coinbaseMaturity {
				str := fmt.Sprintf("tried to spend coinbase "+
					"transaction output %v from height %v "+
					"at height %v before required maturity "+
					"of %v blocks", txIn.PreviousOutPoint,
					originHeight, txHeight,
					coinbaseMaturity)
				return 0, ruleError(ErrImmatureSpend, str)
			}
		}

		// Ensure the transaction amounts are in range.  Each of the
		// output values of the input transactions must not be negative
		// or more than the max allowed per transaction.  All amounts in
		// a transaction are in a unit value known as a satoshi.  One
		// bitcoin is a quantity of satoshi as defined by the
		// SatoshiPerBitcoin constant.
		originTxSatoshi := utxo.Amount()
		if originTxSatoshi < 0 {
			str := fmt.Sprintf("transaction output has negative "+
				"value of %v", util.Amount(originTxSatoshi))
			return 0, ruleError(ErrBadTxOutValue, str)
		}
		if originTxSatoshi > util.MaxSatoshi {
			str := fmt.Sprintf("transaction output value of %v is "+
				"higher than max allowed value of %v",
				util.Amount(originTxSatoshi),
				util.MaxSatoshi)
			return 0, ruleError(ErrBadTxOutValue, str)
		}

		// The total of all outputs must not be more than the max
		// allowed per transaction.  Also, we could potentially overflow
		// the accumulator so check for overflow.
		lastSatoshiIn := totalSatoshiIn
		totalSatoshiIn += originTxSatoshi
		if totalSatoshiIn < lastSatoshiIn ||
			totalSatoshiIn > util.MaxSatoshi {
			str := fmt.Sprintf("total value of all transaction "+
				"inputs is %v which is higher than max "+
				"allowed value of %v", totalSatoshiIn,
				util.MaxSatoshi)
			return 0, ruleError(ErrBadTxOutValue, str)
		}
	}

	// Calculate the total output amount for this transaction.  It is safe
	// to ignore overflow and out of range errors here because those error
	// conditions would have already been caught by checkTransactionSanity.
	var totalSatoshiOut int64
	for _, txOut := range tx.MsgTx().TxOut {
		totalSatoshiOut += txOut.Value
	}

	// Ensure the transaction does not spend more than its inputs.
	if totalSatoshiIn < totalSatoshiOut {
		str := fmt.Sprintf("total value of all transaction inputs for "+
			"transaction %v is %v which is less than the amount "+
			"spent of %v", txHash, totalSatoshiIn, totalSatoshiOut)
		return 0, ruleError(ErrSpendTooHigh, str)
	}

	// NOTE: bitcoind checks if the transaction fees are < 0 here, but that
	// is an impossible condition because of the check above that ensures
	// the inputs are >= the outputs.
	txFeeInSatoshi := totalSatoshiIn - totalSatoshiOut
	return txFeeInSatoshi, nil
}

// checkConnectBlock performs several checks to confirm connecting the passed
// block to the chain represented by the passed view does not violate any rules.
// In addition, the passed view is updated to spend all of the referenced
// outputs and add all of the new utxos created by block.  Thus, the view will
// represent the state of the chain as if the block were actually connected and
// consequently the best hash for the view is also updated to passed block.
//
// An example of some of the checks performed are ensuring connecting the block
// would not cause any duplicate transaction hashes for old transactions that
// aren't already fully spent, double spends, exceeding the maximum allowed
// signature operations per block, invalid values in relation to the expected
// block subsidy, or fail transaction script validation.
//
// The CheckConnectBlockTemplate function makes use of this function to perform
// the bulk of its work.  The only difference is this function accepts a node
// which may or may not require reorganization to connect it to the main chain
// whereas CheckConnectBlockTemplate creates a new node which specifically
// connects to the end of the current main chain and then calls this function
// with that node.
//
// This function MUST be called with the chain state lock held (for writes).
func (dag *BlockDAG) checkConnectBlock(node *blockNode, block *util.Block, view *UtxoViewpoint, stxos *[]spentTxOut) error {
	// If the side chain blocks end up in the database, a call to
	// CheckBlockSanity should be done here in case a previous version
	// allowed a block that is no longer valid.  However, since the
	// implementation only currently uses memory for the side chain blocks,
	// it isn't currently necessary.

	// The coinbase for the Genesis block is not spendable, so just return
	// an error now.
	if node.hash.IsEqual(dag.dagParams.GenesisHash) {
		str := "the coinbase for the genesis block is not spendable"
		return ruleError(ErrMissingTxOut, str)
	}

	err := dag.ensureNoDuplicateTx(node, block)
	if err != nil {
		return err
	}

	// Load all of the utxos referenced by the inputs for all transactions
	// in the block don't already exist in the utxo view from the database.
	//
	// These utxo entries are needed for verification of things such as
	// transaction inputs, counting pay-to-script-hashes, and scripts.
	err = view.fetchInputUtxos(dag.db, block)
	if err != nil {
		return err
	}

	// BIP0016 describes a pay-to-script-hash type that is considered a
	// "standard" type.  The rules for this BIP only apply to transactions
	// after the timestamp defined by txscript.Bip16Activation.  See
	// https://en.bitcoin.it/wiki/BIP_0016 for more details.
	enforceBIP0016 := node.timestamp >= txscript.Bip16Activation.Unix()

	// The number of signature operations must be less than the maximum
	// allowed per block.  Note that the preliminary sanity checks on a
	// block also include a check similar to this one, but this check
	// expands the count to include a precise count of pay-to-script-hash
	// signature operations in each of the input transaction public key
	// scripts.
	transactions := block.Transactions()
	totalSigOps := 0
	for i, tx := range transactions {
		numsigOps := CountSigOps(tx)
		if enforceBIP0016 {
			// Since the first (and only the first) transaction has
			// already been verified to be a coinbase transaction,
			// use i == 0 as an optimization for the flag to
			// countP2SHSigOps for whether or not the transaction is
			// a coinbase transaction rather than having to do a
			// full coinbase check again.
			numP2SHSigOps, err := CountP2SHSigOps(tx, i == 0, view)
			if err != nil {
				return err
			}
			numsigOps += numP2SHSigOps
		}

		// Check for overflow or going over the limits.  We have to do
		// this on every loop iteration to avoid overflow.
		lastSigops := totalSigOps
		totalSigOps += numsigOps
		if totalSigOps < lastSigops || totalSigOps > MaxSigOpsPerBlock {
			str := fmt.Sprintf("block contains too many "+
				"signature operations - got %v, max %v",
				totalSigOps, MaxSigOpsPerBlock)
			return ruleError(ErrTooManySigOps, str)
		}
	}

	// Perform several checks on the inputs for each transaction.  Also
	// accumulate the total fees.  This could technically be combined with
	// the loop above instead of running another loop over the transactions,
	// but by separating it we can avoid running the more expensive (though
	// still relatively cheap as compared to running the scripts) checks
	// against all the inputs when the signature operations are out of
	// bounds.
	var totalFees int64
	for _, tx := range transactions {
		txFee, err := CheckTransactionInputs(tx, node.height, view,
			dag.dagParams)
		if err != nil {
			return err
		}

		// Sum the total fees and ensure we don't overflow the
		// accumulator.
		lastTotalFees := totalFees
		totalFees += txFee
		if totalFees < lastTotalFees {
			return ruleError(ErrBadFees, "total fees for block "+
				"overflows accumulator")
		}

		// Add all of the outputs for this transaction which are not
		// provably unspendable as available utxos.  Also, the passed
		// spent txos slice is updated to contain an entry for each
		// spent txout in the order each transaction spends them.
		err = view.connectTransaction(tx, node.height, stxos)
		if err != nil {
			return err
		}
	}

	// The total output values of the coinbase transaction must not exceed
	// the expected subsidy value plus total transaction fees gained from
	// mining the block.  It is safe to ignore overflow and out of range
	// errors here because those error conditions would have already been
	// caught by checkTransactionSanity.
	var totalSatoshiOut int64
	for _, txOut := range transactions[0].MsgTx().TxOut {
		totalSatoshiOut += txOut.Value
	}
	expectedSatoshiOut := CalcBlockSubsidy(node.height, dag.dagParams) +
		totalFees
	if totalSatoshiOut > expectedSatoshiOut {
		str := fmt.Sprintf("coinbase transaction for block pays %v "+
			"which is more than expected value of %v",
			totalSatoshiOut, expectedSatoshiOut)
		return ruleError(ErrBadCoinbaseValue, str)
	}

	// Don't run scripts if this node is before the latest known good
	// checkpoint since the validity is verified via the checkpoints (all
	// transactions are included in the merkle root hash and any changes
	// will therefore be detected by the next checkpoint).  This is a huge
	// optimization because running the scripts is the most time consuming
	// portion of block handling.
	checkpoint := dag.LatestCheckpoint()
	runScripts := true
	if checkpoint != nil && node.height <= checkpoint.Height {
		runScripts = false
	}

	// Blocks created after the BIP0016 activation time need to have the
	// pay-to-script-hash checks enabled.
	var scriptFlags txscript.ScriptFlags
	if enforceBIP0016 {
		scriptFlags |= txscript.ScriptBip16
	}

	// We obtain the MTP of the *previous* block in order to
	// determine if transactions in the current block are final.
	medianTime := node.selectedParent.CalcPastMedianTime()

	// We also enforce the relative sequence number based
	// lock-times within the inputs of all transactions in this
	// candidate block.
	for _, tx := range block.Transactions() {
		// A transaction can only be included within a block
		// once the sequence locks of *all* its inputs are
		// active.
		sequenceLock, err := dag.calcSequenceLock(node, tx, view,
			false)
		if err != nil {
			return err
		}
		if !SequenceLockActive(sequenceLock, node.height,
			medianTime) {
			str := fmt.Sprintf("block contains " +
				"transaction whose input sequence " +
				"locks are not met")
			return ruleError(ErrUnfinalizedTx, str)
		}
	}

	// Now that the inexpensive checks are done and have passed, verify the
	// transactions are actually allowed to spend the coins by running the
	// expensive ECDSA signature check scripts.  Doing this last helps
	// prevent CPU exhaustion attacks.
	if runScripts {
		err := checkBlockScripts(block, view, scriptFlags, dag.sigCache)
		if err != nil {
			return err
		}
	}

	return nil
}

// CheckConnectBlockTemplate fully validates that connecting the passed block to
// the main chain does not violate any consensus rules, aside from the proof of
// work requirement. The block must connect to the current tip of the main chain.
//
// This function is safe for concurrent access.
func (dag *BlockDAG) CheckConnectBlockTemplate(block *util.Block) error {
	dag.dagLock.Lock()
	defer dag.dagLock.Unlock()

	// Skip the proof of work check as this is just a block template.
	flags := BFNoPoWCheck

	// This only checks whether the block can be connected to the tip of the
	// current chain.
	tips := dag.virtual.tips()
	header := block.MsgBlock().Header
	prevHashes := header.PrevBlocks
	if !tips.hashesEqual(prevHashes) {
		str := fmt.Sprintf("previous blocks must be the currents tips %v, "+
			"instead got %v", tips, prevHashes)
		return ruleError(ErrPrevBlockNotBest, str)
	}

	err := checkBlockSanity(block, dag.dagParams.PowLimit, dag.timeSource, flags)
	if err != nil {
		return err
	}

	err = dag.checkBlockContext(block, dag.virtual.SelectedTip(), flags)
	if err != nil {
		return err
	}

	// Leave the spent txouts entry nil in the state since the information
	// is not needed and thus extra work can be avoided.
	view := NewUtxoViewpoint()
	newNode := newBlockNode(&header, dag.virtual.tips(), dag.dagParams.K)
	return dag.checkConnectBlock(newNode, block, view, nil)
}<|MERGE_RESOLUTION|>--- conflicted
+++ resolved
@@ -41,15 +41,11 @@
 
 	// baseSubsidy is the starting subsidy amount for mined blocks.  This
 	// value is halved every SubsidyHalvingInterval blocks.
-<<<<<<< HEAD
-	baseSubsidy = 50 * btcutil.SatoshiPerBitcoin
-=======
 	baseSubsidy = 50 * util.SatoshiPerBitcoin
 
 	// MaxOutputsPerBlock is the maximum number of transaction outputs there
 	// can be in a block of max size.
 	MaxOutputsPerBlock = wire.MaxBlockPayload / wire.MinTxOutPayload
->>>>>>> c65d9aa1
 )
 
 var (
@@ -311,16 +307,6 @@
 	return nil
 }
 
-<<<<<<< HEAD
-=======
-// CheckProofOfWork ensures the block header bits which indicate the target
-// difficulty is in min/max range and that the block hash is less than the
-// target difficulty as claimed.
-func CheckProofOfWork(block *util.Block, powLimit *big.Int) error {
-	return checkProofOfWork(&block.MsgBlock().Header, powLimit, BFNone)
-}
-
->>>>>>> c65d9aa1
 // CountSigOps returns the number of signature operations for all transaction
 // input and output scripts in the provided transaction.  This uses the
 // quicker, but imprecise, signature operation counting mechanism from
@@ -758,11 +744,7 @@
 // http://r6.ca/blog/20120206T005236Z.html.
 //
 // This function MUST be called with the chain state lock held (for reads).
-<<<<<<< HEAD
-func (dag *BlockDAG) ensureNoDuplicateTx(node *blockNode, block *btcutil.Block) error {
-=======
-func (dag *BlockDAG) ensureNoDuplicateTx(node *blockNode, block *util.Block, view *UtxoViewpoint) error {
->>>>>>> c65d9aa1
+func (dag *BlockDAG) ensureNoDuplicateTx(node *blockNode, block *util.Block) error {
 	// Fetch utxos for all of the transaction ouputs in this block.
 	// Typically, there will not be any utxos for any of the outputs.
 	fetchSet := make(map[wire.OutPoint]struct{})
