// Copyright (c) 2013-2017 The btcsuite developers
// Use of this source code is governed by an ISC
// license that can be found in the LICENSE file.

package blockdag

import (
	"encoding/binary"
	"fmt"
	"math"
	"math/big"
	"sort"
	"time"

	"github.com/daglabs/btcd/dagconfig"
	"github.com/daglabs/btcd/dagconfig/daghash"
	"github.com/daglabs/btcd/txscript"
	"github.com/daglabs/btcd/util"
	"github.com/daglabs/btcd/util/subnetworkid"
	"github.com/daglabs/btcd/wire"
)

const (
	// MaxSigOpsPerBlock is the maximum number of signature operations
	// allowed for a block.  It is a fraction of the max block payload size.
	MaxSigOpsPerBlock = wire.MaxBlockPayload / 50

	// MaxTimeOffsetSeconds is the maximum number of seconds a block time
	// is allowed to be ahead of the current time.  This is currently 2
	// hours.
	MaxTimeOffsetSeconds = 2 * 60 * 60

	// MinCoinbaseScriptLen is the minimum length a coinbase script can be.
	MinCoinbaseScriptLen = 2

	// MaxCoinbaseScriptLen is the maximum length a coinbase script can be.
	MaxCoinbaseScriptLen = 100

	// medianTimeBlocks is the number of previous blocks which should be
	// used to calculate the median time used to validate block timestamps.
	medianTimeBlocks = 51

	// baseSubsidy is the starting subsidy amount for mined blocks.  This
	// value is halved every SubsidyHalvingInterval blocks.
	baseSubsidy = 50 * util.SatoshiPerBitcoin

	// MaxOutputsPerBlock is the maximum number of transaction outputs there
	// can be in a block of max size.
	MaxOutputsPerBlock = wire.MaxBlockPayload / wire.MinTxOutPayload
)

var (
	// zeroHash is the zero value for a daghash.Hash and is defined as
	// a package level variable to avoid the need to create a new instance
	// every time a check is needed.
	zeroHash daghash.Hash
)

// isNullOutpoint determines whether or not a previous transaction output point
// is set.
func isNullOutpoint(outpoint *wire.OutPoint) bool {
	if outpoint.Index == math.MaxUint32 && outpoint.Hash == zeroHash {
		return true
	}
	return false
}

// IsCoinBaseTx determines whether or not a transaction is a coinbase.  A coinbase
// is a special transaction created by miners that has no inputs.  This is
// represented in the block dag by a transaction with a single input that has
// a previous output transaction index set to the maximum value along with a
// zero hash.
//
// This function only differs from IsCoinBase in that it works with a raw wire
// transaction as opposed to a higher level util transaction.
func IsCoinBaseTx(msgTx *wire.MsgTx) bool {
	// A coin base must only have one transaction input.
	if len(msgTx.TxIn) != 1 {
		return false
	}

	// The previous output of a coin base must have a max value index and
	// a zero hash.
	prevOut := &msgTx.TxIn[0].PreviousOutPoint
	if prevOut.Index != math.MaxUint32 || prevOut.Hash != zeroHash {
		return false
	}

	return true
}

// IsCoinBase determines whether or not a transaction is a coinbase.  A coinbase
// is a special transaction created by miners that has no inputs.  This is
// represented in the block dag by a transaction with a single input that has
// a previous output transaction index set to the maximum value along with a
// zero hash.
//
// This function only differs from IsCoinBaseTx in that it works with a higher
// level util transaction as opposed to a raw wire transaction.
func IsCoinBase(tx *util.Tx) bool {
	return IsCoinBaseTx(tx.MsgTx())
}

// SequenceLockActive determines if a transaction's sequence locks have been
// met, meaning that all the inputs of a given transaction have reached a
// height or time sufficient for their relative lock-time maturity.
func SequenceLockActive(sequenceLock *SequenceLock, blockHeight int32,
	medianTimePast time.Time) bool {

	// If either the seconds, or height relative-lock time has not yet
	// reached, then the transaction is not yet mature according to its
	// sequence locks.
	if sequenceLock.Seconds >= medianTimePast.Unix() ||
		sequenceLock.BlockHeight >= blockHeight {
		return false
	}

	return true
}

// IsFinalizedTransaction determines whether or not a transaction is finalized.
func IsFinalizedTransaction(tx *util.Tx, blockHeight int32, blockTime time.Time) bool {
	msgTx := tx.MsgTx()

	// Lock time of zero means the transaction is finalized.
	lockTime := msgTx.LockTime
	if lockTime == 0 {
		return true
	}

	// The lock time field of a transaction is either a block height at
	// which the transaction is finalized or a timestamp depending on if the
	// value is before the txscript.LockTimeThreshold.  When it is under the
	// threshold it is a block height.
	blockTimeOrHeight := int64(0)
	if lockTime < txscript.LockTimeThreshold {
		blockTimeOrHeight = int64(blockHeight)
	} else {
		blockTimeOrHeight = blockTime.Unix()
	}
	if int64(lockTime) < blockTimeOrHeight {
		return true
	}

	// At this point, the transaction's lock time hasn't occurred yet, but
	// the transaction might still be finalized if the sequence number
	// for all transaction inputs is maxed out.
	for _, txIn := range msgTx.TxIn {
		if txIn.Sequence != math.MaxUint64 {
			return false
		}
	}
	return true
}

// CalcBlockSubsidy returns the subsidy amount a block at the provided height
// should have. This is mainly used for determining how much the coinbase for
// newly generated blocks awards as well as validating the coinbase for blocks
// has the expected value.
//
// The subsidy is halved every SubsidyReductionInterval blocks.  Mathematically
// this is: baseSubsidy / 2^(height/SubsidyReductionInterval)
//
// At the target block generation rate for the main network, this is
// approximately every 4 years.
func CalcBlockSubsidy(height int32, dagParams *dagconfig.Params) uint64 {
	if dagParams.SubsidyReductionInterval == 0 {
		return baseSubsidy
	}

	// Equivalent to: baseSubsidy / 2^(height/subsidyHalvingInterval)
	return baseSubsidy >> uint(height/dagParams.SubsidyReductionInterval)
}

// CheckTransactionSanity performs some preliminary checks on a transaction to
// ensure it is sane.  These checks are context free.
func CheckTransactionSanity(tx *util.Tx, subnetworkID *subnetworkid.SubnetworkID) error {
	// A transaction must have at least one input.
	msgTx := tx.MsgTx()
	if len(msgTx.TxIn) == 0 {
		return ruleError(ErrNoTxInputs, "transaction has no inputs")
	}

	// A transaction must have at least one output.
	if len(msgTx.TxOut) == 0 {
		return ruleError(ErrNoTxOutputs, "transaction has no outputs")
	}

	// A transaction must not exceed the maximum allowed block payload when
	// serialized.
	serializedTxSize := msgTx.SerializeSize()
	if serializedTxSize > wire.MaxBlockPayload {
		str := fmt.Sprintf("serialized transaction is too big - got "+
			"%d, max %d", serializedTxSize, wire.MaxBlockPayload)
		return ruleError(ErrTxTooBig, str)
	}

	// Ensure the transaction amounts are in range.  Each transaction
	// output must not be negative or more than the max allowed per
	// transaction.  Also, the total of all outputs must abide by the same
	// restrictions.  All amounts in a transaction are in a unit value known
	// as a satoshi.  One bitcoin is a quantity of satoshi as defined by the
	// SatoshiPerBitcoin constant.
	var totalSatoshi uint64
	for _, txOut := range msgTx.TxOut {
		satoshi := txOut.Value
		if satoshi > util.MaxSatoshi {
			str := fmt.Sprintf("transaction output value of %v is "+
				"higher than max allowed value of %v", satoshi,
				util.MaxSatoshi)
			return ruleError(ErrBadTxOutValue, str)
		}

		// Binary arithmetic guarantees that any overflow is detected and reported.
		// This is impossible for Bitcoin, but perhaps possible if an alt increases
		// the total money supply.
		newTotalSatoshi := totalSatoshi + satoshi
		if newTotalSatoshi < totalSatoshi {
			str := fmt.Sprintf("total value of all transaction "+
				"outputs exceeds max allowed value of %v",
				util.MaxSatoshi)
			return ruleError(ErrBadTxOutValue, str)
		}
		totalSatoshi = newTotalSatoshi
		if totalSatoshi > util.MaxSatoshi {
			str := fmt.Sprintf("total value of all transaction "+
				"outputs is %v which is higher than max "+
				"allowed value of %v", totalSatoshi,
				util.MaxSatoshi)
			return ruleError(ErrBadTxOutValue, str)
		}
	}

	// Check for duplicate transaction inputs.
	existingTxOut := make(map[wire.OutPoint]struct{})
	for _, txIn := range msgTx.TxIn {
		if _, exists := existingTxOut[txIn.PreviousOutPoint]; exists {
			return ruleError(ErrDuplicateTxInputs, "transaction "+
				"contains duplicate inputs")
		}
		existingTxOut[txIn.PreviousOutPoint] = struct{}{}
	}

	// Coinbase script length must be between min and max length.
	if IsCoinBase(tx) {
		slen := len(msgTx.TxIn[0].SignatureScript)
		if slen < MinCoinbaseScriptLen || slen > MaxCoinbaseScriptLen {
			str := fmt.Sprintf("coinbase transaction script length "+
				"of %d is out of range (min: %d, max: %d)",
				slen, MinCoinbaseScriptLen, MaxCoinbaseScriptLen)
			return ruleError(ErrBadCoinbaseScriptLen, str)
		}
	} else {
		// Previous transaction outputs referenced by the inputs to this
		// transaction must not be null.
		for _, txIn := range msgTx.TxIn {
			if isNullOutpoint(&txIn.PreviousOutPoint) {
				return ruleError(ErrBadTxInput, "transaction "+
					"input refers to previous output that "+
					"is null")
			}
		}
	}

	// Transactions in native and subnetwork registry subnetworks must have Gas = 0
	if (msgTx.SubnetworkID == wire.SubnetworkIDNative ||
		msgTx.SubnetworkID == wire.SubnetworkIDRegistry) &&
		msgTx.Gas > 0 {

		return ruleError(ErrInvalidGas, "transaction in the native or "+
			"registry subnetworks has gas > 0 ")
	}

	if msgTx.SubnetworkID == wire.SubnetworkIDNative &&
		len(msgTx.Payload) > 0 {

		return ruleError(ErrInvalidPayload,
			"transaction in the native subnetwork includes a payload")
	}

	if msgTx.SubnetworkID == wire.SubnetworkIDRegistry &&
		len(msgTx.Payload) != 8 {

		return ruleError(ErrInvalidPayload,
			"transaction in the subnetwork registry include a payload "+
				"with length != 8 bytes")
	}

	// If we are a partial node, only transactions on the Registry subnetwork
	// or our own subnetwork may have a payload
	isLocalNodeFull := subnetworkID.IsEqual(&wire.SubnetworkIDSupportsAll)
	shouldTxBeFull := msgTx.SubnetworkID.IsEqual(&wire.SubnetworkIDRegistry) ||
		msgTx.SubnetworkID.IsEqual(subnetworkID)
	if !isLocalNodeFull && !shouldTxBeFull && len(msgTx.Payload) > 0 {
		return ruleError(ErrInvalidPayload,
			"transaction that was expected to be partial has a payload "+
				"with length > 0")
	}

	return nil
}

// checkProofOfWork ensures the block header bits which indicate the target
// difficulty is in min/max range and that the block hash is less than the
// target difficulty as claimed.
//
// The flags modify the behavior of this function as follows:
//  - BFNoPoWCheck: The check to ensure the block hash is less than the target
//    difficulty is not performed.
func checkProofOfWork(header *wire.BlockHeader, powLimit *big.Int, flags BehaviorFlags) error {
	// The target difficulty must be larger than zero.
	target := CompactToBig(header.Bits)
	if target.Sign() <= 0 {
		str := fmt.Sprintf("block target difficulty of %064x is too low",
			target)
		return ruleError(ErrUnexpectedDifficulty, str)
	}

	// The target difficulty must be less than the maximum allowed.
	if target.Cmp(powLimit) > 0 {
		str := fmt.Sprintf("block target difficulty of %064x is "+
			"higher than max of %064x", target, powLimit)
		return ruleError(ErrUnexpectedDifficulty, str)
	}

	// The block hash must be less than the claimed target unless the flag
	// to avoid proof of work checks is set.
	if flags&BFNoPoWCheck != BFNoPoWCheck {
		// The block hash must be less than the claimed target.
		hash := header.BlockHash()
		hashNum := daghash.HashToBig(&hash)
		if hashNum.Cmp(target) > 0 {
			str := fmt.Sprintf("block hash of %064x is higher than "+
				"expected max of %064x", hashNum, target)
			return ruleError(ErrHighHash, str)
		}
	}

	return nil
}

// CountSigOps returns the number of signature operations for all transaction
// input and output scripts in the provided transaction.  This uses the
// quicker, but imprecise, signature operation counting mechanism from
// txscript.
func CountSigOps(tx *util.Tx) int {
	msgTx := tx.MsgTx()

	// Accumulate the number of signature operations in all transaction
	// inputs.
	totalSigOps := 0
	for _, txIn := range msgTx.TxIn {
		numSigOps := txscript.GetSigOpCount(txIn.SignatureScript)
		totalSigOps += numSigOps
	}

	// Accumulate the number of signature operations in all transaction
	// outputs.
	for _, txOut := range msgTx.TxOut {
		numSigOps := txscript.GetSigOpCount(txOut.PkScript)
		totalSigOps += numSigOps
	}

	return totalSigOps
}

// CountP2SHSigOps returns the number of signature operations for all input
// transactions which are of the pay-to-script-hash type.  This uses the
// precise, signature operation counting mechanism from the script engine which
// requires access to the input transaction scripts.
func CountP2SHSigOps(tx *util.Tx, isCoinBaseTx bool, utxoSet UTXOSet) (int, error) {
	// Coinbase transactions have no interesting inputs.
	if isCoinBaseTx {
		return 0, nil
	}

	// Accumulate the number of signature operations in all transaction
	// inputs.
	msgTx := tx.MsgTx()
	totalSigOps := 0
	for txInIndex, txIn := range msgTx.TxIn {
		// Ensure the referenced input transaction is available.
		entry, ok := utxoSet.Get(txIn.PreviousOutPoint)
		if !ok {
			str := fmt.Sprintf("output %v referenced from "+
				"transaction %s:%d either does not exist or "+
				"has already been spent", txIn.PreviousOutPoint,
				tx.Hash(), txInIndex)
			return 0, ruleError(ErrMissingTxOut, str)
		}

		// We're only interested in pay-to-script-hash types, so skip
		// this input if it's not one.
		pkScript := entry.PkScript()
		if !txscript.IsPayToScriptHash(pkScript) {
			continue
		}

		// Count the precise number of signature operations in the
		// referenced public key script.
		sigScript := txIn.SignatureScript
		numSigOps := txscript.GetPreciseSigOpCount(sigScript, pkScript,
			true)

		// We could potentially overflow the accumulator so check for
		// overflow.
		lastSigOps := totalSigOps
		totalSigOps += numSigOps
		if totalSigOps < lastSigOps {
			str := fmt.Sprintf("the public key script from output "+
				"%v contains too many signature operations - "+
				"overflow", txIn.PreviousOutPoint)
			return 0, ruleError(ErrTooManySigOps, str)
		}
	}

	return totalSigOps, nil
}

// checkBlockHeaderSanity performs some preliminary checks on a block header to
// ensure it is sane before continuing with processing.  These checks are
// context free.
//
// The flags do not modify the behavior of this function directly, however they
// are needed to pass along to checkProofOfWork.
func checkBlockHeaderSanity(header *wire.BlockHeader, powLimit *big.Int, timeSource MedianTimeSource, flags BehaviorFlags) error {
	// Ensure the proof of work bits in the block header is in min/max range
	// and the block hash is less than the target value described by the
	// bits.
	err := checkProofOfWork(header, powLimit, flags)
	if err != nil {
		return err
	}

	err = checkBlockParentsOrder(header)
	if err != nil {
		return err
	}

	// A block timestamp must not have a greater precision than one second.
	// This check is necessary because Go time.Time values support
	// nanosecond precision whereas the consensus rules only apply to
	// seconds and it's much nicer to deal with standard Go time values
	// instead of converting to seconds everywhere.
	if !header.Timestamp.Equal(time.Unix(header.Timestamp.Unix(), 0)) {
		str := fmt.Sprintf("block timestamp of %v has a higher "+
			"precision than one second", header.Timestamp)
		return ruleError(ErrInvalidTime, str)
	}

	// Ensure the block time is not too far in the future.
	maxTimestamp := timeSource.AdjustedTime().Add(time.Second *
		MaxTimeOffsetSeconds)
	if header.Timestamp.After(maxTimestamp) {
		str := fmt.Sprintf("block timestamp of %v is too far in the "+
			"future", header.Timestamp)
		return ruleError(ErrTimeTooNew, str)
	}

	return nil
}

//checkBlockParentsOrder ensures that the block's parents are ordered by hash
func checkBlockParentsOrder(header *wire.BlockHeader) error {
	sortedHashes := make([]daghash.Hash, 0, header.NumParentBlocks())
	for _, hash := range header.ParentHashes {
		sortedHashes = append(sortedHashes, hash)
	}
	sort.Slice(sortedHashes, func(i, j int) bool {
		return daghash.Less(&sortedHashes[i], &sortedHashes[j])
	})
	if !daghash.AreEqual(header.ParentHashes, sortedHashes) {
		return ruleError(ErrWrongParentsOrder, "block parents are not ordered by hash")
	}
	return nil
}

// checkBlockSanity performs some preliminary checks on a block to ensure it is
// sane before continuing with block processing.  These checks are context free.
//
// The flags do not modify the behavior of this function directly, however they
// are needed to pass along to checkBlockHeaderSanity.
func checkBlockSanity(block *util.Block, powLimit *big.Int, timeSource MedianTimeSource,
<<<<<<< HEAD
	subnetworkStore *subnetworkStore, flags BehaviorFlags) error {

=======
	subnetworkID *subnetworkid.SubnetworkID, flags BehaviorFlags) error {
>>>>>>> 4be23bff
	msgBlock := block.MsgBlock()
	header := &msgBlock.Header
	err := checkBlockHeaderSanity(header, powLimit, timeSource, flags)
	if err != nil {
		return err
	}

	// A block must have at least one transaction.
	numTx := len(msgBlock.Transactions)
	if numTx == 0 {
		return ruleError(ErrNoTransactions, "block does not contain "+
			"any transactions")
	}

	// A block must not have more transactions than the max block payload or
	// else it is certainly over the block size limit.
	if numTx > wire.MaxBlockPayload {
		str := fmt.Sprintf("block contains too many transactions - "+
			"got %d, max %d", numTx, wire.MaxBlockPayload)
		return ruleError(ErrBlockTooBig, str)
	}

	// A block must not exceed the maximum allowed block payload when
	// serialized.
	serializedSize := msgBlock.SerializeSize()
	if serializedSize > wire.MaxBlockPayload {
		str := fmt.Sprintf("serialized block is too big - got %d, "+
			"max %d", serializedSize, wire.MaxBlockPayload)
		return ruleError(ErrBlockTooBig, str)
	}

	// The first transaction in a block must be a coinbase.
	transactions := block.Transactions()
	if !IsCoinBase(transactions[0]) {
		return ruleError(ErrFirstTxNotCoinbase, "first transaction in "+
			"block is not a coinbase")
	}

	// A block must not have more than one coinbase. And transactions must be
	// ordered by subnetwork
	for i, tx := range transactions[1:] {
		if IsCoinBase(tx) {
			str := fmt.Sprintf("block contains second coinbase at "+
				"index %d", i+1)
			return ruleError(ErrMultipleCoinbases, str)
		}
		if subnetworkid.Less(&tx.MsgTx().SubnetworkID, &transactions[i].MsgTx().SubnetworkID) {
			return ruleError(ErrTransactionsNotSorted, "transactions must be sorted by subnetwork")
		}
	}

	// Do some preliminary checks on each transaction to ensure they are
	// sane before continuing.
	for _, tx := range transactions {
		err := CheckTransactionSanity(tx, subnetworkID)
		if err != nil {
			return err
		}
	}

	// Build merkle tree and ensure the calculated merkle root matches the
	// entry in the block header.  This also has the effect of caching all
	// of the transaction hashes in the block to speed up future hash
	// checks.  Bitcoind builds the tree here and checks the merkle root
	// after the following checks, but there is no reason not to check the
	// merkle root matches here.
	merkles := BuildMerkleTreeStore(block.Transactions())
	calculatedMerkleRoot := merkles[len(merkles)-1]
	if !header.MerkleRoot.IsEqual(calculatedMerkleRoot) {
		str := fmt.Sprintf("block merkle root is invalid - block "+
			"header indicates %v, but calculated value is %v",
			header.MerkleRoot, calculatedMerkleRoot)
		return ruleError(ErrBadMerkleRoot, str)
	}

	// Check for duplicate transactions.  This check will be fairly quick
	// since the transaction hashes are already cached due to building the
	// merkle tree above.
	existingTxHashes := make(map[daghash.Hash]struct{})
	for _, tx := range transactions {
		hash := tx.Hash()
		if _, exists := existingTxHashes[*hash]; exists {
			str := fmt.Sprintf("block contains duplicate "+
				"transaction %v", hash)
			return ruleError(ErrDuplicateTx, str)
		}
		existingTxHashes[*hash] = struct{}{}
	}

	// The number of signature operations must be less than the maximum
	// allowed per block.
	totalSigOps := 0
	for _, tx := range transactions {
		// We could potentially overflow the accumulator so check for
		// overflow.
		lastSigOps := totalSigOps
		totalSigOps += CountSigOps(tx)
		if totalSigOps < lastSigOps || totalSigOps > MaxSigOpsPerBlock {
			str := fmt.Sprintf("block contains too many signature "+
				"operations - got %v, max %v", totalSigOps,
				MaxSigOpsPerBlock)
			return ruleError(ErrTooManySigOps, str)
		}
	}

	// Amount of gas consumed per sub-network shouldn't be more than the subnetwork's limit
	gasUsageInAllSubnetworks := map[subnetworkid.SubnetworkID]uint64{}
	for _, tx := range transactions {
		msgTx := tx.MsgTx()
		// In DAGCoin and Registry sub-networks all txs must have Gas = 0, and that is validated in checkTransactionSanity
		// Therefore - no need to check them here.
		if msgTx.SubnetworkID != wire.SubnetworkDAGCoin && msgTx.SubnetworkID != wire.SubnetworkRegistry {
			gasUsageInSubnetwork := gasUsageInAllSubnetworks[msgTx.SubnetworkID]
			gasUsageInAllSubnetworks[msgTx.SubnetworkID] = gasUsageInSubnetwork + msgTx.Gas

			gasLimit, err := subnetworkStore.GasLimit(&msgTx.SubnetworkID)
			if err != nil {
				return err
			}
			if gasUsageInSubnetwork > gasLimit {
				str := fmt.Sprintf("Block wastes too much gas in subnetwork with ID %s", msgTx.SubnetworkID)
				return ruleError(ErrInvalidGas, str)
			}
		}
	}

	return nil
}

// CheckBlockSanity performs some preliminary checks on a block to ensure it is
// sane before continuing with block processing.  These checks are context free.
<<<<<<< HEAD
func CheckBlockSanity(block *util.Block, powLimit *big.Int,
	timeSource MedianTimeSource, subnetworkStore *subnetworkStore) error {

	return checkBlockSanity(block, powLimit, timeSource, subnetworkStore, BFNone)
=======
func CheckBlockSanity(block *util.Block, powLimit *big.Int, timeSource MedianTimeSource, subnetworkID *subnetworkid.SubnetworkID) error {
	return checkBlockSanity(block, powLimit, timeSource, subnetworkID, BFNone)
>>>>>>> 4be23bff
}

// ExtractCoinbaseHeight attempts to extract the height of the block from the
// scriptSig of a coinbase transaction.
func ExtractCoinbaseHeight(coinbaseTx *util.Tx) (int32, error) {
	sigScript := coinbaseTx.MsgTx().TxIn[0].SignatureScript
	if len(sigScript) < 1 {
		str := "the coinbase signature script" +
			"must start with the " +
			"length of the serialized block height"
		str = fmt.Sprintf(str)
		return 0, ruleError(ErrMissingCoinbaseHeight, str)
	}

	// Detect the case when the block height is a small integer encoded with
	// a single byte.
	opcode := int(sigScript[0])
	if opcode == txscript.Op0 {
		return 0, nil
	}
	if opcode >= txscript.Op1 && opcode <= txscript.Op16 {
		return int32(opcode - (txscript.Op1 - 1)), nil
	}

	// Otherwise, the opcode is the length of the following bytes which
	// encode in the block height.
	serializedLen := int(sigScript[0])
	if len(sigScript[1:]) < serializedLen {
		str := "the coinbase signature script " +
			"must start with the " +
			"serialized block height"
		str = fmt.Sprintf(str, serializedLen)
		return 0, ruleError(ErrMissingCoinbaseHeight, str)
	}

	serializedHeightBytes := make([]byte, 8)
	copy(serializedHeightBytes, sigScript[1:serializedLen+1])
	serializedHeight := binary.LittleEndian.Uint64(serializedHeightBytes)

	return int32(serializedHeight), nil
}

// checkSerializedHeight checks if the signature script in the passed
// transaction starts with the serialized block height of wantHeight.
func checkSerializedHeight(coinbaseTx *util.Tx, wantHeight int32) error {
	serializedHeight, err := ExtractCoinbaseHeight(coinbaseTx)
	if err != nil {
		return err
	}

	if serializedHeight != wantHeight {
		str := fmt.Sprintf("the coinbase signature script serialized "+
			"block height is %d when %d was expected",
			serializedHeight, wantHeight)
		return ruleError(ErrBadCoinbaseHeight, str)
	}
	return nil
}

// checkBlockHeaderContext performs several validation checks on the block header
// which depend on its position within the block dag.
//
// The flags modify the behavior of this function as follows:
//  - BFFastAdd: All checks except those involving comparing the header against
//    the checkpoints are not performed.
//
// This function MUST be called with the dag state lock held (for writes).
func (dag *BlockDAG) checkBlockHeaderContext(header *wire.BlockHeader, bluestParent *blockNode, blockHeight int32, flags BehaviorFlags) error {
	fastAdd := flags&BFFastAdd == BFFastAdd
	if !fastAdd {
		// Ensure the difficulty specified in the block header matches
		// the calculated difficulty based on the previous block and
		// difficulty retarget rules.
		expectedDifficulty, err := dag.calcNextRequiredDifficulty(bluestParent,
			header.Timestamp)
		if err != nil {
			return err
		}
		blockDifficulty := header.Bits
		if blockDifficulty != expectedDifficulty {
			str := "block difficulty of %d is not the expected value of %d"
			str = fmt.Sprintf(str, blockDifficulty, expectedDifficulty)
			return ruleError(ErrUnexpectedDifficulty, str)
		}

		// Ensure the timestamp for the block header is not before the
		// median time of the last several blocks (medianTimeBlocks).
		medianTime := bluestParent.CalcPastMedianTime()
		if header.Timestamp.Before(medianTime) {
			str := "block timestamp of %v is not after expected %v"
			str = fmt.Sprintf(str, header.Timestamp, medianTime)
			return ruleError(ErrTimeTooOld, str)
		}
	}

	// Ensure dag matches up to predetermined checkpoints.
	blockHash := header.BlockHash()
	if !dag.verifyCheckpoint(blockHeight, &blockHash) {
		str := fmt.Sprintf("block at height %d does not match "+
			"checkpoint hash", blockHeight)
		return ruleError(ErrBadCheckpoint, str)
	}

	// Find the previous checkpoint and prevent blocks which fork the main
	// dag before it.  This prevents storage of new, otherwise valid,
	// blocks which build off of old blocks that are likely at a much easier
	// difficulty and therefore could be used to waste cache and disk space.
	checkpointNode, err := dag.findPreviousCheckpoint()
	if err != nil {
		return err
	}
	if checkpointNode != nil && blockHeight < checkpointNode.height {
		str := fmt.Sprintf("block at height %d forks the main dag "+
			"before the previous checkpoint at height %d",
			blockHeight, checkpointNode.height)
		return ruleError(ErrForkTooOld, str)
	}

	return nil
}

// validateParents validates that no parent is an ancestor of another parent
func validateParents(blockHeader *wire.BlockHeader, parents blockSet) error {
	minHeight := int32(math.MaxInt32)
	queue := NewHeap()
	visited := newSet()
	for _, parent := range parents {
		if parent.height < minHeight {
			minHeight = parent.height
		}
		for _, grandParent := range parent.parents {
			if !visited.contains(grandParent) {
				queue.Push(grandParent)
				visited.add(grandParent)
			}
		}
	}
	for queue.Len() > 0 {
		current := queue.pop()
		if parents.contains(current) {
			return fmt.Errorf("Block %s is both a parent of %s and an"+
				" ancestor of another parent",
				current.hash,
				blockHeader.BlockHash())
		}
		if current.height > minHeight {
			for _, parent := range current.parents {
				if !visited.contains(parent) {
					queue.Push(parent)
					visited.add(parent)
				}
			}
		}
	}
	return nil
}

// checkBlockContext peforms several validation checks on the block which depend
// on its position within the block dag.
//
// The flags modify the behavior of this function as follows:
//  - BFFastAdd: The transaction are not checked to see if they are finalized
//    and the somewhat expensive BIP0034 validation is not performed.
//
// The flags are also passed to checkBlockHeaderContext.  See its documentation
// for how the flags modify its behavior.
//
// This function MUST be called with the dag state lock held (for writes).
func (dag *BlockDAG) checkBlockContext(block *util.Block, parents blockSet, bluestParent *blockNode, flags BehaviorFlags) error {
	err := validateParents(&block.MsgBlock().Header, parents)
	if err != nil {
		return err
	}

	// Perform all block header related validation checks.
	header := &block.MsgBlock().Header
	err = dag.checkBlockHeaderContext(header, bluestParent, block.Height(), flags)
	if err != nil {
		return err
	}

	fastAdd := flags&BFFastAdd == BFFastAdd
	if !fastAdd {
		blockTime := bluestParent.CalcPastMedianTime()

		// Ensure all transactions in the block are finalized.
		for _, tx := range block.Transactions() {
			if !IsFinalizedTransaction(tx, block.Height(),
				blockTime) {

				str := fmt.Sprintf("block contains unfinalized "+
					"transaction %v", tx.Hash())
				return ruleError(ErrUnfinalizedTx, str)
			}
		}

		// Ensure coinbase starts with serialized block heights

		coinbaseTx := block.Transactions()[0]
		err := checkSerializedHeight(coinbaseTx, block.Height())
		if err != nil {
			return err
		}

	}

	return nil
}

// ensureNoDuplicateTx ensures blocks do not contain duplicate transactions which
// 'overwrite' older transactions that are not fully spent.  This prevents an
// attack where a coinbase and all of its dependent transactions could be
// duplicated to effectively revert the overwritten transactions to a single
// confirmation thereby making them vulnerable to a double spend.
//
// For more details, see
// https://github.com/bitcoin/bips/blob/master/bip-0030.mediawiki and
// http://r6.ca/blog/20120206T005236Z.html.
//
// This function MUST be called with the dag state lock held (for reads).
func ensureNoDuplicateTx(block *blockNode, utxoSet UTXOSet,
	transactions []*util.Tx) error {
	// Fetch utxos for all of the transaction ouputs in this block.
	// Typically, there will not be any utxos for any of the outputs.
	fetchSet := make(map[wire.OutPoint]struct{})
	for _, tx := range transactions {
		prevOut := wire.OutPoint{Hash: *tx.Hash()}
		for txOutIdx := range tx.MsgTx().TxOut {
			prevOut.Index = uint32(txOutIdx)
			fetchSet[prevOut] = struct{}{}
		}
	}

	// Duplicate transactions are only allowed if the previous transaction
	// is fully spent.
	for outpoint := range fetchSet {
		utxo, ok := utxoSet.Get(outpoint)
		if ok {
			str := fmt.Sprintf("tried to overwrite transaction %v "+
				"at block height %d that is not fully spent",
				outpoint.Hash, utxo.BlockHeight())
			return ruleError(ErrOverwriteTx, str)
		}
	}

	return nil
}

// CheckTransactionInputs performs a series of checks on the inputs to a
// transaction to ensure they are valid.  An example of some of the checks
// include verifying all inputs exist, ensuring the coinbase seasoning
// requirements are met, detecting double spends, validating all values and fees
// are in the legal range and the total output amount doesn't exceed the input
// amount, and verifying the signatures to prove the spender was the owner of
// the bitcoins and therefore allowed to spend them.  As it checks the inputs,
// it also calculates the total fees for the transaction and returns that value.
//
// NOTE: The transaction MUST have already been sanity checked with the
// CheckTransactionSanity function prior to calling this function.
func CheckTransactionInputs(tx *util.Tx, txHeight int32, utxoSet UTXOSet, dagParams *dagconfig.Params) (uint64, error) {
	// Coinbase transactions have no inputs.
	if IsCoinBase(tx) {
		return 0, nil
	}

	txHash := tx.Hash()
	var totalSatoshiIn uint64
	for txInIndex, txIn := range tx.MsgTx().TxIn {
		// Ensure the referenced input transaction is available.
		entry, ok := utxoSet.Get(txIn.PreviousOutPoint)
		if !ok {
			str := fmt.Sprintf("output %v referenced from "+
				"transaction %s:%d either does not exist or "+
				"has already been spent", txIn.PreviousOutPoint,
				tx.Hash(), txInIndex)
			return 0, ruleError(ErrMissingTxOut, str)
		}

		// Ensure the transaction is not spending coins which have not
		// yet reached the required coinbase maturity.
		if entry.IsCoinBase() {
			originHeight := entry.BlockHeight()
			blocksSincePrev := txHeight - originHeight
			coinbaseMaturity := int32(dagParams.CoinbaseMaturity)
			if blocksSincePrev < coinbaseMaturity {
				str := fmt.Sprintf("tried to spend coinbase "+
					"transaction output %v from height %v "+
					"at height %v before required maturity "+
					"of %v blocks", txIn.PreviousOutPoint,
					originHeight, txHeight,
					coinbaseMaturity)
				return 0, ruleError(ErrImmatureSpend, str)
			}
		}

		// Ensure the transaction amounts are in range.  Each of the
		// output values of the input transactions must not be negative
		// or more than the max allowed per transaction.  All amounts in
		// a transaction are in a unit value known as a satoshi.  One
		// bitcoin is a quantity of satoshi as defined by the
		// SatoshiPerBitcoin constant.
		originTxSatoshi := entry.Amount()
		if originTxSatoshi > util.MaxSatoshi {
			str := fmt.Sprintf("transaction output value of %v is "+
				"higher than max allowed value of %v",
				util.Amount(originTxSatoshi),
				util.MaxSatoshi)
			return 0, ruleError(ErrBadTxOutValue, str)
		}

		// The total of all outputs must not be more than the max
		// allowed per transaction.  Also, we could potentially overflow
		// the accumulator so check for overflow.
		lastSatoshiIn := totalSatoshiIn
		totalSatoshiIn += originTxSatoshi
		if totalSatoshiIn < lastSatoshiIn ||
			totalSatoshiIn > util.MaxSatoshi {
			str := fmt.Sprintf("total value of all transaction "+
				"inputs is %v which is higher than max "+
				"allowed value of %v", totalSatoshiIn,
				util.MaxSatoshi)
			return 0, ruleError(ErrBadTxOutValue, str)
		}
	}

	// Calculate the total output amount for this transaction.  It is safe
	// to ignore overflow and out of range errors here because those error
	// conditions would have already been caught by checkTransactionSanity.
	var totalSatoshiOut uint64
	for _, txOut := range tx.MsgTx().TxOut {
		totalSatoshiOut += txOut.Value
	}

	// Ensure the transaction does not spend more than its inputs.
	if totalSatoshiIn < totalSatoshiOut {
		str := fmt.Sprintf("total value of all transaction inputs for "+
			"transaction %v is %v which is less than the amount "+
			"spent of %v", txHash, totalSatoshiIn, totalSatoshiOut)
		return 0, ruleError(ErrSpendTooHigh, str)
	}

	// NOTE: bitcoind checks if the transaction fees are < 0 here, but that
	// is an impossible condition because of the check above that ensures
	// the inputs are >= the outputs.
	txFeeInSatoshi := totalSatoshiIn - totalSatoshiOut
	return txFeeInSatoshi, nil
}

// checkConnectToPastUTXO performs several checks to confirm connecting the passed
// block to the DAG represented by the passed view does not violate any rules.
//
// An example of some of the checks performed are ensuring connecting the block
// would not cause any duplicate transaction hashes for old transactions that
// aren't already fully spent, double spends, exceeding the maximum allowed
// signature operations per block, invalid values in relation to the expected
// block subsidy, or fail transaction script validation.
//
// This function MUST be called with the dag state lock held (for writes).
func (dag *BlockDAG) checkConnectToPastUTXO(block *blockNode, pastUTXO UTXOSet,
	transactions []*util.Tx) error {

	err := ensureNoDuplicateTx(block, pastUTXO, transactions)
	if err != nil {
		return err
	}

	// The number of signature operations must be less than the maximum
	// allowed per block.  Note that the preliminary sanity checks on a
	// block also include a check similar to this one, but this check
	// expands the count to include a precise count of pay-to-script-hash
	// signature operations in each of the input transaction public key
	// scripts.
	totalSigOps := 0
	for i, tx := range transactions {
		numsigOps := CountSigOps(tx)
		// Since the first (and only the first) transaction has
		// already been verified to be a coinbase transaction,
		// use i == 0 as an optimization for the flag to
		// countP2SHSigOps for whether or not the transaction is
		// a coinbase transaction rather than having to do a
		// full coinbase check again.
		numP2SHSigOps, err := CountP2SHSigOps(tx, i == 0, pastUTXO)
		if err != nil {
			return err
		}
		numsigOps += numP2SHSigOps

		// Check for overflow or going over the limits.  We have to do
		// this on every loop iteration to avoid overflow.
		lastSigops := totalSigOps
		totalSigOps += numsigOps
		if totalSigOps < lastSigops || totalSigOps > MaxSigOpsPerBlock {
			str := fmt.Sprintf("block contains too many "+
				"signature operations - got %v, max %v",
				totalSigOps, MaxSigOpsPerBlock)
			return ruleError(ErrTooManySigOps, str)
		}
	}

	// Perform several checks on the inputs for each transaction.  Also
	// accumulate the total fees.  This could technically be combined with
	// the loop above instead of running another loop over the transactions,
	// but by separating it we can avoid running the more expensive (though
	// still relatively cheap as compared to running the scripts) checks
	// against all the inputs when the signature operations are out of
	// bounds.
	var totalFees uint64
	for _, tx := range transactions {
		txFee, err := CheckTransactionInputs(tx, block.height, pastUTXO,
			dag.dagParams)
		if err != nil {
			return err
		}

		// Sum the total fees and ensure we don't overflow the
		// accumulator.
		lastTotalFees := totalFees
		totalFees += txFee
		if totalFees < lastTotalFees {
			return ruleError(ErrBadFees, "total fees for block "+
				"overflows accumulator")
		}
	}

	// The total output values of the coinbase transaction must not exceed
	// the expected subsidy value plus total transaction fees gained from
	// mining the block.  It is safe to ignore overflow and out of range
	// errors here because those error conditions would have already been
	// caught by checkTransactionSanity.
	var totalSatoshiOut uint64
	for _, txOut := range transactions[0].MsgTx().TxOut {
		totalSatoshiOut += txOut.Value
	}
	expectedSatoshiOut := CalcBlockSubsidy(block.height, dag.dagParams) +
		totalFees
	if totalSatoshiOut > expectedSatoshiOut {
		str := fmt.Sprintf("coinbase transaction for block pays %v "+
			"which is more than expected value of %v",
			totalSatoshiOut, expectedSatoshiOut)
		return ruleError(ErrBadCoinbaseValue, str)
	}

	// Don't run scripts if this node is before the latest known good
	// checkpoint since the validity is verified via the checkpoints (all
	// transactions are included in the merkle root hash and any changes
	// will therefore be detected by the next checkpoint).  This is a huge
	// optimization because running the scripts is the most time consuming
	// portion of block handling.
	checkpoint := dag.LatestCheckpoint()
	runScripts := true
	if checkpoint != nil && block.height <= checkpoint.Height {
		runScripts = false
	}

	scriptFlags := txscript.ScriptNoFlags

	// We obtain the MTP of the *previous* block in order to
	// determine if transactions in the current block are final.
	medianTime := block.selectedParent.CalcPastMedianTime()

	// We also enforce the relative sequence number based
	// lock-times within the inputs of all transactions in this
	// candidate block.
	for _, tx := range transactions {
		// A transaction can only be included within a block
		// once the sequence locks of *all* its inputs are
		// active.
		sequenceLock, err := dag.calcSequenceLock(block, pastUTXO, tx, false)
		if err != nil {
			return err
		}
		if !SequenceLockActive(sequenceLock, block.height,
			medianTime) {
			str := fmt.Sprintf("block contains " +
				"transaction whose input sequence " +
				"locks are not met")
			return ruleError(ErrUnfinalizedTx, str)
		}
	}

	// Now that the inexpensive checks are done and have passed, verify the
	// transactions are actually allowed to spend the coins by running the
	// expensive ECDSA signature check scripts.  Doing this last helps
	// prevent CPU exhaustion attacks.
	if runScripts {
		err := checkBlockScripts(block, pastUTXO, transactions, scriptFlags, dag.sigCache)
		if err != nil {
			return err
		}
	}

	return nil
}

// countSpentOutputs returns the number of utxos the passed block spends.
func countSpentOutputs(block *util.Block) int {
	// Exclude the coinbase transaction since it can't spend anything.
	var numSpent int
	for _, tx := range block.Transactions()[1:] {
		numSpent += len(tx.MsgTx().TxIn)
	}
	return numSpent
}

// CheckConnectBlockTemplate fully validates that connecting the passed block to
// the main dag does not violate any consensus rules, aside from the proof of
// work requirement. The block must connect to the current tip of the main dag.
//
// This function is safe for concurrent access.
func (dag *BlockDAG) CheckConnectBlockTemplate(block *util.Block) error {
	dag.dagLock.Lock()
	defer dag.dagLock.Unlock()

	// Skip the proof of work check as this is just a block template.
	flags := BFNoPoWCheck

	// This only checks whether the block can be connected to the tip of the
	// current dag.
	tips := dag.virtual.tips()
	header := block.MsgBlock().Header
	parentHashes := header.ParentHashes
	if !tips.hashesEqual(parentHashes) {
		str := fmt.Sprintf("parent blocks must be the currents tips %v, "+
			"instead got %v", tips, parentHashes)
		return ruleError(ErrParentBlockNotCurrentTips, str)
	}

<<<<<<< HEAD
	err := checkBlockSanity(block, dag.dagParams.PowLimit, dag.timeSource, dag.SubnetworkStore, flags)
=======
	err := checkBlockSanity(block, dag.dagParams.PowLimit, dag.timeSource, dag.subnetworkID, flags)
>>>>>>> 4be23bff
	if err != nil {
		return err
	}

	parents, err := lookupParentNodes(block, dag)
	if err != nil {
		return err
	}

	err = dag.checkBlockContext(block, parents, dag.selectedTip(), flags)
	if err != nil {
		return err
	}

	return dag.checkConnectToPastUTXO(newBlockNode(&header, dag.virtual.tips(), dag.dagParams.K),
		dag.UTXOSet(), block.Transactions())
}<|MERGE_RESOLUTION|>--- conflicted
+++ resolved
@@ -481,12 +481,8 @@
 // The flags do not modify the behavior of this function directly, however they
 // are needed to pass along to checkBlockHeaderSanity.
 func checkBlockSanity(block *util.Block, powLimit *big.Int, timeSource MedianTimeSource,
-<<<<<<< HEAD
-	subnetworkStore *subnetworkStore, flags BehaviorFlags) error {
-
-=======
-	subnetworkID *subnetworkid.SubnetworkID, flags BehaviorFlags) error {
->>>>>>> 4be23bff
+	subnetworkID *subnetworkid.SubnetworkID, subnetworkStore *subnetworkStore, flags BehaviorFlags) error {
+
 	msgBlock := block.MsgBlock()
 	header := &msgBlock.Header
 	err := checkBlockHeaderSanity(header, powLimit, timeSource, flags)
@@ -598,7 +594,7 @@
 		msgTx := tx.MsgTx()
 		// In DAGCoin and Registry sub-networks all txs must have Gas = 0, and that is validated in checkTransactionSanity
 		// Therefore - no need to check them here.
-		if msgTx.SubnetworkID != wire.SubnetworkDAGCoin && msgTx.SubnetworkID != wire.SubnetworkRegistry {
+		if msgTx.SubnetworkID != wire.SubnetworkIDNative && msgTx.SubnetworkID != wire.SubnetworkIDRegistry {
 			gasUsageInSubnetwork := gasUsageInAllSubnetworks[msgTx.SubnetworkID]
 			gasUsageInAllSubnetworks[msgTx.SubnetworkID] = gasUsageInSubnetwork + msgTx.Gas
 
@@ -618,15 +614,10 @@
 
 // CheckBlockSanity performs some preliminary checks on a block to ensure it is
 // sane before continuing with block processing.  These checks are context free.
-<<<<<<< HEAD
 func CheckBlockSanity(block *util.Block, powLimit *big.Int,
-	timeSource MedianTimeSource, subnetworkStore *subnetworkStore) error {
-
-	return checkBlockSanity(block, powLimit, timeSource, subnetworkStore, BFNone)
-=======
-func CheckBlockSanity(block *util.Block, powLimit *big.Int, timeSource MedianTimeSource, subnetworkID *subnetworkid.SubnetworkID) error {
-	return checkBlockSanity(block, powLimit, timeSource, subnetworkID, BFNone)
->>>>>>> 4be23bff
+	timeSource MedianTimeSource, subnetworkID *subnetworkid.SubnetworkID, subnetworkStore *subnetworkStore) error {
+
+	return checkBlockSanity(block, powLimit, timeSource, subnetworkID, subnetworkStore, BFNone)
 }
 
 // ExtractCoinbaseHeight attempts to extract the height of the block from the
@@ -1154,11 +1145,7 @@
 		return ruleError(ErrParentBlockNotCurrentTips, str)
 	}
 
-<<<<<<< HEAD
-	err := checkBlockSanity(block, dag.dagParams.PowLimit, dag.timeSource, dag.SubnetworkStore, flags)
-=======
-	err := checkBlockSanity(block, dag.dagParams.PowLimit, dag.timeSource, dag.subnetworkID, flags)
->>>>>>> 4be23bff
+	err := checkBlockSanity(block, dag.dagParams.PowLimit, dag.timeSource, dag.SubnetworkID(), dag.SubnetworkStore, flags)
 	if err != nil {
 		return err
 	}
