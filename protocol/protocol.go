--- conflicted
+++ resolved
@@ -3,13 +3,10 @@
 import (
 	"github.com/kaspanet/kaspad/blockdag"
 	"github.com/kaspanet/kaspad/netadapter"
-<<<<<<< HEAD
 	"github.com/kaspanet/kaspad/netadapter/router"
-=======
 	"github.com/kaspanet/kaspad/protocol/handlerelayblockrequests"
 	"github.com/kaspanet/kaspad/protocol/handlerelayinvs"
 	peerpkg "github.com/kaspanet/kaspad/protocol/peer"
->>>>>>> 433cdb60
 	"github.com/kaspanet/kaspad/wire"
 	"sync/atomic"
 )
@@ -46,15 +43,6 @@
 }
 
 func newRouterInitializer(netAdapter *netadapter.NetAdapter, dag *blockdag.BlockDAG) netadapter.RouterInitializer {
-<<<<<<< HEAD
-	return func() (*router.Router, error) {
-		router := router.NewRouter()
-		outgoingRoute := router.OutgoingRoute()
-		err := router.AddRoute([]string{wire.CmdPing, wire.CmdPong}, startPing(outgoingRoute))
-		if err != nil {
-			return nil, err
-		}
-=======
 	return func() (*netadapter.Router, error) {
 		router := netadapter.NewRouter()
 		spawn(func() {
@@ -63,36 +51,10 @@
 				// TODO(libp2p) Ban peer
 			}
 		})
->>>>>>> 433cdb60
 		return router, nil
 	}
 }
 
-<<<<<<< HEAD
-// TODO(libp2p): Remove this and change it with a real Ping-Pong flow.
-func startPing(outgoingRoute *router.Route) *router.Route {
-	incomingRoute := router.NewRoute()
-	spawn(func() {
-		err := outgoingRoute.Enqueue(wire.NewMsgPing(666))
-		if err != nil {
-			// TODO(libp2p): handle this error
-		}
-		for {
-			message, err := incomingRoute.Dequeue()
-			if err != nil {
-				// TODO(libp2p): handle this error
-			}
-			log.Infof("Got message: %+v", message.Command())
-			if message.Command() == "ping" {
-				err := outgoingRoute.Enqueue(wire.NewMsgPong(666))
-				if err != nil {
-					// TODO(libp2p): handle this error
-				}
-			}
-		}
-	})
-	return incomingRoute
-=======
 func startFlows(netAdapter *netadapter.NetAdapter, router *netadapter.Router, dag *blockdag.BlockDAG) error {
 	stop := make(chan error)
 	stopped := uint32(0)
@@ -147,5 +109,4 @@
 			stopChan <- err
 		}
 	})
->>>>>>> 433cdb60
 }