package handlerelayinvs

import (
	"github.com/kaspanet/kaspad/blockdag"
	"github.com/kaspanet/kaspad/netadapter"
	"github.com/kaspanet/kaspad/netadapter/router"
	"github.com/kaspanet/kaspad/protocol/blocklogger"
	peerpkg "github.com/kaspanet/kaspad/protocol/peer"
	"github.com/kaspanet/kaspad/protocol/protocolerrors"
	"github.com/kaspanet/kaspad/util"
	"github.com/kaspanet/kaspad/util/daghash"
	mathUtil "github.com/kaspanet/kaspad/util/math"
	"github.com/kaspanet/kaspad/wire"
	"github.com/pkg/errors"
	"time"
)

// HandleRelayInvs listens to wire.MsgInvRelayBlock messages, requests their corresponding blocks if they
// are missing, adds them to the DAG and propagates them to the rest of the network.
func HandleRelayInvs(incomingRoute *router.Route, outgoingRoute *router.Route,
	peer *peerpkg.Peer, netAdapter *netadapter.NetAdapter, dag *blockdag.BlockDAG) error {

	invsQueue := make([]*wire.MsgInvRelayBlock, 0)
	for {
		inv, shouldStop, err := readInv(incomingRoute, &invsQueue)
		if err != nil {
			return err
		}
		if shouldStop {
			return nil
		}

		if dag.IsKnownBlock(inv.Hash) {
			if dag.IsKnownInvalid(inv.Hash) {
				return protocolerrors.Errorf(true, "sent inv of an invalid block %s",
					inv.Hash)
			}
			continue
		}

		requestQueue := newHashesQueueSet()
		requestQueue.enqueueIfNotExists(inv.Hash)

		for requestQueue.len() > 0 {
			shouldStop, err := requestBlocks(netAdapter, outgoingRoute, peer, incomingRoute, dag, &invsQueue,
				requestQueue)
			if err != nil {
				return err
			}
			if shouldStop {
				return nil
			}
		}
	}
}

func readInv(incomingRoute *router.Route, invsQueue *[]*wire.MsgInvRelayBlock) (
	inv *wire.MsgInvRelayBlock, shouldStop bool, err error) {

	if len(*invsQueue) > 0 {
		inv, *invsQueue = (*invsQueue)[0], (*invsQueue)[1:]
		return inv, false, nil
	}

	msg, isOpen := incomingRoute.Dequeue()
	if !isOpen {
		return nil, true, nil
	}

	inv, ok := msg.(*wire.MsgInvRelayBlock)
	if !ok {
		return nil, false, protocolerrors.Errorf(true, "unexpected %s message in the block relay flow while "+
			"expecting an inv message", msg.Command())
	}
	return inv, false, nil
}

func requestBlocks(netAdapater *netadapter.NetAdapter, outgoingRoute *router.Route,
	peer *peerpkg.Peer, incomingRoute *router.Route, dag *blockdag.BlockDAG,
	invsQueue *[]*wire.MsgInvRelayBlock, requestQueue *hashesQueueSet) (shouldStop bool, err error) {

	numHashesToRequest := mathUtil.MinInt(wire.MsgGetRelayBlocksHashes, requestQueue.len())
	hashesToRequest := requestQueue.dequeue(numHashesToRequest)

	pendingBlocks := map[daghash.Hash]struct{}{}
	var filteredHashesToRequest []*daghash.Hash
	for _, hash := range hashesToRequest {
		exists := requestedBlocks.addIfNotExists(hash)
		if !exists {
			continue
		}

		pendingBlocks[*hash] = struct{}{}
		filteredHashesToRequest = append(filteredHashesToRequest, hash)
	}

	// In case the function returns earlier than expected, we want to make sure requestedBlocks is
	// clean from any pending blocks.
	defer requestedBlocks.removeSet(pendingBlocks)

	getRelayBlocksMsg := wire.NewMsgGetRelayBlocks(filteredHashesToRequest)
	isOpen := outgoingRoute.Enqueue(getRelayBlocksMsg)
	if !isOpen {
		return true, nil
	}

	for len(pendingBlocks) > 0 {
		msgBlock, shouldStop, err := readMsgBlock(incomingRoute, invsQueue)
		if err != nil {
			return false, err
		}
		if shouldStop {
			return true, nil
		}

		block := util.NewBlock(msgBlock)
		blockHash := block.Hash()
		if _, ok := pendingBlocks[*blockHash]; !ok {
			return false, protocolerrors.Errorf(true, "got unrequested block %s", block.Hash())
		}
		delete(pendingBlocks, *blockHash)
		requestedBlocks.remove(blockHash)

		shouldStop, err = processAndRelayBlock(netAdapater, peer, dag, requestQueue, block)
		if err != nil {
			return false, err
		}
		if shouldStop {
			return true, nil
		}
	}
	return false, nil
}

// readMsgBlock returns the next msgBlock in msgChan, and populates invsQueue with any inv messages that meanwhile arrive.
//
// Note: this function assumes msgChan can contain only wire.MsgInvRelayBlock and wire.MsgBlock messages.
func readMsgBlock(incomingRoute *router.Route, invsQueue *[]*wire.MsgInvRelayBlock) (
	msgBlock *wire.MsgBlock, shouldStop bool, err error) {

	for {
		const timeout = 30 * time.Second
<<<<<<< HEAD
		select {
		case <-time.After(timeout):
			return nil, false, protocolerrors.Errorf(true, "stalled for %s", timeout)
		case <-closeChan:
=======
		message, isOpen, err := incomingRoute.DequeueWithTimeout(timeout)
		if err != nil {
			return nil, false, err
		}
		if !isOpen {
>>>>>>> f8e53d30
			return nil, true, nil
		}

		switch message := message.(type) {
		case *wire.MsgInvRelayBlock:
			*invsQueue = append(*invsQueue, message)
		case *wire.MsgBlock:
			return message, false, nil
		default:
			panic(errors.Errorf("unexpected message %s", message.Command()))
		}
	}
}

func processAndRelayBlock(netAdapter *netadapter.NetAdapter, peer *peerpkg.Peer,
	dag *blockdag.BlockDAG, requestQueue *hashesQueueSet, block *util.Block) (shouldStop bool, err error) {

	blockHash := block.Hash()
	isOrphan, isDelayed, err := dag.ProcessBlock(block, blockdag.BFNone)
	if err != nil {
		// When the error is a rule error, it means the block was simply
		// rejected as opposed to something actually going wrong, so log
		// it as such. Otherwise, something really did go wrong, so panic.
		if !errors.As(err, &blockdag.RuleError{}) {
			panic(errors.Wrapf(err, "failed to process block %s",
				blockHash))
		}
		log.Infof("Rejected block %s from %s: %s", blockHash,
			peer, err)

		return false, protocolerrors.Wrap(true, err, "got invalid block")
	}

	if isDelayed {
		return false, nil
	}

	if isOrphan {
		blueScore, err := block.BlueScore()
		if err != nil {
			return false, protocolerrors.Errorf(true, "received an orphan "+
				"block %s with malformed blue score", blockHash)
		}

		const maxOrphanBlueScoreDiff = 10000
		selectedTipBlueScore := dag.SelectedTipBlueScore()
		if blueScore > selectedTipBlueScore+maxOrphanBlueScoreDiff {
			log.Infof("Orphan block %s has blue score %d and the selected tip blue score is "+
				"%d. Ignoring orphans with a blue score difference from the selected tip greater than %d",
				blockHash, blueScore, selectedTipBlueScore, maxOrphanBlueScoreDiff)
			return false, nil
		}

		// Request the parents for the orphan block from the peer that sent it.
		missingAncestors := dag.GetOrphanMissingAncestorHashes(blockHash)
		for _, missingAncestor := range missingAncestors {
			requestQueue.enqueueIfNotExists(missingAncestor)
		}
		return false, nil
	}
	err = blocklogger.LogBlock(block)
	if err != nil {
		return false, err
	}
	//TODO(libp2p)
	//// When the block is not an orphan, log information about it and
	//// update the DAG state.
	// sm.restartSyncIfNeeded()
	//// Clear the rejected transactions.
	//sm.rejectedTxns = make(map[daghash.TxID]struct{})
	err = netAdapter.Broadcast(peerpkg.GetReadyPeerIDs(), block.MsgBlock())
	if err != nil {
		return false, err
	}
	return false, nil
}<|MERGE_RESOLUTION|>--- conflicted
+++ resolved
@@ -140,18 +140,11 @@
 
 	for {
 		const timeout = 30 * time.Second
-<<<<<<< HEAD
-		select {
-		case <-time.After(timeout):
-			return nil, false, protocolerrors.Errorf(true, "stalled for %s", timeout)
-		case <-closeChan:
-=======
 		message, isOpen, err := incomingRoute.DequeueWithTimeout(timeout)
 		if err != nil {
 			return nil, false, err
 		}
 		if !isOpen {
->>>>>>> f8e53d30
 			return nil, true, nil
 		}
 
