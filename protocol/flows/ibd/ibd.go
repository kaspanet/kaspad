package ibd

import (
	"github.com/kaspanet/kaspad/blockdag"
	"github.com/kaspanet/kaspad/netadapter/router"
	"github.com/kaspanet/kaspad/protocol/common"
	peerpkg "github.com/kaspanet/kaspad/protocol/peer"
	"github.com/kaspanet/kaspad/protocol/protocolerrors"
	"github.com/kaspanet/kaspad/util"
	"github.com/kaspanet/kaspad/util/daghash"
	"github.com/kaspanet/kaspad/wire"
	"sync"
	"sync/atomic"
)

var (
	isIBDRunning  uint32
	startIBDMutex sync.Mutex
)

// NewBlockHandler is a function that is to be
// called when a new block is successfully processed.
type NewBlockHandler func(block *util.Block) error

// StartIBDIfRequired selects a peer and starts IBD against it
// if required
func StartIBDIfRequired(dag *blockdag.BlockDAG, peers *peerpkg.Peers) {
	startIBDMutex.Lock()
	defer startIBDMutex.Unlock()

	if IsInIBD() {
		return
	}

	peer := selectPeerForIBD(dag, peers)
	if peer == nil {
		requestSelectedTipsIfRequired(dag, peers)
		return
	}

	atomic.StoreUint32(&isIBDRunning, 1)
	peer.StartIBD()
}

// IsInIBD is true if IBD is currently running
func IsInIBD() bool {
	return atomic.LoadUint32(&isIBDRunning) != 0
}

// selectPeerForIBD returns the first peer whose selected tip
// hash is not in our DAG
func selectPeerForIBD(dag *blockdag.BlockDAG, peers *peerpkg.Peers) *peerpkg.Peer {
	for _, peer := range peers.ReadyPeers() {
		peerSelectedTipHash := peer.SelectedTipHash()
		if !dag.IsInDAG(peerSelectedTipHash) {
			return peer
		}
	}
	return nil
}

// HandleIBD waits for IBD start and handles it when IBD is triggered for this peer
func HandleIBD(incomingRoute *router.Route, outgoingRoute *router.Route,
	peer *peerpkg.Peer, dag *blockdag.BlockDAG, newBlockHandler NewBlockHandler, peers *peerpkg.Peers) error {

	for {
<<<<<<< HEAD
		shouldStop, err := runIBD(incomingRoute, outgoingRoute, peer, dag, newBlockHandler, peers)
=======
		err := runIBD(incomingRoute, outgoingRoute, peer, dag, newBlockHandler)
>>>>>>> 3e6c1792
		if err != nil {
			return err
		}
	}
}

<<<<<<< HEAD
func runIBD(incomingRoute *router.Route, outgoingRoute *router.Route, peer *peerpkg.Peer,
	dag *blockdag.BlockDAG, newBlockHandler NewBlockHandler, peers *peerpkg.Peers) (shouldStop bool, err error) {
=======
func runIBD(incomingRoute *router.Route, outgoingRoute *router.Route,
	peer *peerpkg.Peer, dag *blockdag.BlockDAG, newBlockHandler NewBlockHandler) error {
>>>>>>> 3e6c1792

	peer.WaitForIBDStart()
	defer finishIBD(dag, peers)

	peerSelectedTipHash := peer.SelectedTipHash()
	highestSharedBlockHash, err := findHighestSharedBlockHash(incomingRoute, outgoingRoute, dag, peerSelectedTipHash)
	if err != nil {
		return err
	}
	if dag.IsKnownFinalizedBlock(highestSharedBlockHash) {
		return protocolerrors.Errorf(false, "cannot initiate "+
			"IBD with peer %s because the highest shared chain block (%s) is "+
			"below the finality point", peer, highestSharedBlockHash)
	}

	return downloadBlocks(incomingRoute, outgoingRoute, dag, highestSharedBlockHash, peerSelectedTipHash,
		newBlockHandler)
}

func findHighestSharedBlockHash(incomingRoute *router.Route, outgoingRoute *router.Route, dag *blockdag.BlockDAG,
	peerSelectedTipHash *daghash.Hash) (lowHash *daghash.Hash, err error) {

	lowHash = dag.Params.GenesisHash
	highHash := peerSelectedTipHash

	for {
		err := sendGetBlockLocator(outgoingRoute, lowHash, highHash)
		if err != nil {
			return nil, err
		}

		blockLocatorHashes, err := receiveBlockLocator(incomingRoute)
		if err != nil {
			return nil, err
		}

		// We check whether the locator's highest hash is in the local DAG.
		// If it is, return it. If it isn't, we need to narrow our
		// getBlockLocator request and try again.
		locatorHighHash := blockLocatorHashes[0]
		if dag.IsInDAG(locatorHighHash) {
			return locatorHighHash, nil
		}

		highHash, lowHash = dag.FindNextLocatorBoundaries(blockLocatorHashes)
	}
}

func sendGetBlockLocator(outgoingRoute *router.Route, lowHash *daghash.Hash,
	highHash *daghash.Hash) error {

	msgGetBlockLocator := wire.NewMsgGetBlockLocator(highHash, lowHash)
	return outgoingRoute.Enqueue(msgGetBlockLocator)
}

func receiveBlockLocator(incomingRoute *router.Route) (blockLocatorHashes []*daghash.Hash, err error) {
	message, err := incomingRoute.DequeueWithTimeout(common.DefaultTimeout)
	if err != nil {
		return nil, err
	}
	msgBlockLocator, ok := message.(*wire.MsgBlockLocator)
	if !ok {
		return nil,
			protocolerrors.Errorf(true, "received unexpected message type. "+
				"expected: %s, got: %s", wire.CmdBlockLocator, message.Command())
	}
	return msgBlockLocator.BlockLocatorHashes, nil
}

func downloadBlocks(incomingRoute *router.Route, outgoingRoute *router.Route,
	dag *blockdag.BlockDAG, highestSharedBlockHash *daghash.Hash,
	peerSelectedTipHash *daghash.Hash, newBlockHandler NewBlockHandler) error {

	err := sendGetBlocks(outgoingRoute, highestSharedBlockHash, peerSelectedTipHash)
	if err != nil {
		return err
	}

	for {
		msgIBDBlock, err := receiveIBDBlock(incomingRoute)
		if err != nil {
			return err
		}
		err = processIBDBlock(dag, msgIBDBlock, newBlockHandler)
		if err != nil {
			return err
		}
		if msgIBDBlock.BlockHash().IsEqual(peerSelectedTipHash) {
			return nil
		}
	}
}

func sendGetBlocks(outgoingRoute *router.Route, highestSharedBlockHash *daghash.Hash,
	peerSelectedTipHash *daghash.Hash) error {

	msgGetBlockInvs := wire.NewMsgGetBlocks(highestSharedBlockHash, peerSelectedTipHash)
	return outgoingRoute.Enqueue(msgGetBlockInvs)
}

func receiveIBDBlock(incomingRoute *router.Route) (msgIBDBlock *wire.MsgIBDBlock, err error) {
	message, err := incomingRoute.DequeueWithTimeout(common.DefaultTimeout)
	if err != nil {
		return nil, err
	}
	msgIBDBlock, ok := message.(*wire.MsgIBDBlock)
	if !ok {
		return nil,
			protocolerrors.Errorf(true, "received unexpected message type. "+
				"expected: %s, got: %s", wire.CmdIBDBlock, message.Command())
	}
	return msgIBDBlock, nil
}

func processIBDBlock(dag *blockdag.BlockDAG, msgIBDBlock *wire.MsgIBDBlock,
	newBlockHandler NewBlockHandler) error {

	block := util.NewBlock(&msgIBDBlock.MsgBlock)
	if dag.IsInDAG(block.Hash()) {
		return nil
	}
	isOrphan, isDelayed, err := dag.ProcessBlock(block, blockdag.BFNone)
	if err != nil {
		return err
	}
	if isOrphan {
		return protocolerrors.Errorf(true, "received orphan block %s "+
			"during IBD", block.Hash())
	}
	if isDelayed {
		return protocolerrors.Errorf(false, "received delayed block %s "+
			"during IBD", block.Hash())
	}
	err = newBlockHandler(block)
	if err != nil {
		panic(err)
	}
	return nil
}

func finishIBD(dag *blockdag.BlockDAG, peers *peerpkg.Peers) {
	atomic.StoreUint32(&isIBDRunning, 0)

	StartIBDIfRequired(dag, peers)
}<|MERGE_RESOLUTION|>--- conflicted
+++ resolved
@@ -64,24 +64,15 @@
 	peer *peerpkg.Peer, dag *blockdag.BlockDAG, newBlockHandler NewBlockHandler, peers *peerpkg.Peers) error {
 
 	for {
-<<<<<<< HEAD
-		shouldStop, err := runIBD(incomingRoute, outgoingRoute, peer, dag, newBlockHandler, peers)
-=======
-		err := runIBD(incomingRoute, outgoingRoute, peer, dag, newBlockHandler)
->>>>>>> 3e6c1792
+		err := runIBD(incomingRoute, outgoingRoute, peer, dag, newBlockHandler, peers)
 		if err != nil {
 			return err
 		}
 	}
 }
 
-<<<<<<< HEAD
 func runIBD(incomingRoute *router.Route, outgoingRoute *router.Route, peer *peerpkg.Peer,
-	dag *blockdag.BlockDAG, newBlockHandler NewBlockHandler, peers *peerpkg.Peers) (shouldStop bool, err error) {
-=======
-func runIBD(incomingRoute *router.Route, outgoingRoute *router.Route,
-	peer *peerpkg.Peer, dag *blockdag.BlockDAG, newBlockHandler NewBlockHandler) error {
->>>>>>> 3e6c1792
+	dag *blockdag.BlockDAG, newBlockHandler NewBlockHandler, peers *peerpkg.Peers) error {
 
 	peer.WaitForIBDStart()
 	defer finishIBD(dag, peers)
