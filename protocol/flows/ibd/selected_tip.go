package ibd

import (
	"github.com/kaspanet/kaspad/blockdag"
	"github.com/kaspanet/kaspad/netadapter/router"
	"github.com/kaspanet/kaspad/protocol/common"
	peerpkg "github.com/kaspanet/kaspad/protocol/peer"
	"github.com/kaspanet/kaspad/util/daghash"
	"github.com/kaspanet/kaspad/wire"
	"github.com/pkg/errors"
)

<<<<<<< HEAD
const minDurationToRequestSelectedTips = time.Minute

func requestSelectedTipsIfRequired(dag *blockdag.BlockDAG, peers *peerpkg.Peers) {
	if isDAGTimeCurrent(dag) {
		return
	}
	requestSelectedTips(peers)
}

func isDAGTimeCurrent(dag *blockdag.BlockDAG) bool {
	return dag.Now().Sub(dag.SelectedTipHeader().Timestamp) > minDurationToRequestSelectedTips
}

func requestSelectedTips(peers *peerpkg.Peers) {
	for _, peer := range peers.ReadyPeers() {
		peer.RequestSelectedTipIfRequired()
	}
}

// RequestSelectedTip waits for selected tip requests and handles them
func RequestSelectedTip(incomingRoute *router.Route,
	outgoingRoute *router.Route, peer *peerpkg.Peer, dag *blockdag.BlockDAG, peers *peerpkg.Peers) error {
	for {
		err := runSelectedTipRequest(incomingRoute, outgoingRoute, peer, dag, peers)
=======
// RequestSelectedTipContext is the interface for the context needed for the RequestSelectedTip flow.
type RequestSelectedTipContext interface {
	DAG() *blockdag.BlockDAG
	StartIBDIfRequired()
}

// RequestSelectedTip waits for selected tip requests and handles them
func RequestSelectedTip(context RequestSelectedTipContext, incomingRoute *router.Route,
	outgoingRoute *router.Route, peer *peerpkg.Peer) error {
	for {
		err := runSelectedTipRequest(context, incomingRoute, outgoingRoute, peer)
>>>>>>> 8e1958c2
		if err != nil {
			return err
		}
	}
}

<<<<<<< HEAD
func runSelectedTipRequest(incomingRoute *router.Route, outgoingRoute *router.Route,
	peer *peerpkg.Peer, dag *blockdag.BlockDAG, peers *peerpkg.Peers) error {
=======
func runSelectedTipRequest(context RequestSelectedTipContext, incomingRoute *router.Route, outgoingRoute *router.Route,
	peer *peerpkg.Peer) error {
>>>>>>> 8e1958c2

	peer.WaitForSelectedTipRequests()
	defer peer.FinishRequestingSelectedTip()

	err := requestSelectedTip(outgoingRoute)
	if err != nil {
		return err
	}

	peerSelectedTipHash, err := receiveSelectedTip(incomingRoute)
	if err != nil {
		return err
	}

	peer.SetSelectedTipHash(peerSelectedTipHash)
<<<<<<< HEAD
	StartIBDIfRequired(dag, peers)
=======
	context.StartIBDIfRequired()
>>>>>>> 8e1958c2
	return nil
}

func requestSelectedTip(outgoingRoute *router.Route) error {
	msgGetSelectedTip := wire.NewMsgGetSelectedTip()
	return outgoingRoute.Enqueue(msgGetSelectedTip)
}

func receiveSelectedTip(incomingRoute *router.Route) (selectedTipHash *daghash.Hash, err error) {
	message, err := incomingRoute.DequeueWithTimeout(common.DefaultTimeout)
	if err != nil {
		return nil, err
	}
	msgSelectedTip := message.(*wire.MsgSelectedTip)

	return msgSelectedTip.SelectedTipHash, nil
}

// GetSelectedTipContext is the interface for the context needed for the HandleGetSelectedTip flow.
type GetSelectedTipContext interface {
	DAG() *blockdag.BlockDAG
}

// HandleGetSelectedTip handles getSelectedTip messages
func HandleGetSelectedTip(context GetSelectedTipContext, incomingRoute *router.Route, outgoingRoute *router.Route) error {
	for {
		err := receiveGetSelectedTip(incomingRoute)
		if err != nil {
			return err
		}

		selectedTipHash := context.DAG().SelectedTipHash()
		err = sendSelectedTipHash(outgoingRoute, selectedTipHash)
		if err != nil {
			return err
		}
	}
}

func receiveGetSelectedTip(incomingRoute *router.Route) error {
	message, err := incomingRoute.Dequeue()
	if err != nil {
		return err
	}
	_, ok := message.(*wire.MsgGetSelectedTip)
	if !ok {
		panic(errors.Errorf("received unexpected message type. "+
			"expected: %s, got: %s", wire.CmdGetSelectedTip, message.Command()))
	}

	return nil
}

func sendSelectedTipHash(outgoingRoute *router.Route, selectedTipHash *daghash.Hash) error {
	msgSelectedTip := wire.NewMsgSelectedTip(selectedTipHash)
	return outgoingRoute.Enqueue(msgSelectedTip)
}<|MERGE_RESOLUTION|>--- conflicted
+++ resolved
@@ -10,32 +10,6 @@
 	"github.com/pkg/errors"
 )
 
-<<<<<<< HEAD
-const minDurationToRequestSelectedTips = time.Minute
-
-func requestSelectedTipsIfRequired(dag *blockdag.BlockDAG, peers *peerpkg.Peers) {
-	if isDAGTimeCurrent(dag) {
-		return
-	}
-	requestSelectedTips(peers)
-}
-
-func isDAGTimeCurrent(dag *blockdag.BlockDAG) bool {
-	return dag.Now().Sub(dag.SelectedTipHeader().Timestamp) > minDurationToRequestSelectedTips
-}
-
-func requestSelectedTips(peers *peerpkg.Peers) {
-	for _, peer := range peers.ReadyPeers() {
-		peer.RequestSelectedTipIfRequired()
-	}
-}
-
-// RequestSelectedTip waits for selected tip requests and handles them
-func RequestSelectedTip(incomingRoute *router.Route,
-	outgoingRoute *router.Route, peer *peerpkg.Peer, dag *blockdag.BlockDAG, peers *peerpkg.Peers) error {
-	for {
-		err := runSelectedTipRequest(incomingRoute, outgoingRoute, peer, dag, peers)
-=======
 // RequestSelectedTipContext is the interface for the context needed for the RequestSelectedTip flow.
 type RequestSelectedTipContext interface {
 	DAG() *blockdag.BlockDAG
@@ -47,20 +21,14 @@
 	outgoingRoute *router.Route, peer *peerpkg.Peer) error {
 	for {
 		err := runSelectedTipRequest(context, incomingRoute, outgoingRoute, peer)
->>>>>>> 8e1958c2
 		if err != nil {
 			return err
 		}
 	}
 }
 
-<<<<<<< HEAD
-func runSelectedTipRequest(incomingRoute *router.Route, outgoingRoute *router.Route,
-	peer *peerpkg.Peer, dag *blockdag.BlockDAG, peers *peerpkg.Peers) error {
-=======
 func runSelectedTipRequest(context RequestSelectedTipContext, incomingRoute *router.Route, outgoingRoute *router.Route,
 	peer *peerpkg.Peer) error {
->>>>>>> 8e1958c2
 
 	peer.WaitForSelectedTipRequests()
 	defer peer.FinishRequestingSelectedTip()
@@ -76,11 +44,7 @@
 	}
 
 	peer.SetSelectedTipHash(peerSelectedTipHash)
-<<<<<<< HEAD
-	StartIBDIfRequired(dag, peers)
-=======
 	context.StartIBDIfRequired()
->>>>>>> 8e1958c2
 	return nil
 }
 
