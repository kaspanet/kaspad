--- conflicted
+++ resolved
@@ -51,13 +51,8 @@
 		requestQueue.enqueueIfNotExists(inv.Hash)
 
 		for requestQueue.len() > 0 {
-<<<<<<< HEAD
-			shouldStop, err := requestBlocks(netAdapter, outgoingRoute, peer, incomingRoute, dag, &invsQueue,
+			err := requestBlocks(netAdapter, outgoingRoute, peer, incomingRoute, dag, &invsQueue,
 				requestQueue, newBlockHandler, peers)
-=======
-			err := requestBlocks(netAdapter, outgoingRoute, peer, incomingRoute, dag, &invsQueue,
-				requestQueue, newBlockHandler)
->>>>>>> 3e6c1792
 			if err != nil {
 				return err
 			}
@@ -89,11 +84,7 @@
 func requestBlocks(netAdapater *netadapter.NetAdapter, outgoingRoute *router.Route,
 	peer *peerpkg.Peer, incomingRoute *router.Route, dag *blockdag.BlockDAG,
 	invsQueue *[]*wire.MsgInvRelayBlock, requestQueue *hashesQueueSet,
-<<<<<<< HEAD
-	newBlockHandler NewBlockHandler, peers *peerpkg.Peers) (shouldStop bool, err error) {
-=======
-	newBlockHandler NewBlockHandler) error {
->>>>>>> 3e6c1792
+	newBlockHandler NewBlockHandler, peers *peerpkg.Peers) error {
 
 	numHashesToRequest := mathUtil.MinInt(wire.MsgGetRelayBlocksHashes, requestQueue.len())
 	hashesToRequest := requestQueue.dequeue(numHashesToRequest)
@@ -134,11 +125,7 @@
 		delete(pendingBlocks, *blockHash)
 		requestedBlocks.remove(blockHash)
 
-<<<<<<< HEAD
-		shouldStop, err = processAndRelayBlock(netAdapater, peer, dag, requestQueue, block, newBlockHandler, peers)
-=======
-		err = processAndRelayBlock(netAdapater, peer, dag, requestQueue, block, newBlockHandler)
->>>>>>> 3e6c1792
+		err = processAndRelayBlock(netAdapater, peer, dag, requestQueue, block, newBlockHandler, peers)
 		if err != nil {
 			return err
 		}
@@ -171,11 +158,7 @@
 
 func processAndRelayBlock(netAdapter *netadapter.NetAdapter, peer *peerpkg.Peer,
 	dag *blockdag.BlockDAG, requestQueue *hashesQueueSet, block *util.Block,
-<<<<<<< HEAD
-	newBlockHandler NewBlockHandler, peers *peerpkg.Peers) (shouldStop bool, err error) {
-=======
-	newBlockHandler NewBlockHandler) error {
->>>>>>> 3e6c1792
+	newBlockHandler NewBlockHandler, peers *peerpkg.Peers) error {
 
 	blockHash := block.Hash()
 	isOrphan, isDelayed, err := dag.ProcessBlock(block, blockdag.BFNone)
