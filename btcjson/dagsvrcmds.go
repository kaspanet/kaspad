// Copyright (c) 2014-2017 The btcsuite developers
// Use of this source code is governed by an ISC
// license that can be found in the LICENSE file.

// NOTE: This file is intended to house the RPC commands that are supported by
// a dag server.

package btcjson

import (
	"encoding/json"
	"fmt"

	"github.com/daglabs/btcd/wire"
)

// AddManualNodeCmd defines the addManualNode JSON-RPC command.
type AddManualNodeCmd struct {
	Addr   string
	OneTry *bool `jsonrpcdefault:"false"`
}

// NewAddManualNodeCmd returns a new instance which can be used to issue an addManualNode
// JSON-RPC command.
func NewAddManualNodeCmd(addr string, oneTry *bool) *AddManualNodeCmd {
	return &AddManualNodeCmd{
		Addr:   addr,
		OneTry: oneTry,
	}
}

// RemoveManualNodeCmd defines the removeManualNode JSON-RPC command.
type RemoveManualNodeCmd struct {
	Addr string
}

// NewRemoveManualNodeCmd returns a new instance which can be used to issue an removeManualNode
// JSON-RPC command.
func NewRemoveManualNodeCmd(addr string) *RemoveManualNodeCmd {
	return &RemoveManualNodeCmd{
		Addr: addr,
	}
}

// TransactionInput represents the inputs to a transaction.  Specifically a
// transaction hash and output number pair.
type TransactionInput struct {
	TxID string `json:"txId"`
	Vout uint32 `json:"vout"`
}

// CreateRawTransactionCmd defines the createRawTransaction JSON-RPC command.
type CreateRawTransactionCmd struct {
	Inputs   []TransactionInput
	Amounts  map[string]float64 `jsonrpcusage:"{\"address\":amount,...}"` // In BTC
	LockTime *uint64
}

// NewCreateRawTransactionCmd returns a new instance which can be used to issue
// a createRawTransaction JSON-RPC command.
//
// Amounts are in BTC.
func NewCreateRawTransactionCmd(inputs []TransactionInput, amounts map[string]float64,
	lockTime *uint64) *CreateRawTransactionCmd {

	return &CreateRawTransactionCmd{
		Inputs:   inputs,
		Amounts:  amounts,
		LockTime: lockTime,
	}
}

// DecodeRawTransactionCmd defines the decodeRawTransaction JSON-RPC command.
type DecodeRawTransactionCmd struct {
	HexTx string
}

// NewDecodeRawTransactionCmd returns a new instance which can be used to issue
// a decodeRawTransaction JSON-RPC command.
func NewDecodeRawTransactionCmd(hexTx string) *DecodeRawTransactionCmd {
	return &DecodeRawTransactionCmd{
		HexTx: hexTx,
	}
}

// DecodeScriptCmd defines the decodeScript JSON-RPC command.
type DecodeScriptCmd struct {
	HexScript string
}

// NewDecodeScriptCmd returns a new instance which can be used to issue a
// decodeScript JSON-RPC command.
func NewDecodeScriptCmd(hexScript string) *DecodeScriptCmd {
	return &DecodeScriptCmd{
		HexScript: hexScript,
	}
}

// GetManualNodeInfoCmd defines the getManualNodeInfo JSON-RPC command.
type GetManualNodeInfoCmd struct {
	Node    string
	Details *bool `jsonrpcdefault:"true"`
}

// NewGetManualNodeInfoCmd returns a new instance which can be used to issue a
// getManualNodeInfo JSON-RPC command.
func NewGetManualNodeInfoCmd(node string, details *bool) *GetManualNodeInfoCmd {
	return &GetManualNodeInfoCmd{
		Details: details,
		Node:    node,
	}
}

// GetAllManualNodesInfoCmd defines the getAllManualNodesInfo JSON-RPC command.
type GetAllManualNodesInfoCmd struct {
	Details *bool `jsonrpcdefault:"true"`
}

// NewGetAllManualNodesInfoCmd returns a new instance which can be used to issue a
// getAllManualNodesInfo JSON-RPC command.
func NewGetAllManualNodesInfoCmd(details *bool) *GetAllManualNodesInfoCmd {
	return &GetAllManualNodesInfoCmd{
		Details: details,
	}
}

// GetBestBlockHashCmd defines the getBestBlockHash JSON-RPC command.
type GetBestBlockHashCmd struct{}

// NewGetBestBlockHashCmd returns a new instance which can be used to issue a
// getBestBlockHash JSON-RPC command.
func NewGetBestBlockHashCmd() *GetBestBlockHashCmd {
	return &GetBestBlockHashCmd{}
}

// GetBlockCmd defines the getBlock JSON-RPC command.
type GetBlockCmd struct {
	Hash       string
	Verbose    *bool `jsonrpcdefault:"true"`
	VerboseTx  *bool `jsonrpcdefault:"false"`
	Subnetwork *string
}

// NewGetBlockCmd returns a new instance which can be used to issue a getBlock
// JSON-RPC command.
//
// The parameters which are pointers indicate they are optional.  Passing nil
// for optional parameters will use the default value.
func NewGetBlockCmd(hash string, verbose, verboseTx *bool, subnetworkID *string) *GetBlockCmd {
	return &GetBlockCmd{
		Hash:       hash,
		Verbose:    verbose,
		VerboseTx:  verboseTx,
		Subnetwork: subnetworkID,
	}
}

// GetBlocksCmd defines the getBlocks JSON-RPC command.
type GetBlocksCmd struct {
	IncludeBlocks bool    `json:"includeBlocks"`
	VerboseBlocks bool    `json:"verboseBlocks"`
	StartHash     *string `json:"startHash"`
}

// NewGetBlocksCmd returns a new instance which can be used to issue a
// GetGetBlocks JSON-RPC command.
func NewGetBlocksCmd(includeBlocks bool, verboseBlocks bool, startHash *string) *GetBlocksCmd {
	return &GetBlocksCmd{
		IncludeBlocks: includeBlocks,
		VerboseBlocks: verboseBlocks,
		StartHash:     startHash,
	}
}

// GetBlockDAGInfoCmd defines the getBlockDagInfo JSON-RPC command.
type GetBlockDAGInfoCmd struct{}

// NewGetBlockDAGInfoCmd returns a new instance which can be used to issue a
// getBlockDagInfo JSON-RPC command.
func NewGetBlockDAGInfoCmd() *GetBlockDAGInfoCmd {
	return &GetBlockDAGInfoCmd{}
}

// GetBlockCountCmd defines the getBlockCount JSON-RPC command.
type GetBlockCountCmd struct{}

// NewGetBlockCountCmd returns a new instance which can be used to issue a
// getBlockCount JSON-RPC command.
func NewGetBlockCountCmd() *GetBlockCountCmd {
	return &GetBlockCountCmd{}
}

// GetBlockHeaderCmd defines the getBlockHeader JSON-RPC command.
type GetBlockHeaderCmd struct {
	Hash    string
	Verbose *bool `jsonrpcdefault:"true"`
}

// NewGetBlockHeaderCmd returns a new instance which can be used to issue a
// getBlockHeader JSON-RPC command.
func NewGetBlockHeaderCmd(hash string, verbose *bool) *GetBlockHeaderCmd {
	return &GetBlockHeaderCmd{
		Hash:    hash,
		Verbose: verbose,
	}
}

// TemplateRequest is a request object as defined in BIP22
// (https://en.bitcoin.it/wiki/BIP_0022), it is optionally provided as an
// pointer argument to GetBlockTemplateCmd.
type TemplateRequest struct {
	Mode         string   `json:"mode,omitempty"`
	Capabilities []string `json:"capabilities,omitempty"`

	// Optional long polling.
	LongPollID string `json:"longPollId,omitempty"`

	// Optional template tweaking.  SigOpLimit and MassLimit can be int64
	// or bool.
	SigOpLimit interface{} `json:"sigOpLimit,omitempty"`
	MassLimit  interface{} `json:"massLimit,omitempty"`
	MaxVersion uint32      `json:"maxVersion,omitempty"`

	// Basic pool extension from BIP 0023.
	Target string `json:"target,omitempty"`

	// Block proposal from BIP 0023.  Data is only provided when Mode is
	// "proposal".
	Data   string `json:"data,omitempty"`
	WorkID string `json:"workId,omitempty"`
}

// convertTemplateRequestField potentially converts the provided value as
// needed.
func convertTemplateRequestField(fieldName string, iface interface{}) (interface{}, error) {
	switch val := iface.(type) {
	case nil:
		return nil, nil
	case bool:
		return val, nil
	case float64:
		if val == float64(int64(val)) {
			return int64(val), nil
		}
	}

	str := fmt.Sprintf("the %s field must be unspecified, a boolean, or "+
		"a 64-bit integer", fieldName)
	return nil, makeError(ErrInvalidType, str)
}

// UnmarshalJSON provides a custom Unmarshal method for TemplateRequest.  This
// is necessary because the SigOpLimit and MassLimit fields can only be specific
// types.
func (t *TemplateRequest) UnmarshalJSON(data []byte) error {
	type templateRequest TemplateRequest

	request := (*templateRequest)(t)
	if err := json.Unmarshal(data, &request); err != nil {
		return err
	}

	// The SigOpLimit field can only be nil, bool, or int64.
	val, err := convertTemplateRequestField("sigOpLimit", request.SigOpLimit)
	if err != nil {
		return err
	}
	request.SigOpLimit = val

	// The MassLimit field can only be nil, bool, or int64.
	val, err = convertTemplateRequestField("massLimit", request.MassLimit)
	if err != nil {
		return err
	}
	request.MassLimit = val

	return nil
}

// GetBlockTemplateCmd defines the getBlockTemplate JSON-RPC command.
type GetBlockTemplateCmd struct {
	Request *TemplateRequest
}

// NewGetBlockTemplateCmd returns a new instance which can be used to issue a
// getBlockTemplate JSON-RPC command.
//
// The parameters which are pointers indicate they are optional.  Passing nil
// for optional parameters will use the default value.
func NewGetBlockTemplateCmd(request *TemplateRequest) *GetBlockTemplateCmd {
	return &GetBlockTemplateCmd{
		Request: request,
	}
}

// GetCFilterCmd defines the getCFilter JSON-RPC command.
type GetCFilterCmd struct {
	Hash       string
	FilterType wire.FilterType
}

// NewGetCFilterCmd returns a new instance which can be used to issue a
// getCFilter JSON-RPC command.
func NewGetCFilterCmd(hash string, filterType wire.FilterType) *GetCFilterCmd {
	return &GetCFilterCmd{
		Hash:       hash,
		FilterType: filterType,
	}
}

// GetCFilterHeaderCmd defines the getCFilterHeader JSON-RPC command.
type GetCFilterHeaderCmd struct {
	Hash       string
	FilterType wire.FilterType
}

// NewGetCFilterHeaderCmd returns a new instance which can be used to issue a
// getCFilterHeader JSON-RPC command.
func NewGetCFilterHeaderCmd(hash string,
	filterType wire.FilterType) *GetCFilterHeaderCmd {
	return &GetCFilterHeaderCmd{
		Hash:       hash,
		FilterType: filterType,
	}
}

// GetChainFromBlockCmd defines the getChainFromBlock JSON-RPC command.
type GetChainFromBlockCmd struct {
	IncludeBlocks bool    `json:"includeBlocks"`
	StartHash     *string `json:"startHash"`
}

// NewGetChainFromBlockCmd returns a new instance which can be used to issue a
// GetChainFromBlock JSON-RPC command.
func NewGetChainFromBlockCmd(includeBlocks bool, startHash *string) *GetChainFromBlockCmd {
	return &GetChainFromBlockCmd{
		IncludeBlocks: includeBlocks,
		StartHash:     startHash,
	}
}

// GetDAGTipsCmd defines the getDagTips JSON-RPC command.
type GetDAGTipsCmd struct{}

// NewGetDAGTipsCmd returns a new instance which can be used to issue a
// getDagTips JSON-RPC command.
func NewGetDAGTipsCmd() *GetDAGTipsCmd {
	return &GetDAGTipsCmd{}
}

// GetConnectionCountCmd defines the getConnectionCount JSON-RPC command.
type GetConnectionCountCmd struct{}

// NewGetConnectionCountCmd returns a new instance which can be used to issue a
// getConnectionCount JSON-RPC command.
func NewGetConnectionCountCmd() *GetConnectionCountCmd {
	return &GetConnectionCountCmd{}
}

// GetDifficultyCmd defines the getDifficulty JSON-RPC command.
type GetDifficultyCmd struct{}

// NewGetDifficultyCmd returns a new instance which can be used to issue a
// getDifficulty JSON-RPC command.
func NewGetDifficultyCmd() *GetDifficultyCmd {
	return &GetDifficultyCmd{}
}

// GetGenerateCmd defines the getGenerate JSON-RPC command.
type GetGenerateCmd struct{}

// NewGetGenerateCmd returns a new instance which can be used to issue a
// getGenerate JSON-RPC command.
func NewGetGenerateCmd() *GetGenerateCmd {
	return &GetGenerateCmd{}
}

// GetHashesPerSecCmd defines the getHashesPerSec JSON-RPC command.
type GetHashesPerSecCmd struct{}

// NewGetHashesPerSecCmd returns a new instance which can be used to issue a
// getHashesPerSec JSON-RPC command.
func NewGetHashesPerSecCmd() *GetHashesPerSecCmd {
	return &GetHashesPerSecCmd{}
}

// GetInfoCmd defines the getInfo JSON-RPC command.
type GetInfoCmd struct{}

// NewGetInfoCmd returns a new instance which can be used to issue a
// getInfo JSON-RPC command.
func NewGetInfoCmd() *GetInfoCmd {
	return &GetInfoCmd{}
}

// GetMempoolEntryCmd defines the getMempoolEntry JSON-RPC command.
type GetMempoolEntryCmd struct {
	TxID string
}

// NewGetMempoolEntryCmd returns a new instance which can be used to issue a
// getMempoolEntry JSON-RPC command.
func NewGetMempoolEntryCmd(txHash string) *GetMempoolEntryCmd {
	return &GetMempoolEntryCmd{
		TxID: txHash,
	}
}

// GetMempoolInfoCmd defines the getMempoolInfo JSON-RPC command.
type GetMempoolInfoCmd struct{}

// NewGetMempoolInfoCmd returns a new instance which can be used to issue a
// getmempool JSON-RPC command.
func NewGetMempoolInfoCmd() *GetMempoolInfoCmd {
	return &GetMempoolInfoCmd{}
}

// GetMiningInfoCmd defines the getMiningInfo JSON-RPC command.
type GetMiningInfoCmd struct{}

// NewGetMiningInfoCmd returns a new instance which can be used to issue a
// getMiningInfo JSON-RPC command.
func NewGetMiningInfoCmd() *GetMiningInfoCmd {
	return &GetMiningInfoCmd{}
}

// GetNetworkInfoCmd defines the getNetworkInfo JSON-RPC command.
type GetNetworkInfoCmd struct{}

// NewGetNetworkInfoCmd returns a new instance which can be used to issue a
// getNetworkInfo JSON-RPC command.
func NewGetNetworkInfoCmd() *GetNetworkInfoCmd {
	return &GetNetworkInfoCmd{}
}

// GetNetTotalsCmd defines the getNetTotals JSON-RPC command.
type GetNetTotalsCmd struct{}

// NewGetNetTotalsCmd returns a new instance which can be used to issue a
// getNetTotals JSON-RPC command.
func NewGetNetTotalsCmd() *GetNetTotalsCmd {
	return &GetNetTotalsCmd{}
}

// GetNetworkHashPSCmd defines the getNetworkHashPs JSON-RPC command.
type GetNetworkHashPSCmd struct {
	Blocks *int `jsonrpcdefault:"120"`
	Height *int `jsonrpcdefault:"-1"`
}

// NewGetNetworkHashPSCmd returns a new instance which can be used to issue a
// getNetworkHashPs JSON-RPC command.
//
// The parameters which are pointers indicate they are optional.  Passing nil
// for optional parameters will use the default value.
func NewGetNetworkHashPSCmd(numBlocks, height *int) *GetNetworkHashPSCmd {
	return &GetNetworkHashPSCmd{
		Blocks: numBlocks,
		Height: height,
	}
}

// GetPeerInfoCmd defines the getPeerInfo JSON-RPC command.
type GetPeerInfoCmd struct{}

// NewGetPeerInfoCmd returns a new instance which can be used to issue a getpeer
// JSON-RPC command.
func NewGetPeerInfoCmd() *GetPeerInfoCmd {
	return &GetPeerInfoCmd{}
}

// GetRawMempoolCmd defines the getmempool JSON-RPC command.
type GetRawMempoolCmd struct {
	Verbose *bool `jsonrpcdefault:"false"`
}

// NewGetRawMempoolCmd returns a new instance which can be used to issue a
// getRawMempool JSON-RPC command.
//
// The parameters which are pointers indicate they are optional.  Passing nil
// for optional parameters will use the default value.
func NewGetRawMempoolCmd(verbose *bool) *GetRawMempoolCmd {
	return &GetRawMempoolCmd{
		Verbose: verbose,
	}
}

// GetRawTransactionCmd defines the getRawTransaction JSON-RPC command.
//
// NOTE: This field is an int versus a bool to remain compatible with Bitcoin
// Core even though it really should be a bool.
type GetRawTransactionCmd struct {
	TxID    string
	Verbose *int `jsonrpcdefault:"0"`
}

// NewGetRawTransactionCmd returns a new instance which can be used to issue a
// getRawTransaction JSON-RPC command.
//
// The parameters which are pointers indicate they are optional.  Passing nil
// for optional parameters will use the default value.
func NewGetRawTransactionCmd(txID string, verbose *int) *GetRawTransactionCmd {
	return &GetRawTransactionCmd{
		TxID:    txID,
		Verbose: verbose,
	}
}

// GetSubnetworkCmd defines the getSubnetwork JSON-RPC command.
type GetSubnetworkCmd struct {
	SubnetworkID string
}

// NewGetSubnetworkCmd returns a new instance which can be used to issue a
// getSubnetworkCmd command.
func NewGetSubnetworkCmd(subnetworkID string) *GetSubnetworkCmd {
	return &GetSubnetworkCmd{
		SubnetworkID: subnetworkID,
	}
}

// GetTxOutCmd defines the getTxOut JSON-RPC command.
type GetTxOutCmd struct {
	TxID           string
	Vout           uint32
	IncludeMempool *bool `jsonrpcdefault:"true"`
}

// NewGetTxOutCmd returns a new instance which can be used to issue a getTxOut
// JSON-RPC command.
//
// The parameters which are pointers indicate they are optional.  Passing nil
// for optional parameters will use the default value.
func NewGetTxOutCmd(txHash string, vout uint32, includeMempool *bool) *GetTxOutCmd {
	return &GetTxOutCmd{
		TxID:           txHash,
		Vout:           vout,
		IncludeMempool: includeMempool,
	}
}

// GetTxOutSetInfoCmd defines the getTxOutSetInfo JSON-RPC command.
type GetTxOutSetInfoCmd struct{}

// NewGetTxOutSetInfoCmd returns a new instance which can be used to issue a
// getTxOutSetInfo JSON-RPC command.
func NewGetTxOutSetInfoCmd() *GetTxOutSetInfoCmd {
	return &GetTxOutSetInfoCmd{}
}

// HelpCmd defines the help JSON-RPC command.
type HelpCmd struct {
	Command *string
}

// NewHelpCmd returns a new instance which can be used to issue a help JSON-RPC
// command.
//
// The parameters which are pointers indicate they are optional.  Passing nil
// for optional parameters will use the default value.
func NewHelpCmd(command *string) *HelpCmd {
	return &HelpCmd{
		Command: command,
	}
}

// InvalidateBlockCmd defines the invalidateBlock JSON-RPC command.
type InvalidateBlockCmd struct {
	BlockHash string
}

// NewInvalidateBlockCmd returns a new instance which can be used to issue a
// invalidateBlock JSON-RPC command.
func NewInvalidateBlockCmd(blockHash string) *InvalidateBlockCmd {
	return &InvalidateBlockCmd{
		BlockHash: blockHash,
	}
}

// PingCmd defines the ping JSON-RPC command.
type PingCmd struct{}

// NewPingCmd returns a new instance which can be used to issue a ping JSON-RPC
// command.
func NewPingCmd() *PingCmd {
	return &PingCmd{}
}

// PreciousBlockCmd defines the preciousBlock JSON-RPC command.
type PreciousBlockCmd struct {
	BlockHash string
}

// NewPreciousBlockCmd returns a new instance which can be used to issue a
// preciousBlock JSON-RPC command.
func NewPreciousBlockCmd(blockHash string) *PreciousBlockCmd {
	return &PreciousBlockCmd{
		BlockHash: blockHash,
	}
}

// ReconsiderBlockCmd defines the reconsiderBlock JSON-RPC command.
type ReconsiderBlockCmd struct {
	BlockHash string
}

// NewReconsiderBlockCmd returns a new instance which can be used to issue a
// reconsiderBlock JSON-RPC command.
func NewReconsiderBlockCmd(blockHash string) *ReconsiderBlockCmd {
	return &ReconsiderBlockCmd{
		BlockHash: blockHash,
	}
}

// SearchRawTransactionsCmd defines the searchRawTransactions JSON-RPC command.
type SearchRawTransactionsCmd struct {
	Address     string
	Verbose     *bool `jsonrpcdefault:"true"`
	Skip        *int  `jsonrpcdefault:"0"`
	Count       *int  `jsonrpcdefault:"100"`
	VinExtra    *bool `jsonrpcdefault:"false"`
	Reverse     *bool `jsonrpcdefault:"false"`
	FilterAddrs *[]string
}

// NewSearchRawTransactionsCmd returns a new instance which can be used to issue a
// sendRawTransaction JSON-RPC command.
//
// The parameters which are pointers indicate they are optional.  Passing nil
// for optional parameters will use the default value.
func NewSearchRawTransactionsCmd(address string, verbose *bool, skip, count *int, vinExtra, reverse *bool, filterAddrs *[]string) *SearchRawTransactionsCmd {
	return &SearchRawTransactionsCmd{
		Address:     address,
		Verbose:     verbose,
		Skip:        skip,
		Count:       count,
		VinExtra:    vinExtra,
		Reverse:     reverse,
		FilterAddrs: filterAddrs,
	}
}

// SendRawTransactionCmd defines the sendRawTransaction JSON-RPC command.
type SendRawTransactionCmd struct {
	HexTx         string
	AllowHighFees *bool `jsonrpcdefault:"false"`
}

// NewSendRawTransactionCmd returns a new instance which can be used to issue a
// sendRawTransaction JSON-RPC command.
//
// The parameters which are pointers indicate they are optional.  Passing nil
// for optional parameters will use the default value.
func NewSendRawTransactionCmd(hexTx string, allowHighFees *bool) *SendRawTransactionCmd {
	return &SendRawTransactionCmd{
		HexTx:         hexTx,
		AllowHighFees: allowHighFees,
	}
}

// SetGenerateCmd defines the setGenerate JSON-RPC command.
type SetGenerateCmd struct {
	Generate     bool
	GenProcLimit *int `jsonrpcdefault:"-1"`
}

// NewSetGenerateCmd returns a new instance which can be used to issue a
// setGenerate JSON-RPC command.
//
// The parameters which are pointers indicate they are optional.  Passing nil
// for optional parameters will use the default value.
func NewSetGenerateCmd(generate bool, genProcLimit *int) *SetGenerateCmd {
	return &SetGenerateCmd{
		Generate:     generate,
		GenProcLimit: genProcLimit,
	}
}

// StopCmd defines the stop JSON-RPC command.
type StopCmd struct{}

// NewStopCmd returns a new instance which can be used to issue a stop JSON-RPC
// command.
func NewStopCmd() *StopCmd {
	return &StopCmd{}
}

// SubmitBlockOptions represents the optional options struct provided with a
// SubmitBlockCmd command.
type SubmitBlockOptions struct {
	// must be provided if server provided a workid with template.
	WorkID string `json:"workId,omitempty"`
}

// SubmitBlockCmd defines the submitBlock JSON-RPC command.
type SubmitBlockCmd struct {
	HexBlock string
	Options  *SubmitBlockOptions
}

// NewSubmitBlockCmd returns a new instance which can be used to issue a
// submitBlock JSON-RPC command.
//
// The parameters which are pointers indicate they are optional.  Passing nil
// for optional parameters will use the default value.
func NewSubmitBlockCmd(hexBlock string, options *SubmitBlockOptions) *SubmitBlockCmd {
	return &SubmitBlockCmd{
		HexBlock: hexBlock,
		Options:  options,
	}
}

// UptimeCmd defines the uptime JSON-RPC command.
type UptimeCmd struct{}

// NewUptimeCmd returns a new instance which can be used to issue an uptime JSON-RPC command.
func NewUptimeCmd() *UptimeCmd {
	return &UptimeCmd{}
}

// ValidateAddressCmd defines the validateAddress JSON-RPC command.
type ValidateAddressCmd struct {
	Address string
}

// NewValidateAddressCmd returns a new instance which can be used to issue a
// validateAddress JSON-RPC command.
func NewValidateAddressCmd(address string) *ValidateAddressCmd {
	return &ValidateAddressCmd{
		Address: address,
	}
}

<<<<<<< HEAD
// VerifyTxOutProofCmd defines the verifyTxOutProof JSON-RPC command.
type VerifyTxOutProofCmd struct {
	Proof string
}

// NewVerifyTxOutProofCmd returns a new instance which can be used to issue a
// verifyTxOutProof JSON-RPC command.
func NewVerifyTxOutProofCmd(proof string) *VerifyTxOutProofCmd {
	return &VerifyTxOutProofCmd{
		Proof: proof,
=======
// VerifyMessageCmd defines the verifyMessage JSON-RPC command.
type VerifyMessageCmd struct {
	Address   string
	Signature string
	Message   string
}

// NewVerifyMessageCmd returns a new instance which can be used to issue a
// verifyMessage JSON-RPC command.
func NewVerifyMessageCmd(address, signature, message string) *VerifyMessageCmd {
	return &VerifyMessageCmd{
		Address:   address,
		Signature: signature,
		Message:   message,
>>>>>>> 9dd025d4
	}
}

func init() {
	// No special flags for commands in this file.
	flags := UsageFlag(0)

	MustRegisterCmd("addManualNode", (*AddManualNodeCmd)(nil), flags)
	MustRegisterCmd("createRawTransaction", (*CreateRawTransactionCmd)(nil), flags)
	MustRegisterCmd("decodeRawTransaction", (*DecodeRawTransactionCmd)(nil), flags)
	MustRegisterCmd("decodeScript", (*DecodeScriptCmd)(nil), flags)
	MustRegisterCmd("getAllManualNodesInfo", (*GetAllManualNodesInfoCmd)(nil), flags)
	MustRegisterCmd("getBestBlockHash", (*GetBestBlockHashCmd)(nil), flags)
	MustRegisterCmd("getBlock", (*GetBlockCmd)(nil), flags)
	MustRegisterCmd("getBlocks", (*GetBlocksCmd)(nil), flags)
	MustRegisterCmd("getBlockDagInfo", (*GetBlockDAGInfoCmd)(nil), flags)
	MustRegisterCmd("getBlockCount", (*GetBlockCountCmd)(nil), flags)
	MustRegisterCmd("getBlockHeader", (*GetBlockHeaderCmd)(nil), flags)
	MustRegisterCmd("getBlockTemplate", (*GetBlockTemplateCmd)(nil), flags)
	MustRegisterCmd("getCFilter", (*GetCFilterCmd)(nil), flags)
	MustRegisterCmd("getCFilterHeader", (*GetCFilterHeaderCmd)(nil), flags)
	MustRegisterCmd("getChainFromBlock", (*GetChainFromBlockCmd)(nil), flags)
	MustRegisterCmd("getDagTips", (*GetDAGTipsCmd)(nil), flags)
	MustRegisterCmd("getConnectionCount", (*GetConnectionCountCmd)(nil), flags)
	MustRegisterCmd("getDifficulty", (*GetDifficultyCmd)(nil), flags)
	MustRegisterCmd("getGenerate", (*GetGenerateCmd)(nil), flags)
	MustRegisterCmd("getHashesPerSec", (*GetHashesPerSecCmd)(nil), flags)
	MustRegisterCmd("getInfo", (*GetInfoCmd)(nil), flags)
	MustRegisterCmd("getManualNodeInfo", (*GetManualNodeInfoCmd)(nil), flags)
	MustRegisterCmd("getMempoolEntry", (*GetMempoolEntryCmd)(nil), flags)
	MustRegisterCmd("getMempoolInfo", (*GetMempoolInfoCmd)(nil), flags)
	MustRegisterCmd("getMiningInfo", (*GetMiningInfoCmd)(nil), flags)
	MustRegisterCmd("getNetworkInfo", (*GetNetworkInfoCmd)(nil), flags)
	MustRegisterCmd("getNetTotals", (*GetNetTotalsCmd)(nil), flags)
	MustRegisterCmd("getNetworkHashPs", (*GetNetworkHashPSCmd)(nil), flags)
	MustRegisterCmd("getPeerInfo", (*GetPeerInfoCmd)(nil), flags)
	MustRegisterCmd("getRawMempool", (*GetRawMempoolCmd)(nil), flags)
	MustRegisterCmd("getRawTransaction", (*GetRawTransactionCmd)(nil), flags)
	MustRegisterCmd("getSubnetwork", (*GetSubnetworkCmd)(nil), flags)
	MustRegisterCmd("getTxOut", (*GetTxOutCmd)(nil), flags)
	MustRegisterCmd("getTxOutSetInfo", (*GetTxOutSetInfoCmd)(nil), flags)
	MustRegisterCmd("help", (*HelpCmd)(nil), flags)
	MustRegisterCmd("invalidateBlock", (*InvalidateBlockCmd)(nil), flags)
	MustRegisterCmd("ping", (*PingCmd)(nil), flags)
	MustRegisterCmd("preciousBlock", (*PreciousBlockCmd)(nil), flags)
	MustRegisterCmd("reconsiderBlock", (*ReconsiderBlockCmd)(nil), flags)
	MustRegisterCmd("removeManualNode", (*RemoveManualNodeCmd)(nil), flags)
	MustRegisterCmd("searchRawTransactions", (*SearchRawTransactionsCmd)(nil), flags)
	MustRegisterCmd("sendRawTransaction", (*SendRawTransactionCmd)(nil), flags)
	MustRegisterCmd("setGenerate", (*SetGenerateCmd)(nil), flags)
	MustRegisterCmd("stop", (*StopCmd)(nil), flags)
	MustRegisterCmd("submitBlock", (*SubmitBlockCmd)(nil), flags)
	MustRegisterCmd("uptime", (*UptimeCmd)(nil), flags)
	MustRegisterCmd("validateAddress", (*ValidateAddressCmd)(nil), flags)
<<<<<<< HEAD
	MustRegisterCmd("verifyTxOutProof", (*VerifyTxOutProofCmd)(nil), flags)
=======
	MustRegisterCmd("verifyMessage", (*VerifyMessageCmd)(nil), flags)
>>>>>>> 9dd025d4
}<|MERGE_RESOLUTION|>--- conflicted
+++ resolved
@@ -728,36 +728,6 @@
 func NewValidateAddressCmd(address string) *ValidateAddressCmd {
 	return &ValidateAddressCmd{
 		Address: address,
-	}
-}
-
-<<<<<<< HEAD
-// VerifyTxOutProofCmd defines the verifyTxOutProof JSON-RPC command.
-type VerifyTxOutProofCmd struct {
-	Proof string
-}
-
-// NewVerifyTxOutProofCmd returns a new instance which can be used to issue a
-// verifyTxOutProof JSON-RPC command.
-func NewVerifyTxOutProofCmd(proof string) *VerifyTxOutProofCmd {
-	return &VerifyTxOutProofCmd{
-		Proof: proof,
-=======
-// VerifyMessageCmd defines the verifyMessage JSON-RPC command.
-type VerifyMessageCmd struct {
-	Address   string
-	Signature string
-	Message   string
-}
-
-// NewVerifyMessageCmd returns a new instance which can be used to issue a
-// verifyMessage JSON-RPC command.
-func NewVerifyMessageCmd(address, signature, message string) *VerifyMessageCmd {
-	return &VerifyMessageCmd{
-		Address:   address,
-		Signature: signature,
-		Message:   message,
->>>>>>> 9dd025d4
 	}
 }
 
@@ -812,9 +782,4 @@
 	MustRegisterCmd("submitBlock", (*SubmitBlockCmd)(nil), flags)
 	MustRegisterCmd("uptime", (*UptimeCmd)(nil), flags)
 	MustRegisterCmd("validateAddress", (*ValidateAddressCmd)(nil), flags)
-<<<<<<< HEAD
-	MustRegisterCmd("verifyTxOutProof", (*VerifyTxOutProofCmd)(nil), flags)
-=======
-	MustRegisterCmd("verifyMessage", (*VerifyMessageCmd)(nil), flags)
->>>>>>> 9dd025d4
 }