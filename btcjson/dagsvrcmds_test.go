// Copyright (c) 2014 The btcsuite developers
// Use of this source code is governed by an ISC
// license that can be found in the LICENSE file.

package btcjson_test

import (
	"bytes"
	"encoding/json"
	"fmt"
	"reflect"
	"testing"

	"github.com/daglabs/btcd/btcjson"
	"github.com/daglabs/btcd/wire"
)

// TestDAGSvrCmds tests all of the dag server commands marshal and unmarshal
// into valid results include handling of optional fields being omitted in the
// marshalled command, while optional fields with defaults have the default
// assigned on unmarshalled commands.
func TestDAGSvrCmds(t *testing.T) {
	t.Parallel()

	testID := 1
	tests := []struct {
		name         string
		newCmd       func() (interface{}, error)
		staticCmd    func() interface{}
		marshalled   string
		unmarshalled interface{}
	}{
		{
			name: "addManualNode",
			newCmd: func() (interface{}, error) {
				return btcjson.NewCmd("addManualNode", "127.0.0.1")
			},
			staticCmd: func() interface{} {
				return btcjson.NewAddManualNodeCmd("127.0.0.1", nil)
			},
			marshalled:   `{"jsonrpc":"1.0","method":"addManualNode","params":["127.0.0.1"],"id":1}`,
			unmarshalled: &btcjson.AddManualNodeCmd{Addr: "127.0.0.1", OneTry: btcjson.Bool(false)},
		},
		{
			name: "createRawTransaction",
			newCmd: func() (interface{}, error) {
				return btcjson.NewCmd("createRawTransaction", `[{"txId":"123","vout":1}]`,
					`{"456":0.0123}`)
			},
			staticCmd: func() interface{} {
				txInputs := []btcjson.TransactionInput{
					{TxID: "123", Vout: 1},
				}
				amounts := map[string]float64{"456": .0123}
				return btcjson.NewCreateRawTransactionCmd(txInputs, amounts, nil)
			},
			marshalled: `{"jsonrpc":"1.0","method":"createRawTransaction","params":[[{"txId":"123","vout":1}],{"456":0.0123}],"id":1}`,
			unmarshalled: &btcjson.CreateRawTransactionCmd{
				Inputs:  []btcjson.TransactionInput{{TxID: "123", Vout: 1}},
				Amounts: map[string]float64{"456": .0123},
			},
		},
		{
			name: "createRawTransaction optional",
			newCmd: func() (interface{}, error) {
				return btcjson.NewCmd("createRawTransaction", `[{"txId":"123","vout":1}]`,
					`{"456":0.0123}`, int64(12312333333))
			},
			staticCmd: func() interface{} {
				txInputs := []btcjson.TransactionInput{
					{TxID: "123", Vout: 1},
				}
				amounts := map[string]float64{"456": .0123}
				return btcjson.NewCreateRawTransactionCmd(txInputs, amounts, btcjson.Uint64(12312333333))
			},
			marshalled: `{"jsonrpc":"1.0","method":"createRawTransaction","params":[[{"txId":"123","vout":1}],{"456":0.0123},12312333333],"id":1}`,
			unmarshalled: &btcjson.CreateRawTransactionCmd{
				Inputs:   []btcjson.TransactionInput{{TxID: "123", Vout: 1}},
				Amounts:  map[string]float64{"456": .0123},
				LockTime: btcjson.Uint64(12312333333),
			},
		},

		{
			name: "decodeRawTransaction",
			newCmd: func() (interface{}, error) {
				return btcjson.NewCmd("decodeRawTransaction", "123")
			},
			staticCmd: func() interface{} {
				return btcjson.NewDecodeRawTransactionCmd("123")
			},
			marshalled:   `{"jsonrpc":"1.0","method":"decodeRawTransaction","params":["123"],"id":1}`,
			unmarshalled: &btcjson.DecodeRawTransactionCmd{HexTx: "123"},
		},
		{
			name: "decodeScript",
			newCmd: func() (interface{}, error) {
				return btcjson.NewCmd("decodeScript", "00")
			},
			staticCmd: func() interface{} {
				return btcjson.NewDecodeScriptCmd("00")
			},
			marshalled:   `{"jsonrpc":"1.0","method":"decodeScript","params":["00"],"id":1}`,
			unmarshalled: &btcjson.DecodeScriptCmd{HexScript: "00"},
		},
		{
			name: "getAllManualNodesInfo",
			newCmd: func() (interface{}, error) {
				return btcjson.NewCmd("getAllManualNodesInfo")
			},
			staticCmd: func() interface{} {
				return btcjson.NewGetAllManualNodesInfoCmd(nil)
			},
			marshalled:   `{"jsonrpc":"1.0","method":"getAllManualNodesInfo","params":[],"id":1}`,
			unmarshalled: &btcjson.GetAllManualNodesInfoCmd{Details: btcjson.Bool(true)},
		},
		{
			name: "getBestBlockHash",
			newCmd: func() (interface{}, error) {
				return btcjson.NewCmd("getBestBlockHash")
			},
			staticCmd: func() interface{} {
				return btcjson.NewGetBestBlockHashCmd()
			},
			marshalled:   `{"jsonrpc":"1.0","method":"getBestBlockHash","params":[],"id":1}`,
			unmarshalled: &btcjson.GetBestBlockHashCmd{},
		},
		{
			name: "getBlock",
			newCmd: func() (interface{}, error) {
				return btcjson.NewCmd("getBlock", "123")
			},
			staticCmd: func() interface{} {
				return btcjson.NewGetBlockCmd("123", nil, nil, nil)
			},
			marshalled: `{"jsonrpc":"1.0","method":"getBlock","params":["123"],"id":1}`,
			unmarshalled: &btcjson.GetBlockCmd{
				Hash:      "123",
				Verbose:   btcjson.Bool(true),
				VerboseTx: btcjson.Bool(false),
			},
		},
		{
			name: "getBlock required optional1",
			newCmd: func() (interface{}, error) {
				// Intentionally use a source param that is
				// more pointers than the destination to
				// exercise that path.
				verbosePtr := btcjson.Bool(true)
				return btcjson.NewCmd("getBlock", "123", &verbosePtr)
			},
			staticCmd: func() interface{} {
				return btcjson.NewGetBlockCmd("123", btcjson.Bool(true), nil, nil)
			},
			marshalled: `{"jsonrpc":"1.0","method":"getBlock","params":["123",true],"id":1}`,
			unmarshalled: &btcjson.GetBlockCmd{
				Hash:      "123",
				Verbose:   btcjson.Bool(true),
				VerboseTx: btcjson.Bool(false),
			},
		},
		{
			name: "getBlock required optional2",
			newCmd: func() (interface{}, error) {
				return btcjson.NewCmd("getBlock", "123", true, true)
			},
			staticCmd: func() interface{} {
				return btcjson.NewGetBlockCmd("123", btcjson.Bool(true), btcjson.Bool(true), nil)
			},
			marshalled: `{"jsonrpc":"1.0","method":"getBlock","params":["123",true,true],"id":1}`,
			unmarshalled: &btcjson.GetBlockCmd{
				Hash:      "123",
				Verbose:   btcjson.Bool(true),
				VerboseTx: btcjson.Bool(true),
			},
		},
		{
			name: "getBlock required optional3",
			newCmd: func() (interface{}, error) {
				return btcjson.NewCmd("getBlock", "123", true, true, "456")
			},
			staticCmd: func() interface{} {
				return btcjson.NewGetBlockCmd("123", btcjson.Bool(true), btcjson.Bool(true), btcjson.String("456"))
			},
			marshalled: `{"jsonrpc":"1.0","method":"getBlock","params":["123",true,true,"456"],"id":1}`,
			unmarshalled: &btcjson.GetBlockCmd{
				Hash:       "123",
				Verbose:    btcjson.Bool(true),
				VerboseTx:  btcjson.Bool(true),
				Subnetwork: btcjson.String("456"),
			},
		},
		{
			name: "getBlocks",
			newCmd: func() (interface{}, error) {
				return btcjson.NewCmd("getBlocks", true, true, "123")
			},
			staticCmd: func() interface{} {
				return btcjson.NewGetBlocksCmd(true, true, btcjson.String("123"))
			},
			marshalled: `{"jsonrpc":"1.0","method":"getBlocks","params":[true,true,"123"],"id":1}`,
			unmarshalled: &btcjson.GetBlocksCmd{
				IncludeBlocks: true,
				VerboseBlocks: true,
				StartHash:     btcjson.String("123"),
			},
		},
		{
			name: "getBlockDagInfo",
			newCmd: func() (interface{}, error) {
				return btcjson.NewCmd("getBlockDagInfo")
			},
			staticCmd: func() interface{} {
				return btcjson.NewGetBlockDAGInfoCmd()
			},
			marshalled:   `{"jsonrpc":"1.0","method":"getBlockDagInfo","params":[],"id":1}`,
			unmarshalled: &btcjson.GetBlockDAGInfoCmd{},
		},
		{
			name: "getBlockCount",
			newCmd: func() (interface{}, error) {
				return btcjson.NewCmd("getBlockCount")
			},
			staticCmd: func() interface{} {
				return btcjson.NewGetBlockCountCmd()
			},
			marshalled:   `{"jsonrpc":"1.0","method":"getBlockCount","params":[],"id":1}`,
			unmarshalled: &btcjson.GetBlockCountCmd{},
		},
		{
			name: "getBlockHeader",
			newCmd: func() (interface{}, error) {
				return btcjson.NewCmd("getBlockHeader", "123")
			},
			staticCmd: func() interface{} {
				return btcjson.NewGetBlockHeaderCmd("123", nil)
			},
			marshalled: `{"jsonrpc":"1.0","method":"getBlockHeader","params":["123"],"id":1}`,
			unmarshalled: &btcjson.GetBlockHeaderCmd{
				Hash:    "123",
				Verbose: btcjson.Bool(true),
			},
		},
		{
			name: "getBlockTemplate",
			newCmd: func() (interface{}, error) {
				return btcjson.NewCmd("getBlockTemplate")
			},
			staticCmd: func() interface{} {
				return btcjson.NewGetBlockTemplateCmd(nil)
			},
			marshalled:   `{"jsonrpc":"1.0","method":"getBlockTemplate","params":[],"id":1}`,
			unmarshalled: &btcjson.GetBlockTemplateCmd{Request: nil},
		},
		{
			name: "getBlockTemplate optional - template request",
			newCmd: func() (interface{}, error) {
				return btcjson.NewCmd("getBlockTemplate", `{"mode":"template","capabilities":["longpoll","coinbasetxn"]}`)
			},
			staticCmd: func() interface{} {
				template := btcjson.TemplateRequest{
					Mode:         "template",
					Capabilities: []string{"longpoll", "coinbasetxn"},
				}
				return btcjson.NewGetBlockTemplateCmd(&template)
			},
			marshalled: `{"jsonrpc":"1.0","method":"getBlockTemplate","params":[{"mode":"template","capabilities":["longpoll","coinbasetxn"]}],"id":1}`,
			unmarshalled: &btcjson.GetBlockTemplateCmd{
				Request: &btcjson.TemplateRequest{
					Mode:         "template",
					Capabilities: []string{"longpoll", "coinbasetxn"},
				},
			},
		},
		{
			name: "getBlockTemplate optional - template request with tweaks",
			newCmd: func() (interface{}, error) {
				return btcjson.NewCmd("getBlockTemplate", `{"mode":"template","capabilities":["longPoll","coinbaseTxn"],"sigOpLimit":500,"massLimit":100000000,"maxVersion":1}`)
			},
			staticCmd: func() interface{} {
				template := btcjson.TemplateRequest{
					Mode:         "template",
					Capabilities: []string{"longPoll", "coinbaseTxn"},
					SigOpLimit:   500,
					MassLimit:    100000000,
					MaxVersion:   1,
				}
				return btcjson.NewGetBlockTemplateCmd(&template)
			},
			marshalled: `{"jsonrpc":"1.0","method":"getBlockTemplate","params":[{"mode":"template","capabilities":["longPoll","coinbaseTxn"],"sigOpLimit":500,"massLimit":100000000,"maxVersion":1}],"id":1}`,
			unmarshalled: &btcjson.GetBlockTemplateCmd{
				Request: &btcjson.TemplateRequest{
					Mode:         "template",
					Capabilities: []string{"longPoll", "coinbaseTxn"},
					SigOpLimit:   int64(500),
					MassLimit:    int64(100000000),
					MaxVersion:   1,
				},
			},
		},
		{
			name: "getBlockTemplate optional - template request with tweaks 2",
			newCmd: func() (interface{}, error) {
				return btcjson.NewCmd("getBlockTemplate", `{"mode":"template","capabilities":["longPoll","coinbaseTxn"],"sigOpLimit":true,"massLimit":100000000,"maxVersion":1}`)
			},
			staticCmd: func() interface{} {
				template := btcjson.TemplateRequest{
					Mode:         "template",
					Capabilities: []string{"longPoll", "coinbaseTxn"},
					SigOpLimit:   true,
					MassLimit:    100000000,
					MaxVersion:   1,
				}
				return btcjson.NewGetBlockTemplateCmd(&template)
			},
			marshalled: `{"jsonrpc":"1.0","method":"getBlockTemplate","params":[{"mode":"template","capabilities":["longPoll","coinbaseTxn"],"sigOpLimit":true,"massLimit":100000000,"maxVersion":1}],"id":1}`,
			unmarshalled: &btcjson.GetBlockTemplateCmd{
				Request: &btcjson.TemplateRequest{
					Mode:         "template",
					Capabilities: []string{"longPoll", "coinbaseTxn"},
					SigOpLimit:   true,
					MassLimit:    int64(100000000),
					MaxVersion:   1,
				},
			},
		},
		{
			name: "getCFilter",
			newCmd: func() (interface{}, error) {
				return btcjson.NewCmd("getCFilter", "123",
					wire.GCSFilterExtended)
			},
			staticCmd: func() interface{} {
				return btcjson.NewGetCFilterCmd("123",
					wire.GCSFilterExtended)
			},
			marshalled: `{"jsonrpc":"1.0","method":"getCFilter","params":["123",1],"id":1}`,
			unmarshalled: &btcjson.GetCFilterCmd{
				Hash:       "123",
				FilterType: wire.GCSFilterExtended,
			},
		},
		{
			name: "getCFilterHeader",
			newCmd: func() (interface{}, error) {
				return btcjson.NewCmd("getCFilterHeader", "123",
					wire.GCSFilterExtended)
			},
			staticCmd: func() interface{} {
				return btcjson.NewGetCFilterHeaderCmd("123",
					wire.GCSFilterExtended)
			},
			marshalled: `{"jsonrpc":"1.0","method":"getCFilterHeader","params":["123",1],"id":1}`,
			unmarshalled: &btcjson.GetCFilterHeaderCmd{
				Hash:       "123",
				FilterType: wire.GCSFilterExtended,
			},
		},
		{
			name: "getChainFromBlock",
			newCmd: func() (interface{}, error) {
				return btcjson.NewCmd("getChainFromBlock", true, "123")
			},
			staticCmd: func() interface{} {
				return btcjson.NewGetChainFromBlockCmd(true, btcjson.String("123"))
			},
			marshalled: `{"jsonrpc":"1.0","method":"getChainFromBlock","params":[true,"123"],"id":1}`,
			unmarshalled: &btcjson.GetChainFromBlockCmd{
				IncludeBlocks: true,
				StartHash:     btcjson.String("123"),
			},
		},
		{
			name: "getDagTips",
			newCmd: func() (interface{}, error) {
				return btcjson.NewCmd("getDagTips")
			},
			staticCmd: func() interface{} {
				return btcjson.NewGetDAGTipsCmd()
			},
			marshalled:   `{"jsonrpc":"1.0","method":"getDagTips","params":[],"id":1}`,
			unmarshalled: &btcjson.GetDAGTipsCmd{},
		},
		{
			name: "getConnectionCount",
			newCmd: func() (interface{}, error) {
				return btcjson.NewCmd("getConnectionCount")
			},
			staticCmd: func() interface{} {
				return btcjson.NewGetConnectionCountCmd()
			},
			marshalled:   `{"jsonrpc":"1.0","method":"getConnectionCount","params":[],"id":1}`,
			unmarshalled: &btcjson.GetConnectionCountCmd{},
		},
		{
			name: "getDifficulty",
			newCmd: func() (interface{}, error) {
				return btcjson.NewCmd("getDifficulty")
			},
			staticCmd: func() interface{} {
				return btcjson.NewGetDifficultyCmd()
			},
			marshalled:   `{"jsonrpc":"1.0","method":"getDifficulty","params":[],"id":1}`,
			unmarshalled: &btcjson.GetDifficultyCmd{},
		},
		{
			name: "getGenerate",
			newCmd: func() (interface{}, error) {
				return btcjson.NewCmd("getGenerate")
			},
			staticCmd: func() interface{} {
				return btcjson.NewGetGenerateCmd()
			},
			marshalled:   `{"jsonrpc":"1.0","method":"getGenerate","params":[],"id":1}`,
			unmarshalled: &btcjson.GetGenerateCmd{},
		},
		{
			name: "getHashesPerSec",
			newCmd: func() (interface{}, error) {
				return btcjson.NewCmd("getHashesPerSec")
			},
			staticCmd: func() interface{} {
				return btcjson.NewGetHashesPerSecCmd()
			},
			marshalled:   `{"jsonrpc":"1.0","method":"getHashesPerSec","params":[],"id":1}`,
			unmarshalled: &btcjson.GetHashesPerSecCmd{},
		},
		{
			name: "getInfo",
			newCmd: func() (interface{}, error) {
				return btcjson.NewCmd("getInfo")
			},
			staticCmd: func() interface{} {
				return btcjson.NewGetInfoCmd()
			},
			marshalled:   `{"jsonrpc":"1.0","method":"getInfo","params":[],"id":1}`,
			unmarshalled: &btcjson.GetInfoCmd{},
		},
		{
			name: "getManualNodeInfo",
			newCmd: func() (interface{}, error) {
				return btcjson.NewCmd("getManualNodeInfo", "127.0.0.1")
			},
			staticCmd: func() interface{} {
				return btcjson.NewGetManualNodeInfoCmd("127.0.0.1", nil)
			},
			marshalled: `{"jsonrpc":"1.0","method":"getManualNodeInfo","params":["127.0.0.1"],"id":1}`,
			unmarshalled: &btcjson.GetManualNodeInfoCmd{
				Node:    "127.0.0.1",
				Details: btcjson.Bool(true),
			},
		},
		{
			name: "getMempoolEntry",
			newCmd: func() (interface{}, error) {
				return btcjson.NewCmd("getMempoolEntry", "txhash")
			},
			staticCmd: func() interface{} {
				return btcjson.NewGetMempoolEntryCmd("txhash")
			},
			marshalled: `{"jsonrpc":"1.0","method":"getMempoolEntry","params":["txhash"],"id":1}`,
			unmarshalled: &btcjson.GetMempoolEntryCmd{
				TxID: "txhash",
			},
		},
		{
			name: "getMempoolInfo",
			newCmd: func() (interface{}, error) {
				return btcjson.NewCmd("getMempoolInfo")
			},
			staticCmd: func() interface{} {
				return btcjson.NewGetMempoolInfoCmd()
			},
			marshalled:   `{"jsonrpc":"1.0","method":"getMempoolInfo","params":[],"id":1}`,
			unmarshalled: &btcjson.GetMempoolInfoCmd{},
		},
		{
			name: "getMiningInfo",
			newCmd: func() (interface{}, error) {
				return btcjson.NewCmd("getMiningInfo")
			},
			staticCmd: func() interface{} {
				return btcjson.NewGetMiningInfoCmd()
			},
			marshalled:   `{"jsonrpc":"1.0","method":"getMiningInfo","params":[],"id":1}`,
			unmarshalled: &btcjson.GetMiningInfoCmd{},
		},
		{
			name: "getNetworkInfo",
			newCmd: func() (interface{}, error) {
				return btcjson.NewCmd("getNetworkInfo")
			},
			staticCmd: func() interface{} {
				return btcjson.NewGetNetworkInfoCmd()
			},
			marshalled:   `{"jsonrpc":"1.0","method":"getNetworkInfo","params":[],"id":1}`,
			unmarshalled: &btcjson.GetNetworkInfoCmd{},
		},
		{
			name: "getNetTotals",
			newCmd: func() (interface{}, error) {
				return btcjson.NewCmd("getNetTotals")
			},
			staticCmd: func() interface{} {
				return btcjson.NewGetNetTotalsCmd()
			},
			marshalled:   `{"jsonrpc":"1.0","method":"getNetTotals","params":[],"id":1}`,
			unmarshalled: &btcjson.GetNetTotalsCmd{},
		},
		{
			name: "getNetworkHashPs",
			newCmd: func() (interface{}, error) {
				return btcjson.NewCmd("getNetworkHashPs")
			},
			staticCmd: func() interface{} {
				return btcjson.NewGetNetworkHashPSCmd(nil, nil)
			},
			marshalled: `{"jsonrpc":"1.0","method":"getNetworkHashPs","params":[],"id":1}`,
			unmarshalled: &btcjson.GetNetworkHashPSCmd{
				Blocks: btcjson.Int(120),
				Height: btcjson.Int(-1),
			},
		},
		{
			name: "getNetworkHashPs optional1",
			newCmd: func() (interface{}, error) {
				return btcjson.NewCmd("getNetworkHashPs", 200)
			},
			staticCmd: func() interface{} {
				return btcjson.NewGetNetworkHashPSCmd(btcjson.Int(200), nil)
			},
			marshalled: `{"jsonrpc":"1.0","method":"getNetworkHashPs","params":[200],"id":1}`,
			unmarshalled: &btcjson.GetNetworkHashPSCmd{
				Blocks: btcjson.Int(200),
				Height: btcjson.Int(-1),
			},
		},
		{
			name: "getNetworkHashPs optional2",
			newCmd: func() (interface{}, error) {
				return btcjson.NewCmd("getNetworkHashPs", 200, 123)
			},
			staticCmd: func() interface{} {
				return btcjson.NewGetNetworkHashPSCmd(btcjson.Int(200), btcjson.Int(123))
			},
			marshalled: `{"jsonrpc":"1.0","method":"getNetworkHashPs","params":[200,123],"id":1}`,
			unmarshalled: &btcjson.GetNetworkHashPSCmd{
				Blocks: btcjson.Int(200),
				Height: btcjson.Int(123),
			},
		},
		{
			name: "getPeerInfo",
			newCmd: func() (interface{}, error) {
				return btcjson.NewCmd("getPeerInfo")
			},
			staticCmd: func() interface{} {
				return btcjson.NewGetPeerInfoCmd()
			},
			marshalled:   `{"jsonrpc":"1.0","method":"getPeerInfo","params":[],"id":1}`,
			unmarshalled: &btcjson.GetPeerInfoCmd{},
		},
		{
			name: "getRawMempool",
			newCmd: func() (interface{}, error) {
				return btcjson.NewCmd("getRawMempool")
			},
			staticCmd: func() interface{} {
				return btcjson.NewGetRawMempoolCmd(nil)
			},
			marshalled: `{"jsonrpc":"1.0","method":"getRawMempool","params":[],"id":1}`,
			unmarshalled: &btcjson.GetRawMempoolCmd{
				Verbose: btcjson.Bool(false),
			},
		},
		{
			name: "getRawMempool optional",
			newCmd: func() (interface{}, error) {
				return btcjson.NewCmd("getRawMempool", false)
			},
			staticCmd: func() interface{} {
				return btcjson.NewGetRawMempoolCmd(btcjson.Bool(false))
			},
			marshalled: `{"jsonrpc":"1.0","method":"getRawMempool","params":[false],"id":1}`,
			unmarshalled: &btcjson.GetRawMempoolCmd{
				Verbose: btcjson.Bool(false),
			},
		},
		{
			name: "getRawTransaction",
			newCmd: func() (interface{}, error) {
				return btcjson.NewCmd("getRawTransaction", "123")
			},
			staticCmd: func() interface{} {
				return btcjson.NewGetRawTransactionCmd("123", nil)
			},
			marshalled: `{"jsonrpc":"1.0","method":"getRawTransaction","params":["123"],"id":1}`,
			unmarshalled: &btcjson.GetRawTransactionCmd{
				TxID:    "123",
				Verbose: btcjson.Int(0),
			},
		},
		{
			name: "getRawTransaction optional",
			newCmd: func() (interface{}, error) {
				return btcjson.NewCmd("getRawTransaction", "123", 1)
			},
			staticCmd: func() interface{} {
				return btcjson.NewGetRawTransactionCmd("123", btcjson.Int(1))
			},
			marshalled: `{"jsonrpc":"1.0","method":"getRawTransaction","params":["123",1],"id":1}`,
			unmarshalled: &btcjson.GetRawTransactionCmd{
				TxID:    "123",
				Verbose: btcjson.Int(1),
			},
		},
		{
			name: "getSubnetwork",
			newCmd: func() (interface{}, error) {
				return btcjson.NewCmd("getSubnetwork", "123")
			},
			staticCmd: func() interface{} {
				return btcjson.NewGetSubnetworkCmd("123")
			},
			marshalled: `{"jsonrpc":"1.0","method":"getSubnetwork","params":["123"],"id":1}`,
			unmarshalled: &btcjson.GetSubnetworkCmd{
				SubnetworkID: "123",
			},
		},
		{
			name: "getTxOut",
			newCmd: func() (interface{}, error) {
				return btcjson.NewCmd("getTxOut", "123", 1)
			},
			staticCmd: func() interface{} {
				return btcjson.NewGetTxOutCmd("123", 1, nil)
			},
			marshalled: `{"jsonrpc":"1.0","method":"getTxOut","params":["123",1],"id":1}`,
			unmarshalled: &btcjson.GetTxOutCmd{
				TxID:           "123",
				Vout:           1,
				IncludeMempool: btcjson.Bool(true),
			},
		},
		{
			name: "getTxOut optional",
			newCmd: func() (interface{}, error) {
				return btcjson.NewCmd("getTxOut", "123", 1, true)
			},
			staticCmd: func() interface{} {
				return btcjson.NewGetTxOutCmd("123", 1, btcjson.Bool(true))
			},
			marshalled: `{"jsonrpc":"1.0","method":"getTxOut","params":["123",1,true],"id":1}`,
			unmarshalled: &btcjson.GetTxOutCmd{
				TxID:           "123",
				Vout:           1,
				IncludeMempool: btcjson.Bool(true),
			},
		},
		{
			name: "getTxOutSetInfo",
			newCmd: func() (interface{}, error) {
				return btcjson.NewCmd("getTxOutSetInfo")
			},
			staticCmd: func() interface{} {
				return btcjson.NewGetTxOutSetInfoCmd()
			},
			marshalled:   `{"jsonrpc":"1.0","method":"getTxOutSetInfo","params":[],"id":1}`,
			unmarshalled: &btcjson.GetTxOutSetInfoCmd{},
		},
		{
			name: "help",
			newCmd: func() (interface{}, error) {
				return btcjson.NewCmd("help")
			},
			staticCmd: func() interface{} {
				return btcjson.NewHelpCmd(nil)
			},
			marshalled: `{"jsonrpc":"1.0","method":"help","params":[],"id":1}`,
			unmarshalled: &btcjson.HelpCmd{
				Command: nil,
			},
		},
		{
			name: "help optional",
			newCmd: func() (interface{}, error) {
				return btcjson.NewCmd("help", "getBlock")
			},
			staticCmd: func() interface{} {
				return btcjson.NewHelpCmd(btcjson.String("getBlock"))
			},
			marshalled: `{"jsonrpc":"1.0","method":"help","params":["getBlock"],"id":1}`,
			unmarshalled: &btcjson.HelpCmd{
				Command: btcjson.String("getBlock"),
			},
		},
		{
			name: "invalidateBlock",
			newCmd: func() (interface{}, error) {
				return btcjson.NewCmd("invalidateBlock", "123")
			},
			staticCmd: func() interface{} {
				return btcjson.NewInvalidateBlockCmd("123")
			},
			marshalled: `{"jsonrpc":"1.0","method":"invalidateBlock","params":["123"],"id":1}`,
			unmarshalled: &btcjson.InvalidateBlockCmd{
				BlockHash: "123",
			},
		},
		{
			name: "ping",
			newCmd: func() (interface{}, error) {
				return btcjson.NewCmd("ping")
			},
			staticCmd: func() interface{} {
				return btcjson.NewPingCmd()
			},
			marshalled:   `{"jsonrpc":"1.0","method":"ping","params":[],"id":1}`,
			unmarshalled: &btcjson.PingCmd{},
		},
		{
			name: "preciousBlock",
			newCmd: func() (interface{}, error) {
				return btcjson.NewCmd("preciousBlock", "0123")
			},
			staticCmd: func() interface{} {
				return btcjson.NewPreciousBlockCmd("0123")
			},
			marshalled: `{"jsonrpc":"1.0","method":"preciousBlock","params":["0123"],"id":1}`,
			unmarshalled: &btcjson.PreciousBlockCmd{
				BlockHash: "0123",
			},
		},
		{
			name: "reconsiderBlock",
			newCmd: func() (interface{}, error) {
				return btcjson.NewCmd("reconsiderBlock", "123")
			},
			staticCmd: func() interface{} {
				return btcjson.NewReconsiderBlockCmd("123")
			},
			marshalled: `{"jsonrpc":"1.0","method":"reconsiderBlock","params":["123"],"id":1}`,
			unmarshalled: &btcjson.ReconsiderBlockCmd{
				BlockHash: "123",
			},
		},
		{
			name: "removeManualNode",
			newCmd: func() (interface{}, error) {
				return btcjson.NewCmd("removeManualNode", "127.0.0.1")
			},
			staticCmd: func() interface{} {
				return btcjson.NewRemoveManualNodeCmd("127.0.0.1")
			},
			marshalled:   `{"jsonrpc":"1.0","method":"removeManualNode","params":["127.0.0.1"],"id":1}`,
			unmarshalled: &btcjson.RemoveManualNodeCmd{Addr: "127.0.0.1"},
		},
		{
			name: "searchRawTransactions",
			newCmd: func() (interface{}, error) {
				return btcjson.NewCmd("searchRawTransactions", "1Address")
			},
			staticCmd: func() interface{} {
				return btcjson.NewSearchRawTransactionsCmd("1Address", nil, nil, nil, nil, nil, nil)
			},
			marshalled: `{"jsonrpc":"1.0","method":"searchRawTransactions","params":["1Address"],"id":1}`,
			unmarshalled: &btcjson.SearchRawTransactionsCmd{
				Address:     "1Address",
				Verbose:     btcjson.Bool(true),
				Skip:        btcjson.Int(0),
				Count:       btcjson.Int(100),
				VinExtra:    btcjson.Bool(false),
				Reverse:     btcjson.Bool(false),
				FilterAddrs: nil,
			},
		},
		{
			name: "searchRawTransactions",
			newCmd: func() (interface{}, error) {
				return btcjson.NewCmd("searchRawTransactions", "1Address", false)
			},
			staticCmd: func() interface{} {
				return btcjson.NewSearchRawTransactionsCmd("1Address",
					btcjson.Bool(false), nil, nil, nil, nil, nil)
			},
			marshalled: `{"jsonrpc":"1.0","method":"searchRawTransactions","params":["1Address",false],"id":1}`,
			unmarshalled: &btcjson.SearchRawTransactionsCmd{
				Address:     "1Address",
				Verbose:     btcjson.Bool(false),
				Skip:        btcjson.Int(0),
				Count:       btcjson.Int(100),
				VinExtra:    btcjson.Bool(false),
				Reverse:     btcjson.Bool(false),
				FilterAddrs: nil,
			},
		},
		{
			name: "searchRawTransactions",
			newCmd: func() (interface{}, error) {
				return btcjson.NewCmd("searchRawTransactions", "1Address", false, 5)
			},
			staticCmd: func() interface{} {
				return btcjson.NewSearchRawTransactionsCmd("1Address",
					btcjson.Bool(false), btcjson.Int(5), nil, nil, nil, nil)
			},
			marshalled: `{"jsonrpc":"1.0","method":"searchRawTransactions","params":["1Address",false,5],"id":1}`,
			unmarshalled: &btcjson.SearchRawTransactionsCmd{
				Address:     "1Address",
				Verbose:     btcjson.Bool(false),
				Skip:        btcjson.Int(5),
				Count:       btcjson.Int(100),
				VinExtra:    btcjson.Bool(false),
				Reverse:     btcjson.Bool(false),
				FilterAddrs: nil,
			},
		},
		{
			name: "searchRawTransactions",
			newCmd: func() (interface{}, error) {
				return btcjson.NewCmd("searchRawTransactions", "1Address", false, 5, 10)
			},
			staticCmd: func() interface{} {
				return btcjson.NewSearchRawTransactionsCmd("1Address",
					btcjson.Bool(false), btcjson.Int(5), btcjson.Int(10), nil, nil, nil)
			},
			marshalled: `{"jsonrpc":"1.0","method":"searchRawTransactions","params":["1Address",false,5,10],"id":1}`,
			unmarshalled: &btcjson.SearchRawTransactionsCmd{
				Address:     "1Address",
				Verbose:     btcjson.Bool(false),
				Skip:        btcjson.Int(5),
				Count:       btcjson.Int(10),
				VinExtra:    btcjson.Bool(false),
				Reverse:     btcjson.Bool(false),
				FilterAddrs: nil,
			},
		},
		{
			name: "searchRawTransactions",
			newCmd: func() (interface{}, error) {
				return btcjson.NewCmd("searchRawTransactions", "1Address", false, 5, 10, true)
			},
			staticCmd: func() interface{} {
				return btcjson.NewSearchRawTransactionsCmd("1Address",
					btcjson.Bool(false), btcjson.Int(5), btcjson.Int(10), btcjson.Bool(true), nil, nil)
			},
			marshalled: `{"jsonrpc":"1.0","method":"searchRawTransactions","params":["1Address",false,5,10,true],"id":1}`,
			unmarshalled: &btcjson.SearchRawTransactionsCmd{
				Address:     "1Address",
				Verbose:     btcjson.Bool(false),
				Skip:        btcjson.Int(5),
				Count:       btcjson.Int(10),
				VinExtra:    btcjson.Bool(true),
				Reverse:     btcjson.Bool(false),
				FilterAddrs: nil,
			},
		},
		{
			name: "searchRawTransactions",
			newCmd: func() (interface{}, error) {
				return btcjson.NewCmd("searchRawTransactions", "1Address", false, 5, 10, true, true)
			},
			staticCmd: func() interface{} {
				return btcjson.NewSearchRawTransactionsCmd("1Address",
					btcjson.Bool(false), btcjson.Int(5), btcjson.Int(10), btcjson.Bool(true), btcjson.Bool(true), nil)
			},
			marshalled: `{"jsonrpc":"1.0","method":"searchRawTransactions","params":["1Address",false,5,10,true,true],"id":1}`,
			unmarshalled: &btcjson.SearchRawTransactionsCmd{
				Address:     "1Address",
				Verbose:     btcjson.Bool(false),
				Skip:        btcjson.Int(5),
				Count:       btcjson.Int(10),
				VinExtra:    btcjson.Bool(true),
				Reverse:     btcjson.Bool(true),
				FilterAddrs: nil,
			},
		},
		{
			name: "searchRawTransactions",
			newCmd: func() (interface{}, error) {
				return btcjson.NewCmd("searchRawTransactions", "1Address", false, 5, 10, true, true, []string{"1Address"})
			},
			staticCmd: func() interface{} {
				return btcjson.NewSearchRawTransactionsCmd("1Address",
					btcjson.Bool(false), btcjson.Int(5), btcjson.Int(10), btcjson.Bool(true), btcjson.Bool(true), &[]string{"1Address"})
			},
			marshalled: `{"jsonrpc":"1.0","method":"searchRawTransactions","params":["1Address",false,5,10,true,true,["1Address"]],"id":1}`,
			unmarshalled: &btcjson.SearchRawTransactionsCmd{
				Address:     "1Address",
				Verbose:     btcjson.Bool(false),
				Skip:        btcjson.Int(5),
				Count:       btcjson.Int(10),
				VinExtra:    btcjson.Bool(true),
				Reverse:     btcjson.Bool(true),
				FilterAddrs: &[]string{"1Address"},
			},
		},
		{
			name: "sendRawTransaction",
			newCmd: func() (interface{}, error) {
				return btcjson.NewCmd("sendRawTransaction", "1122")
			},
			staticCmd: func() interface{} {
				return btcjson.NewSendRawTransactionCmd("1122", nil)
			},
			marshalled: `{"jsonrpc":"1.0","method":"sendRawTransaction","params":["1122"],"id":1}`,
			unmarshalled: &btcjson.SendRawTransactionCmd{
				HexTx:         "1122",
				AllowHighFees: btcjson.Bool(false),
			},
		},
		{
			name: "sendRawTransaction optional",
			newCmd: func() (interface{}, error) {
				return btcjson.NewCmd("sendRawTransaction", "1122", false)
			},
			staticCmd: func() interface{} {
				return btcjson.NewSendRawTransactionCmd("1122", btcjson.Bool(false))
			},
			marshalled: `{"jsonrpc":"1.0","method":"sendRawTransaction","params":["1122",false],"id":1}`,
			unmarshalled: &btcjson.SendRawTransactionCmd{
				HexTx:         "1122",
				AllowHighFees: btcjson.Bool(false),
			},
		},
		{
			name: "setGenerate",
			newCmd: func() (interface{}, error) {
				return btcjson.NewCmd("setGenerate", true)
			},
			staticCmd: func() interface{} {
				return btcjson.NewSetGenerateCmd(true, nil)
			},
			marshalled: `{"jsonrpc":"1.0","method":"setGenerate","params":[true],"id":1}`,
			unmarshalled: &btcjson.SetGenerateCmd{
				Generate:     true,
				GenProcLimit: btcjson.Int(-1),
			},
		},
		{
			name: "setGenerate optional",
			newCmd: func() (interface{}, error) {
				return btcjson.NewCmd("setGenerate", true, 6)
			},
			staticCmd: func() interface{} {
				return btcjson.NewSetGenerateCmd(true, btcjson.Int(6))
			},
			marshalled: `{"jsonrpc":"1.0","method":"setGenerate","params":[true,6],"id":1}`,
			unmarshalled: &btcjson.SetGenerateCmd{
				Generate:     true,
				GenProcLimit: btcjson.Int(6),
			},
		},
		{
			name: "stop",
			newCmd: func() (interface{}, error) {
				return btcjson.NewCmd("stop")
			},
			staticCmd: func() interface{} {
				return btcjson.NewStopCmd()
			},
			marshalled:   `{"jsonrpc":"1.0","method":"stop","params":[],"id":1}`,
			unmarshalled: &btcjson.StopCmd{},
		},
		{
			name: "submitBlock",
			newCmd: func() (interface{}, error) {
				return btcjson.NewCmd("submitBlock", "112233")
			},
			staticCmd: func() interface{} {
				return btcjson.NewSubmitBlockCmd("112233", nil)
			},
			marshalled: `{"jsonrpc":"1.0","method":"submitBlock","params":["112233"],"id":1}`,
			unmarshalled: &btcjson.SubmitBlockCmd{
				HexBlock: "112233",
				Options:  nil,
			},
		},
		{
			name: "submitBlock optional",
			newCmd: func() (interface{}, error) {
				return btcjson.NewCmd("submitBlock", "112233", `{"workId":"12345"}`)
			},
			staticCmd: func() interface{} {
				options := btcjson.SubmitBlockOptions{
					WorkID: "12345",
				}
				return btcjson.NewSubmitBlockCmd("112233", &options)
			},
			marshalled: `{"jsonrpc":"1.0","method":"submitBlock","params":["112233",{"workId":"12345"}],"id":1}`,
			unmarshalled: &btcjson.SubmitBlockCmd{
				HexBlock: "112233",
				Options: &btcjson.SubmitBlockOptions{
					WorkID: "12345",
				},
			},
		},
		{
			name: "uptime",
			newCmd: func() (interface{}, error) {
				return btcjson.NewCmd("uptime")
			},
			staticCmd: func() interface{} {
				return btcjson.NewUptimeCmd()
			},
			marshalled:   `{"jsonrpc":"1.0","method":"uptime","params":[],"id":1}`,
			unmarshalled: &btcjson.UptimeCmd{},
		},
		{
			name: "validateAddress",
			newCmd: func() (interface{}, error) {
				return btcjson.NewCmd("validateAddress", "1Address")
			},
			staticCmd: func() interface{} {
				return btcjson.NewValidateAddressCmd("1Address")
			},
			marshalled: `{"jsonrpc":"1.0","method":"validateAddress","params":["1Address"],"id":1}`,
			unmarshalled: &btcjson.ValidateAddressCmd{
				Address: "1Address",
			},
		},
		{
<<<<<<< HEAD
			name: "verifyTxOutProof",
			newCmd: func() (interface{}, error) {
				return btcjson.NewCmd("verifyTxOutProof", "test")
			},
			staticCmd: func() interface{} {
				return btcjson.NewVerifyTxOutProofCmd("test")
			},
			marshalled: `{"jsonrpc":"1.0","method":"verifyTxOutProof","params":["test"],"id":1}`,
			unmarshalled: &btcjson.VerifyTxOutProofCmd{
				Proof: "test",
=======
			name: "verifyMessage",
			newCmd: func() (interface{}, error) {
				return btcjson.NewCmd("verifyMessage", "1Address", "301234", "test")
			},
			staticCmd: func() interface{} {
				return btcjson.NewVerifyMessageCmd("1Address", "301234", "test")
			},
			marshalled: `{"jsonrpc":"1.0","method":"verifyMessage","params":["1Address","301234","test"],"id":1}`,
			unmarshalled: &btcjson.VerifyMessageCmd{
				Address:   "1Address",
				Signature: "301234",
				Message:   "test",
>>>>>>> 9dd025d4
			},
		},
	}

	t.Logf("Running %d tests", len(tests))
	for i, test := range tests {
		// Marshal the command as created by the new static command
		// creation function.
		marshalled, err := btcjson.MarshalCmd(testID, test.staticCmd())
		if err != nil {
			t.Errorf("MarshalCmd #%d (%s) unexpected error: %v", i,
				test.name, err)
			continue
		}

		if !bytes.Equal(marshalled, []byte(test.marshalled)) {
			t.Errorf("Test #%d (%s) unexpected marshalled data - "+
				"got %s, want %s", i, test.name, marshalled,
				test.marshalled)
			t.Errorf("\n%s\n%s", marshalled, test.marshalled)
			continue
		}

		// Ensure the command is created without error via the generic
		// new command creation function.
		cmd, err := test.newCmd()
		if err != nil {
			t.Errorf("Test #%d (%s) unexpected NewCmd error: %v ",
				i, test.name, err)
		}

		// Marshal the command as created by the generic new command
		// creation function.
		marshalled, err = btcjson.MarshalCmd(testID, cmd)
		if err != nil {
			t.Errorf("MarshalCmd #%d (%s) unexpected error: %v", i,
				test.name, err)
			continue
		}

		if !bytes.Equal(marshalled, []byte(test.marshalled)) {
			t.Errorf("Test #%d (%s) unexpected marshalled data - "+
				"got %s, want %s", i, test.name, marshalled,
				test.marshalled)
			continue
		}

		var request btcjson.Request
		if err := json.Unmarshal(marshalled, &request); err != nil {
			t.Errorf("Test #%d (%s) unexpected error while "+
				"unmarshalling JSON-RPC request: %v", i,
				test.name, err)
			continue
		}

		cmd, err = btcjson.UnmarshalCmd(&request)
		if err != nil {
			t.Errorf("UnmarshalCmd #%d (%s) unexpected error: %v", i,
				test.name, err)
			continue
		}

		if !reflect.DeepEqual(cmd, test.unmarshalled) {
			t.Errorf("Test #%d (%s) unexpected unmarshalled command "+
				"- got %s, want %s", i, test.name,
				fmt.Sprintf("(%T) %+[1]v", cmd),
				fmt.Sprintf("(%T) %+[1]v\n", test.unmarshalled))
			continue
		}
	}
}

// TestDAGSvrCmdErrors ensures any errors that occur in the command during
// custom mashal and unmarshal are as expected.
func TestDAGSvrCmdErrors(t *testing.T) {
	t.Parallel()

	tests := []struct {
		name       string
		result     interface{}
		marshalled string
		err        error
	}{
		{
			name:       "template request with invalid type",
			result:     &btcjson.TemplateRequest{},
			marshalled: `{"mode":1}`,
			err:        &json.UnmarshalTypeError{},
		},
		{
			name:       "invalid template request sigoplimit field",
			result:     &btcjson.TemplateRequest{},
			marshalled: `{"sigoplimit":"invalid"}`,
			err:        btcjson.Error{ErrorCode: btcjson.ErrInvalidType},
		},
		{
			name:       "invalid template request masslimit field",
			result:     &btcjson.TemplateRequest{},
			marshalled: `{"masslimit":"invalid"}`,
			err:        btcjson.Error{ErrorCode: btcjson.ErrInvalidType},
		},
	}

	t.Logf("Running %d tests", len(tests))
	for i, test := range tests {
		err := json.Unmarshal([]byte(test.marshalled), &test.result)
		if reflect.TypeOf(err) != reflect.TypeOf(test.err) {
			t.Errorf("Test #%d (%s) wrong error - got %T (%[2]v), "+
				"want %T", i, test.name, err, test.err)
			continue
		}

		if terr, ok := test.err.(btcjson.Error); ok {
			gotErrorCode := err.(btcjson.Error).ErrorCode
			if gotErrorCode != terr.ErrorCode {
				t.Errorf("Test #%d (%s) mismatched error code "+
					"- got %v (%v), want %v", i, test.name,
					gotErrorCode, terr, terr.ErrorCode)
				continue
			}
		}
	}
}<|MERGE_RESOLUTION|>--- conflicted
+++ resolved
@@ -1016,34 +1016,6 @@
 			marshalled: `{"jsonrpc":"1.0","method":"validateAddress","params":["1Address"],"id":1}`,
 			unmarshalled: &btcjson.ValidateAddressCmd{
 				Address: "1Address",
-			},
-		},
-		{
-<<<<<<< HEAD
-			name: "verifyTxOutProof",
-			newCmd: func() (interface{}, error) {
-				return btcjson.NewCmd("verifyTxOutProof", "test")
-			},
-			staticCmd: func() interface{} {
-				return btcjson.NewVerifyTxOutProofCmd("test")
-			},
-			marshalled: `{"jsonrpc":"1.0","method":"verifyTxOutProof","params":["test"],"id":1}`,
-			unmarshalled: &btcjson.VerifyTxOutProofCmd{
-				Proof: "test",
-=======
-			name: "verifyMessage",
-			newCmd: func() (interface{}, error) {
-				return btcjson.NewCmd("verifyMessage", "1Address", "301234", "test")
-			},
-			staticCmd: func() interface{} {
-				return btcjson.NewVerifyMessageCmd("1Address", "301234", "test")
-			},
-			marshalled: `{"jsonrpc":"1.0","method":"verifyMessage","params":["1Address","301234","test"],"id":1}`,
-			unmarshalled: &btcjson.VerifyMessageCmd{
-				Address:   "1Address",
-				Signature: "301234",
-				Message:   "test",
->>>>>>> 9dd025d4
 			},
 		},
 	}
