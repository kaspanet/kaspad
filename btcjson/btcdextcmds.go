// Copyright (c) 2014-2016 The btcsuite developers
// Copyright (c) 2015-2016 The Decred developers
// Use of this source code is governed by an ISC
// license that can be found in the LICENSE file.

// NOTE: This file is intended to house the RPC commands that are supported by
// a dag server with btcd extensions.

package btcjson

// NodeSubCmd defines the type used in the `node` JSON-RPC command for the
// sub command field.
type NodeSubCmd string

const (
	// NConnect indicates the specified host that should be connected to.
	NConnect NodeSubCmd = "connect"

	// NRemove indicates the specified peer that should be removed as a
	// persistent peer.
	NRemove NodeSubCmd = "remove"

	// NDisconnect indicates the specified peer should be disonnected.
	NDisconnect NodeSubCmd = "disconnect"
)

// NodeCmd defines the dropnode JSON-RPC command.
type NodeCmd struct {
	SubCmd        NodeSubCmd `jsonrpcusage:"\"connect|remove|disconnect\""`
	Target        string
	ConnectSubCmd *string `jsonrpcusage:"\"perm|temp\""`
}

// NewNodeCmd returns a new instance which can be used to issue a `node`
// JSON-RPC command.
//
// The parameters which are pointers indicate they are optional.  Passing nil
// for optional parameters will use the default value.
func NewNodeCmd(subCmd NodeSubCmd, target string, connectSubCmd *string) *NodeCmd {
	return &NodeCmd{
		SubCmd:        subCmd,
		Target:        target,
		ConnectSubCmd: connectSubCmd,
	}
}

// DebugLevelCmd defines the debugLevel JSON-RPC command.  This command is not a
// standard Bitcoin command.  It is an extension for btcd.
type DebugLevelCmd struct {
	LevelSpec string
}

// NewDebugLevelCmd returns a new DebugLevelCmd which can be used to issue a
// debugLevel JSON-RPC command.  This command is not a standard Bitcoin command.
// It is an extension for btcd.
func NewDebugLevelCmd(levelSpec string) *DebugLevelCmd {
	return &DebugLevelCmd{
		LevelSpec: levelSpec,
	}
}

// GenerateCmd defines the generate JSON-RPC command.
type GenerateCmd struct {
	NumBlocks uint32
}

// NewGenerateCmd returns a new instance which can be used to issue a generate
// JSON-RPC command.
func NewGenerateCmd(numBlocks uint32) *GenerateCmd {
	return &GenerateCmd{
		NumBlocks: numBlocks,
	}
}

// GetBestBlockCmd defines the getBestBlock JSON-RPC command.
type GetBestBlockCmd struct{}

// NewGetBestBlockCmd returns a new instance which can be used to issue a
// getBestBlock JSON-RPC command.
func NewGetBestBlockCmd() *GetBestBlockCmd {
	return &GetBestBlockCmd{}
}

// GetCurrentNetCmd defines the getCurrentNet JSON-RPC command.
type GetCurrentNetCmd struct{}

// NewGetCurrentNetCmd returns a new instance which can be used to issue a
// getCurrentNet JSON-RPC command.
func NewGetCurrentNetCmd() *GetCurrentNetCmd {
	return &GetCurrentNetCmd{}
}

// GetTopHeadersCmd defined the getTopHeaders JSON-RPC command.
type GetTopHeadersCmd struct {
	HashStart *string `json:"hashStart"`
}

// NewGetTopHeadersCmd returns a new instance which can be used to issue a
// getTopHeaders JSON-RPC command.
func NewGetTopHeadersCmd(startHash *string) *GetTopHeadersCmd {
	return &GetTopHeadersCmd{
		HashStart: startHash,
	}
}

// GetHeadersCmd defines the getHeaders JSON-RPC command.
//
// NOTE: This is a btcsuite extension ported from
// github.com/decred/dcrd/dcrjson.
type GetHeadersCmd struct {
<<<<<<< HEAD
	HashStart string `json:"hashStart"`
	HashStop  string `json:"hashStop"`
=======
	BlockLocators []string `json:"blockLocators"`
	StopHash      string   `json:"stopHash"`
>>>>>>> 5f49115c
}

// NewGetHeadersCmd returns a new instance which can be used to issue a
// getHeaders JSON-RPC command.
//
// NOTE: This is a btcsuite extension ported from
// github.com/decred/dcrd/dcrjson.
<<<<<<< HEAD
func NewGetHeadersCmd(hashStart, hashStop string) *GetHeadersCmd {
	return &GetHeadersCmd{
		HashStart: hashStart,
		HashStop:  hashStop,
=======
func NewGetHeadersCmd(blockLocators []string, stopHash string) *GetHeadersCmd {
	return &GetHeadersCmd{
		BlockLocators: blockLocators,
		StopHash:      stopHash,
>>>>>>> 5f49115c
	}
}

// VersionCmd defines the version JSON-RPC command.
//
// NOTE: This is a btcsuite extension ported from
// github.com/decred/dcrd/dcrjson.
type VersionCmd struct{}

// NewVersionCmd returns a new instance which can be used to issue a JSON-RPC
// version command.
//
// NOTE: This is a btcsuite extension ported from
// github.com/decred/dcrd/dcrjson.
func NewVersionCmd() *VersionCmd { return new(VersionCmd) }

func init() {
	// No special flags for commands in this file.
	flags := UsageFlag(0)

	MustRegisterCmd("debugLevel", (*DebugLevelCmd)(nil), flags)
	MustRegisterCmd("node", (*NodeCmd)(nil), flags)
	MustRegisterCmd("generate", (*GenerateCmd)(nil), flags)
	MustRegisterCmd("getBestBlock", (*GetBestBlockCmd)(nil), flags)
	MustRegisterCmd("getCurrentNet", (*GetCurrentNetCmd)(nil), flags)
	MustRegisterCmd("getHeaders", (*GetHeadersCmd)(nil), flags)
	MustRegisterCmd("getTopHeaders", (*GetTopHeadersCmd)(nil), flags)
	MustRegisterCmd("version", (*VersionCmd)(nil), flags)
}<|MERGE_RESOLUTION|>--- conflicted
+++ resolved
@@ -108,13 +108,8 @@
 // NOTE: This is a btcsuite extension ported from
 // github.com/decred/dcrd/dcrjson.
 type GetHeadersCmd struct {
-<<<<<<< HEAD
-	HashStart string `json:"hashStart"`
-	HashStop  string `json:"hashStop"`
-=======
-	BlockLocators []string `json:"blockLocators"`
-	StopHash      string   `json:"stopHash"`
->>>>>>> 5f49115c
+	StartHash string `json:"startHash"`
+	StopHash  string `json:"stopHash"`
 }
 
 // NewGetHeadersCmd returns a new instance which can be used to issue a
@@ -122,17 +117,10 @@
 //
 // NOTE: This is a btcsuite extension ported from
 // github.com/decred/dcrd/dcrjson.
-<<<<<<< HEAD
-func NewGetHeadersCmd(hashStart, hashStop string) *GetHeadersCmd {
+func NewGetHeadersCmd(startHash, stopHash string) *GetHeadersCmd {
 	return &GetHeadersCmd{
-		HashStart: hashStart,
-		HashStop:  hashStop,
-=======
-func NewGetHeadersCmd(blockLocators []string, stopHash string) *GetHeadersCmd {
-	return &GetHeadersCmd{
-		BlockLocators: blockLocators,
-		StopHash:      stopHash,
->>>>>>> 5f49115c
+		StartHash: startHash,
+		StopHash:  stopHash,
 	}
 }
 
