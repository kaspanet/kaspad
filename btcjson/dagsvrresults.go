--- conflicted
+++ resolved
@@ -133,7 +133,6 @@
 type GetBlockTemplateResult struct {
 	// Base fields from BIP 0022.  CoinbaseAux is optional.  One of
 	// CoinbaseTxn or CoinbaseValue must be specified, but not both.
-<<<<<<< HEAD
 	Bits          string                     `json:"bits"`
 	CurTime       int64                      `json:"curtime"`
 	Height        int64                      `json:"height"`
@@ -146,20 +145,6 @@
 	CoinbaseTxn   *GetBlockTemplateResultTx  `json:"coinbasetxn,omitempty"`
 	CoinbaseValue *uint64                    `json:"coinbasevalue,omitempty"`
 	WorkID        string                     `json:"workid,omitempty"`
-=======
-	Bits           string                     `json:"bits"`
-	CurTime        int64                      `json:"curtime"`
-	Height         int64                      `json:"height"`
-	PreviousHashes []string                   `json:"previousblockhashes"`
-	SigOpLimit     int64                      `json:"sigoplimit,omitempty"`
-	SizeLimit      int64                      `json:"sizelimit,omitempty"`
-	Transactions   []GetBlockTemplateResultTx `json:"transactions"`
-	Version        int32                      `json:"version"`
-	CoinbaseAux    *GetBlockTemplateResultAux `json:"coinbaseaux,omitempty"`
-	CoinbaseTxn    *GetBlockTemplateResultTx  `json:"coinbasetxn,omitempty"`
-	CoinbaseValue  *uint64                    `json:"coinbasevalue,omitempty"`
-	WorkID         string                     `json:"workid,omitempty"`
->>>>>>> 78e8c608
 
 	// Optional long polling from BIP 0022.
 	LongPollID  string `json:"longpollid,omitempty"`
