// Copyright (c) 2014-2017 The btcsuite developers
// Use of this source code is governed by an ISC
// license that can be found in the LICENSE file.

package btcjson

import "encoding/json"

// GetBlockHeaderVerboseResult models the data from the getblockheader command when
// the verbose flag is set.  When the verbose flag is not set, getblockheader
// returns a hex-encoded string.
type GetBlockHeaderVerboseResult struct {
<<<<<<< HEAD
	Hash           string   `json:"hash"`
	Confirmations  uint64   `json:"confirmations"`
	Height         int32    `json:"height"`
	Version        int32    `json:"version"`
	VersionHex     string   `json:"versionHex"`
	MerkleRoot     string   `json:"merkleRoot"`
	Time           int64    `json:"time"`
	Nonce          uint64   `json:"nonce"`
	Bits           string   `json:"bits"`
	Difficulty     float64  `json:"difficulty"`
	PreviousHashes []string `json:"previousHashes,omitempty"`
	NextHashes     []string `json:"nextHashes,omitempty"`
=======
	Hash          string   `json:"hash"`
	Confirmations uint64   `json:"confirmations"`
	Height        int32    `json:"height"`
	Version       int32    `json:"version"`
	VersionHex    string   `json:"versionHex"`
	MerkleRoot    string   `json:"merkleroot"`
	Time          int64    `json:"time"`
	Nonce         uint64   `json:"nonce"`
	Bits          string   `json:"bits"`
	Difficulty    float64  `json:"difficulty"`
	ParentHashes  []string `json:"parentblockhashes,omitempty"`
	NextHashes    []string `json:"nextblockhashes,omitempty"`
>>>>>>> 9519b9f2
}

// GetBlockVerboseResult models the data from the getblock command when the
// verbose flag is set.  When the verbose flag is not set, getblock returns a
// hex-encoded string.
type GetBlockVerboseResult struct {
<<<<<<< HEAD
	Hash           string        `json:"hash"`
	Confirmations  uint64        `json:"confirmations"`
	Size           int32         `json:"size"`
	Height         int64         `json:"height"`
	Version        int32         `json:"version"`
	VersionHex     string        `json:"versionHex"`
	MerkleRoot     string        `json:"merkleRoot"`
	Tx             []string      `json:"tx,omitempty"`
	RawTx          []TxRawResult `json:"rawRx,omitempty"`
	Time           int64         `json:"time"`
	Nonce          uint64        `json:"nonce"`
	Bits           string        `json:"bits"`
	Difficulty     float64       `json:"difficulty"`
	PreviousHashes []string      `json:"previousHashes"`
	NextHashes     []string      `json:"nextHashes,omitempty"`
=======
	Hash          string        `json:"hash"`
	Confirmations uint64        `json:"confirmations"`
	Size          int32         `json:"size"`
	Height        int64         `json:"height"`
	Version       int32         `json:"version"`
	VersionHex    string        `json:"versionHex"`
	MerkleRoot    string        `json:"merkleroot"`
	Tx            []string      `json:"tx,omitempty"`
	RawTx         []TxRawResult `json:"rawtx,omitempty"`
	Time          int64         `json:"time"`
	Nonce         uint64        `json:"nonce"`
	Bits          string        `json:"bits"`
	Difficulty    float64       `json:"difficulty"`
	ParentHashes  []string      `json:"parentblockhashes"`
	NextHashes    []string      `json:"nextblockhashes,omitempty"`
>>>>>>> 9519b9f2
}

// CreateMultiSigResult models the data returned from the createmultisig
// command.
type CreateMultiSigResult struct {
	Address      string `json:"address"`
	RedeemScript string `json:"redeemScript"`
}

// DecodeScriptResult models the data returned from the decodescript command.
type DecodeScriptResult struct {
	Asm       string   `json:"asm"`
	Type      string   `json:"type"`
	ReqSigs   int32    `json:"reqSigs,omitempty"`
	Addresses []string `json:"addresses,omitempty"`
	P2sh      string   `json:"p2sh,omitempty"`
}

// GetManualNodeInfoResultAddr models the data of the addresses portion of the
// getmanualnodeinfo command.
type GetManualNodeInfoResultAddr struct {
	Address   string `json:"address"`
	Connected string `json:"connected"`
}

// GetManualNodeInfoResult models the data from the getmanualnodeinfo command.
type GetManualNodeInfoResult struct {
	ManualNode string                         `json:"manualNode"`
	Connected  *bool                          `json:"connected,omitempty"`
	Addresses  *[]GetManualNodeInfoResultAddr `json:"addresses,omitempty"`
}

// SoftForkDescription describes the current state of a soft-fork which was
// deployed using a super-majority block signalling.
type SoftForkDescription struct {
	ID      string `json:"id"`
	Version uint32 `json:"version"`
	Reject  struct {
		Status bool `json:"status"`
	} `json:"reject"`
}

// Bip9SoftForkDescription describes the current state of a defined BIP0009
// version bits soft-fork.
type Bip9SoftForkDescription struct {
	Status    string `json:"status"`
	Bit       uint8  `json:"bit"`
	StartTime int64  `json:"startTime"`
	Timeout   int64  `json:"timeout"`
	Since     int32  `json:"since"`
}

// GetBlockDAGInfoResult models the data returned from the getblockdaginfo
// command.
type GetBlockDAGInfoResult struct {
	DAG                  string                              `json:"dag"`
	Blocks               int32                               `json:"blocks"`
	Headers              int32                               `json:"headers"`
	TipHashes            []string                            `json:"tipHashes"`
	Difficulty           float64                             `json:"difficulty"`
	MedianTime           int64                               `json:"medianTime"`
	VerificationProgress float64                             `json:"verificationProgress,omitempty"`
	Pruned               bool                                `json:"pruned"`
	PruneHeight          int32                               `json:"pruneHeight,omitempty"`
	DAGWork              string                              `json:"dagWork,omitempty"`
	SoftForks            []*SoftForkDescription              `json:"softForks"`
	Bip9SoftForks        map[string]*Bip9SoftForkDescription `json:"bip9SoftForks"`
}

// GetBlockTemplateResultTx models the transactions field of the
// getblocktemplate command.
type GetBlockTemplateResultTx struct {
	Data    string  `json:"data"`
	Hash    string  `json:"hash"`
	Depends []int64 `json:"depends"`
	Fee     uint64  `json:"fee"`
	SigOps  int64   `json:"sigOps"`
}

// GetBlockTemplateResultAux models the coinbaseaux field of the
// getblocktemplate command.
type GetBlockTemplateResultAux struct {
	Flags string `json:"flags"`
}

// GetBlockTemplateResult models the data returned from the getblocktemplate
// command.
type GetBlockTemplateResult struct {
	// Base fields from BIP 0022.  CoinbaseAux is optional.  One of
	// CoinbaseTxn or CoinbaseValue must be specified, but not both.
<<<<<<< HEAD
	Bits           string                     `json:"bits"`
	CurTime        int64                      `json:"curTime"`
	Height         int64                      `json:"height"`
	PreviousHashes []string                   `json:"previousHashes"`
	SigOpLimit     int64                      `json:"sigOpLimit,omitempty"`
	SizeLimit      int64                      `json:"sizeLimit,omitempty"`
	Transactions   []GetBlockTemplateResultTx `json:"transactions"`
	Version        int32                      `json:"version"`
	CoinbaseAux    *GetBlockTemplateResultAux `json:"coinbaseAux,omitempty"`
	CoinbaseTxn    *GetBlockTemplateResultTx  `json:"coinbaseTxn,omitempty"`
	CoinbaseValue  *uint64                    `json:"coinbaseValue,omitempty"`
	WorkID         string                     `json:"workId,omitempty"`
=======
	Bits          string                     `json:"bits"`
	CurTime       int64                      `json:"curtime"`
	Height        int64                      `json:"height"`
	ParentHashes  []string                   `json:"parentblockhashes"`
	SigOpLimit    int64                      `json:"sigoplimit,omitempty"`
	SizeLimit     int64                      `json:"sizelimit,omitempty"`
	Transactions  []GetBlockTemplateResultTx `json:"transactions"`
	Version       int32                      `json:"version"`
	CoinbaseAux   *GetBlockTemplateResultAux `json:"coinbaseaux,omitempty"`
	CoinbaseTxn   *GetBlockTemplateResultTx  `json:"coinbasetxn,omitempty"`
	CoinbaseValue *uint64                    `json:"coinbasevalue,omitempty"`
	WorkID        string                     `json:"workid,omitempty"`
>>>>>>> 9519b9f2

	// Optional long polling from BIP 0022.
	LongPollID  string `json:"longPollId,omitempty"`
	LongPollURI string `json:"longPollUri,omitempty"`
	SubmitOld   *bool  `json:"submitOld,omitempty"`

	// Basic pool extension from BIP 0023.
	Target  string `json:"target,omitempty"`
	Expires int64  `json:"expires,omitempty"`

	// Mutations from BIP 0023.
	MaxTime    int64    `json:"maxTime,omitempty"`
	MinTime    int64    `json:"minTime,omitempty"`
	Mutable    []string `json:"mutable,omitempty"`
	NonceRange string   `json:"nonceRange,omitempty"`

	// Block proposal from BIP 0023.
	Capabilities  []string `json:"capabilities,omitempty"`
	RejectReasion string   `json:"rejectReason,omitempty"`
}

// GetMempoolEntryResult models the data returned from the getmempoolentry
// command.
type GetMempoolEntryResult struct {
	Size             int32    `json:"size"`
	Fee              float64  `json:"fee"`
	ModifiedFee      float64  `json:"modifiedFee"`
	Time             int64    `json:"time"`
	Height           int64    `json:"height"`
	StartingPriority float64  `json:"startingPriority"`
	CurrentPriority  float64  `json:"currentPriority"`
	DescendantCount  int64    `json:"descendantCount"`
	DescendantSize   int64    `json:"descendantSize"`
	DescendantFees   float64  `json:"descendantFees"`
	AncestorCount    int64    `json:"ancestorCount"`
	AncestorSize     int64    `json:"ancestorSize"`
	AncestorFees     float64  `json:"ancestorFees"`
	Depends          []string `json:"depends"`
}

// GetMempoolInfoResult models the data returned from the getmempoolinfo
// command.
type GetMempoolInfoResult struct {
	Size  int64 `json:"size"`
	Bytes int64 `json:"bytes"`
}

// NetworksResult models the networks data from the getnetworkinfo command.
type NetworksResult struct {
	Name                      string `json:"name"`
	Limited                   bool   `json:"limited"`
	Reachable                 bool   `json:"reachable"`
	Proxy                     string `json:"proxy"`
	ProxyRandomizeCredentials bool   `json:"proxyRandomizeCredentials"`
}

// LocalAddressesResult models the localaddresses data from the getnetworkinfo
// command.
type LocalAddressesResult struct {
	Address string `json:"address"`
	Port    uint16 `json:"port"`
	Score   int32  `json:"score"`
}

// GetNetworkInfoResult models the data returned from the getnetworkinfo
// command.
type GetNetworkInfoResult struct {
	Version         int32                  `json:"version"`
	SubVersion      string                 `json:"subVersion"`
	ProtocolVersion int32                  `json:"protocolVersion"`
	LocalServices   string                 `json:"localServices"`
	LocalRelay      bool                   `json:"localRelay"`
	TimeOffset      int64                  `json:"timeOffset"`
	Connections     int32                  `json:"connections"`
	NetworkActive   bool                   `json:"networkActive"`
	Networks        []NetworksResult       `json:"networks"`
	RelayFee        float64                `json:"relayFee"`
	IncrementalFee  float64                `json:"incrementalFee"`
	LocalAddresses  []LocalAddressesResult `json:"localAddresses"`
	Warnings        string                 `json:"warnings"`
}

// GetPeerInfoResult models the data returned from the getpeerinfo command.
type GetPeerInfoResult struct {
	ID             int32   `json:"id"`
	Addr           string  `json:"addr"`
	Services       string  `json:"services"`
	RelayTxes      bool    `json:"relayTxes"`
	LastSend       int64   `json:"lastSend"`
	LastRecv       int64   `json:"lastRecv"`
	BytesSent      uint64  `json:"bytesSent"`
	BytesRecv      uint64  `json:"bytesRecv"`
	ConnTime       int64   `json:"connTime"`
	TimeOffset     int64   `json:"timeOffset"`
	PingTime       float64 `json:"pingTime"`
	PingWait       float64 `json:"pingWait,omitempty"`
	Version        uint32  `json:"version"`
	SubVer         string  `json:"subVer"`
	Inbound        bool    `json:"inbound"`
	StartingHeight int32   `json:"startingHeight"`
	CurrentHeight  int32   `json:"currentHeight,omitempty"`
	BanScore       int32   `json:"banScore"`
	FeeFilter      int64   `json:"feeFilter"`
	SyncNode       bool    `json:"syncNode"`
}

// GetRawMempoolVerboseResult models the data returned from the getrawmempool
// command when the verbose flag is set.  When the verbose flag is not set,
// getrawmempool returns an array of transaction hashes.
type GetRawMempoolVerboseResult struct {
	Size             int32    `json:"size"`
	Fee              float64  `json:"fee"`
	Time             int64    `json:"time"`
	Height           int64    `json:"height"`
	StartingPriority float64  `json:"startingPriority"`
	CurrentPriority  float64  `json:"currentPriority"`
	Depends          []string `json:"depends"`
}

// ScriptPubKeyResult models the scriptPubKey data of a tx script.  It is
// defined separately since it is used by multiple commands.
type ScriptPubKeyResult struct {
	Asm       string   `json:"asm"`
	Hex       string   `json:"hex,omitempty"`
	Type      string   `json:"type"`
	ReqSigs   int32    `json:"reqSigs,omitempty"`
	Addresses []string `json:"addresses,omitempty"`
}

// GetTxOutResult models the data from the gettxout command.
type GetTxOutResult struct {
	BestBlock     string             `json:"bestBlock"`
	Confirmations int64              `json:"confirmations"`
	Value         float64            `json:"value"`
	ScriptPubKey  ScriptPubKeyResult `json:"scriptPubKey"`
	Coinbase      bool               `json:"coinbase"`
}

// GetNetTotalsResult models the data returned from the getnettotals command.
type GetNetTotalsResult struct {
	TotalBytesRecv uint64 `json:"totalBytesRecv"`
	TotalBytesSent uint64 `json:"totalBytesSent"`
	TimeMillis     int64  `json:"timeMillis"`
}

// ScriptSig models a signature script.  It is defined separately since it only
// applies to non-coinbase.  Therefore the field in the Vin structure needs
// to be a pointer.
type ScriptSig struct {
	Asm string `json:"asm"`
	Hex string `json:"hex"`
}

// Vin models parts of the tx data.  It is defined separately since
// getrawtransaction, decoderawtransaction, and searchrawtransaction use the
// same structure.
type Vin struct {
	Coinbase  string     `json:"coinbase"`
	TxID      string     `json:"txId"`
	Vout      uint32     `json:"vout"`
	ScriptSig *ScriptSig `json:"scriptSig"`
	Sequence  uint64     `json:"sequence"`
}

// IsCoinBase returns a bool to show if a Vin is a Coinbase one or not.
func (v *Vin) IsCoinBase() bool {
	return len(v.Coinbase) > 0
}

// MarshalJSON provides a custom Marshal method for Vin.
func (v *Vin) MarshalJSON() ([]byte, error) {
	if v.IsCoinBase() {
		coinbaseStruct := struct {
			Coinbase string `json:"coinbase"`
			Sequence uint64 `json:"sequence"`
		}{
			Coinbase: v.Coinbase,
			Sequence: v.Sequence,
		}
		return json.Marshal(coinbaseStruct)
	}

	txStruct := struct {
		TxID      string     `json:"txId"`
		Vout      uint32     `json:"vout"`
		ScriptSig *ScriptSig `json:"scriptSig"`
		Sequence  uint64     `json:"sequence"`
	}{
		TxID:      v.TxID,
		Vout:      v.Vout,
		ScriptSig: v.ScriptSig,
		Sequence:  v.Sequence,
	}
	return json.Marshal(txStruct)
}

// PrevOut represents previous output for an input Vin.
type PrevOut struct {
	Addresses []string `json:"addresses,omitempty"`
	Value     float64  `json:"value"`
}

// VinPrevOut is like Vin except it includes PrevOut.  It is used by searchrawtransaction
type VinPrevOut struct {
	Coinbase  string     `json:"coinbase"`
	TxID      string     `json:"txId"`
	Vout      uint32     `json:"vout"`
	ScriptSig *ScriptSig `json:"scriptSig"`
	PrevOut   *PrevOut   `json:"prevOut"`
	Sequence  uint64     `json:"sequence"`
}

// IsCoinBase returns a bool to show if a Vin is a Coinbase one or not.
func (v *VinPrevOut) IsCoinBase() bool {
	return len(v.Coinbase) > 0
}

// MarshalJSON provides a custom Marshal method for VinPrevOut.
func (v *VinPrevOut) MarshalJSON() ([]byte, error) {
	if v.IsCoinBase() {
		coinbaseStruct := struct {
			Coinbase string `json:"coinbase"`
			Sequence uint64 `json:"sequence"`
		}{
			Coinbase: v.Coinbase,
			Sequence: v.Sequence,
		}
		return json.Marshal(coinbaseStruct)
	}

	txStruct := struct {
		TxID      string     `json:"txId"`
		Vout      uint32     `json:"vout"`
		ScriptSig *ScriptSig `json:"scriptSig"`
		PrevOut   *PrevOut   `json:"prevOut,omitempty"`
		Sequence  uint64     `json:"sequence"`
	}{
		TxID:      v.TxID,
		Vout:      v.Vout,
		ScriptSig: v.ScriptSig,
		PrevOut:   v.PrevOut,
		Sequence:  v.Sequence,
	}
	return json.Marshal(txStruct)
}

// Vout models parts of the tx data.  It is defined separately since both
// getrawtransaction and decoderawtransaction use the same structure.
type Vout struct {
	Value        float64            `json:"value"`
	N            uint32             `json:"n"`
	ScriptPubKey ScriptPubKeyResult `json:"scriptPubKey"`
}

// GetMiningInfoResult models the data from the getmininginfo command.
type GetMiningInfoResult struct {
	Blocks           int64   `json:"blocks"`
	CurrentBlockSize uint64  `json:"currentBlockSize"`
	CurrentBlockTx   uint64  `json:"currentBlockTx"`
	Difficulty       float64 `json:"difficulty"`
	Errors           string  `json:"errors"`
	Generate         bool    `json:"generate"`
	GenProcLimit     int32   `json:"genProcLimit"`
	HashesPerSec     int64   `json:"hashesPerSec"`
	NetworkHashPS    int64   `json:"networkHashPs"`
	PooledTx         uint64  `json:"pooledTx"`
	TestNet          bool    `json:"testNet"`
}

// GetWorkResult models the data from the getwork command.
type GetWorkResult struct {
	Data     string `json:"data"`
	Hash1    string `json:"hash1"`
	Midstate string `json:"midstate"`
	Target   string `json:"target"`
}

// InfoDAGResult models the data returned by the dag server getinfo command.
type InfoDAGResult struct {
	Version         int32   `json:"version"`
	ProtocolVersion int32   `json:"protocolVersion"`
	Blocks          int32   `json:"blocks"`
	TimeOffset      int64   `json:"timeOffset"`
	Connections     int32   `json:"connections"`
	Proxy           string  `json:"proxy"`
	Difficulty      float64 `json:"difficulty"`
	TestNet         bool    `json:"testNet"`
	RelayFee        float64 `json:"relayFee"`
	Errors          string  `json:"errors"`
}

// TxRawResult models the data from the getrawtransaction command.
type TxRawResult struct {
	Hex           string `json:"hex"`
	TxID          string `json:"txId"`
	Hash          string `json:"hash,omitempty"`
	Size          int32  `json:"size,omitempty"`
	Version       int32  `json:"version"`
	LockTime      uint64 `json:"lockTime"`
	Vin           []Vin  `json:"vin"`
	Vout          []Vout `json:"vout"`
	BlockHash     string `json:"blockHash,omitempty"`
	Confirmations uint64 `json:"confirmations,omitempty"`
	Time          uint64 `json:"time,omitempty"`
	BlockTime     uint64 `json:"blockTime,omitempty"`
}

// SearchRawTransactionsResult models the data from the searchrawtransaction
// command.
type SearchRawTransactionsResult struct {
	Hex           string       `json:"hex,omitempty"`
	TxID          string       `json:"txId"`
	Hash          string       `json:"hash"`
	Size          string       `json:"size"`
	Version       int32        `json:"version"`
	LockTime      uint64       `json:"lockTime"`
	Vin           []VinPrevOut `json:"vin"`
	Vout          []Vout       `json:"vout"`
	BlockHash     string       `json:"blockHash,omitempty"`
	Confirmations uint64       `json:"confirmations,omitempty"`
	Time          uint64       `json:"time,omitempty"`
	Blocktime     uint64       `json:"blockTime,omitempty"`
}

// TxRawDecodeResult models the data from the decoderawtransaction command.
type TxRawDecodeResult struct {
	TxID     string `json:"txId"`
	Version  int32  `json:"version"`
	Locktime uint64 `json:"lockTime"`
	Vin      []Vin  `json:"vin"`
	Vout     []Vout `json:"vout"`
}

// ValidateAddressResult models the data returned by the dag server
// validateaddress command.
type ValidateAddressResult struct {
	IsValid bool   `json:"isValid"`
	Address string `json:"address,omitempty"`
}<|MERGE_RESOLUTION|>--- conflicted
+++ resolved
@@ -10,72 +10,39 @@
 // the verbose flag is set.  When the verbose flag is not set, getblockheader
 // returns a hex-encoded string.
 type GetBlockHeaderVerboseResult struct {
-<<<<<<< HEAD
-	Hash           string   `json:"hash"`
-	Confirmations  uint64   `json:"confirmations"`
-	Height         int32    `json:"height"`
-	Version        int32    `json:"version"`
-	VersionHex     string   `json:"versionHex"`
-	MerkleRoot     string   `json:"merkleRoot"`
-	Time           int64    `json:"time"`
-	Nonce          uint64   `json:"nonce"`
-	Bits           string   `json:"bits"`
-	Difficulty     float64  `json:"difficulty"`
-	PreviousHashes []string `json:"previousHashes,omitempty"`
-	NextHashes     []string `json:"nextHashes,omitempty"`
-=======
 	Hash          string   `json:"hash"`
 	Confirmations uint64   `json:"confirmations"`
 	Height        int32    `json:"height"`
 	Version       int32    `json:"version"`
 	VersionHex    string   `json:"versionHex"`
-	MerkleRoot    string   `json:"merkleroot"`
+	MerkleRoot    string   `json:"merkleRoot"`
 	Time          int64    `json:"time"`
 	Nonce         uint64   `json:"nonce"`
 	Bits          string   `json:"bits"`
 	Difficulty    float64  `json:"difficulty"`
-	ParentHashes  []string `json:"parentblockhashes,omitempty"`
-	NextHashes    []string `json:"nextblockhashes,omitempty"`
->>>>>>> 9519b9f2
+	ParentHashes  []string `json:"parentHashes,omitempty"`
+	NextHashes    []string `json:"nextHashes,omitempty"`
 }
 
 // GetBlockVerboseResult models the data from the getblock command when the
 // verbose flag is set.  When the verbose flag is not set, getblock returns a
 // hex-encoded string.
 type GetBlockVerboseResult struct {
-<<<<<<< HEAD
-	Hash           string        `json:"hash"`
-	Confirmations  uint64        `json:"confirmations"`
-	Size           int32         `json:"size"`
-	Height         int64         `json:"height"`
-	Version        int32         `json:"version"`
-	VersionHex     string        `json:"versionHex"`
-	MerkleRoot     string        `json:"merkleRoot"`
-	Tx             []string      `json:"tx,omitempty"`
-	RawTx          []TxRawResult `json:"rawRx,omitempty"`
-	Time           int64         `json:"time"`
-	Nonce          uint64        `json:"nonce"`
-	Bits           string        `json:"bits"`
-	Difficulty     float64       `json:"difficulty"`
-	PreviousHashes []string      `json:"previousHashes"`
-	NextHashes     []string      `json:"nextHashes,omitempty"`
-=======
 	Hash          string        `json:"hash"`
 	Confirmations uint64        `json:"confirmations"`
 	Size          int32         `json:"size"`
 	Height        int64         `json:"height"`
 	Version       int32         `json:"version"`
 	VersionHex    string        `json:"versionHex"`
-	MerkleRoot    string        `json:"merkleroot"`
+	MerkleRoot    string        `json:"merkleRoot"`
 	Tx            []string      `json:"tx,omitempty"`
-	RawTx         []TxRawResult `json:"rawtx,omitempty"`
+	RawTx         []TxRawResult `json:"rawRx,omitempty"`
 	Time          int64         `json:"time"`
 	Nonce         uint64        `json:"nonce"`
 	Bits          string        `json:"bits"`
 	Difficulty    float64       `json:"difficulty"`
-	ParentHashes  []string      `json:"parentblockhashes"`
-	NextHashes    []string      `json:"nextblockhashes,omitempty"`
->>>>>>> 9519b9f2
+	ParentHashes  []string      `json:"parentHashes"`
+	NextHashes    []string      `json:"nextHashes,omitempty"`
 }
 
 // CreateMultiSigResult models the data returned from the createmultisig
@@ -166,33 +133,18 @@
 type GetBlockTemplateResult struct {
 	// Base fields from BIP 0022.  CoinbaseAux is optional.  One of
 	// CoinbaseTxn or CoinbaseValue must be specified, but not both.
-<<<<<<< HEAD
-	Bits           string                     `json:"bits"`
-	CurTime        int64                      `json:"curTime"`
-	Height         int64                      `json:"height"`
-	PreviousHashes []string                   `json:"previousHashes"`
-	SigOpLimit     int64                      `json:"sigOpLimit,omitempty"`
-	SizeLimit      int64                      `json:"sizeLimit,omitempty"`
-	Transactions   []GetBlockTemplateResultTx `json:"transactions"`
-	Version        int32                      `json:"version"`
-	CoinbaseAux    *GetBlockTemplateResultAux `json:"coinbaseAux,omitempty"`
-	CoinbaseTxn    *GetBlockTemplateResultTx  `json:"coinbaseTxn,omitempty"`
-	CoinbaseValue  *uint64                    `json:"coinbaseValue,omitempty"`
-	WorkID         string                     `json:"workId,omitempty"`
-=======
 	Bits          string                     `json:"bits"`
-	CurTime       int64                      `json:"curtime"`
+	CurTime       int64                      `json:"curTime"`
 	Height        int64                      `json:"height"`
-	ParentHashes  []string                   `json:"parentblockhashes"`
-	SigOpLimit    int64                      `json:"sigoplimit,omitempty"`
-	SizeLimit     int64                      `json:"sizelimit,omitempty"`
+	ParentHashes  []string                   `json:"parentHashes"`
+	SigOpLimit    int64                      `json:"sigOpLimit,omitempty"`
+	SizeLimit     int64                      `json:"sizeLimit,omitempty"`
 	Transactions  []GetBlockTemplateResultTx `json:"transactions"`
 	Version       int32                      `json:"version"`
-	CoinbaseAux   *GetBlockTemplateResultAux `json:"coinbaseaux,omitempty"`
-	CoinbaseTxn   *GetBlockTemplateResultTx  `json:"coinbasetxn,omitempty"`
-	CoinbaseValue *uint64                    `json:"coinbasevalue,omitempty"`
-	WorkID        string                     `json:"workid,omitempty"`
->>>>>>> 9519b9f2
+	CoinbaseAux   *GetBlockTemplateResultAux `json:"coinbaseAux,omitempty"`
+	CoinbaseTxn   *GetBlockTemplateResultTx  `json:"coinbaseTxn,omitempty"`
+	CoinbaseValue *uint64                    `json:"coinbaseValue,omitempty"`
+	WorkID        string                     `json:"workId,omitempty"`
 
 	// Optional long polling from BIP 0022.
 	LongPollID  string `json:"longPollId,omitempty"`
