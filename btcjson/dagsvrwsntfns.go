--- conflicted
+++ resolved
@@ -59,30 +59,6 @@
 	RelevantTxAcceptedNtfnMethod = "relevantTxAccepted"
 )
 
-<<<<<<< HEAD
-// BlockAddedNtfn defines the blockAdded JSON-RPC notification.
-//
-// NOTE: Deprecated. Use FilteredBlockAddedNtfn instead.
-type BlockAddedNtfn struct {
-	Hash   string
-	Height uint64
-	Time   int64
-}
-
-// NewBlockAddedNtfn returns a new instance which can be used to issue a
-// blockAdded JSON-RPC notification.
-//
-// NOTE: Deprecated. Use NewFilteredBlockAddedNtfn instead.
-func NewBlockAddedNtfn(hash string, height uint64, time int64) *BlockAddedNtfn {
-	return &BlockAddedNtfn{
-		Hash:   hash,
-		Height: height,
-		Time:   time,
-	}
-}
-
-=======
->>>>>>> 068a8d11
 // FilteredBlockAddedNtfn defines the filteredBlockAdded JSON-RPC
 // notification.
 type FilteredBlockAddedNtfn struct {
