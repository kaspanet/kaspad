--- conflicted
+++ resolved
@@ -75,13 +75,9 @@
 	PROF,
 	PROT,
 	MUXX,
-<<<<<<< HEAD
 	GRPC,
-	P2PS string
-=======
 	P2PS,
 	NTAR string
->>>>>>> 6d591dde
 }{
 	ADXR: "ADXR",
 	AMGR: "AMGR",
