// Copyright (c) 2013-2017 The btcsuite developers
// Copyright (c) 2017 The Decred developers
// Use of this source code is governed by an ISC
// license that can be found in the LICENSE file.

package logger

import (
	"fmt"
	"os"
	"sort"
	"strings"

	"github.com/pkg/errors"

	"github.com/kaspanet/kaspad/logs"
)

// Loggers per subsystem. A single backend logger is created and all subsytem
// loggers created from it will write to the backend. When adding new
// subsystems, add the subsystem logger variable here and to the
// subsystemLoggers map.
//
// Loggers can not be used before the log rotator has been initialized with a
// log file. This must be performed early during application startup by calling
// InitLog.
var (
	// BackendLog is the logging backend used to create all subsystem loggers.
	BackendLog = logs.NewBackend()

	adxrLog = BackendLog.Logger("ADXR")
	amgrLog = BackendLog.Logger("AMGR")
	cmgrLog = BackendLog.Logger("CMGR")
	ksdbLog = BackendLog.Logger("KSDB")
	kasdLog = BackendLog.Logger("KASD")
	bdagLog = BackendLog.Logger("BDAG")
	cnfgLog = BackendLog.Logger("CNFG")
	discLog = BackendLog.Logger("DISC")
	indxLog = BackendLog.Logger("INDX")
	minrLog = BackendLog.Logger("MINR")
	peerLog = BackendLog.Logger("PEER")
	rpcsLog = BackendLog.Logger("RPCS")
	scrpLog = BackendLog.Logger("SCRP")
	srvrLog = BackendLog.Logger("SRVR")
	syncLog = BackendLog.Logger("SYNC")
	txmpLog = BackendLog.Logger("TXMP")
	utilLog = BackendLog.Logger("UTIL")
	profLog = BackendLog.Logger("PROF")
	protLog = BackendLog.Logger("PROT")
	muxxLog = BackendLog.Logger("MUXX")
	p2psLog = BackendLog.Logger("P2PS")
<<<<<<< HEAD
	blkrLog = BackendLog.Logger("BLKR")
	gbrlLog = BackendLog.Logger("GBRL")
=======
	ntarLog = BackendLog.Logger("NTAR")
>>>>>>> 6d591dde
)

// SubsystemTags is an enum of all sub system tags
var SubsystemTags = struct {
	ADXR,
	AMGR,
	CMGR,
	KSDB,
	KASD,
	BDAG,
	CNFG,
	DISC,
	INDX,
	MINR,
	PEER,
	RPCS,
	SCRP,
	SRVR,
	SYNC,
	TXMP,
	UTIL,
	PROF,
	PROT,
	MUXX,
	P2PS,
<<<<<<< HEAD
	BLKR,
	GBRL string
=======
	NTAR string
>>>>>>> 6d591dde
}{
	ADXR: "ADXR",
	AMGR: "AMGR",
	CMGR: "CMGR",
	KSDB: "KSDB",
	KASD: "KASD",
	BDAG: "BDAG",
	CNFG: "CNFG",
	DISC: "DISC",
	INDX: "INDX",
	MINR: "MINR",
	PEER: "PEER",
	RPCS: "RPCS",
	SCRP: "SCRP",
	SRVR: "SRVR",
	SYNC: "SYNC",
	TXMP: "TXMP",
	UTIL: "UTIL",
	PROF: "PROF",
	PROT: "PROT",
	MUXX: "MUXX",
	P2PS: "P2PS",
<<<<<<< HEAD
	BLKR: "BLKR",
	GBRL: "GBRL",
=======
	NTAR: "NTAR",
>>>>>>> 6d591dde
}

// subsystemLoggers maps each subsystem identifier to its associated logger.
var subsystemLoggers = map[string]*logs.Logger{
	SubsystemTags.ADXR: adxrLog,
	SubsystemTags.AMGR: amgrLog,
	SubsystemTags.CMGR: cmgrLog,
	SubsystemTags.KSDB: ksdbLog,
	SubsystemTags.KASD: kasdLog,
	SubsystemTags.BDAG: bdagLog,
	SubsystemTags.CNFG: cnfgLog,
	SubsystemTags.DISC: discLog,
	SubsystemTags.INDX: indxLog,
	SubsystemTags.MINR: minrLog,
	SubsystemTags.PEER: peerLog,
	SubsystemTags.RPCS: rpcsLog,
	SubsystemTags.SCRP: scrpLog,
	SubsystemTags.SRVR: srvrLog,
	SubsystemTags.SYNC: syncLog,
	SubsystemTags.TXMP: txmpLog,
	SubsystemTags.UTIL: utilLog,
	SubsystemTags.PROF: profLog,
	SubsystemTags.PROT: protLog,
	SubsystemTags.MUXX: muxxLog,
	SubsystemTags.P2PS: p2psLog,
<<<<<<< HEAD
	SubsystemTags.BLKR: blkrLog,
	SubsystemTags.GBRL: gbrlLog,
=======
	SubsystemTags.NTAR: ntarLog,
>>>>>>> 6d591dde
}

// InitLog attaches log file and error log file to the backend log.
func InitLog(logFile, errLogFile string) {
	err := BackendLog.AddLogFileWithCustomRotator(logFile, logs.LevelTrace, 100*1024, 4)
	if err != nil {
		fmt.Fprintf(os.Stderr, "Error adding log file %s as log rotator for level %s: %s", logFile, logs.LevelTrace, err)
		os.Exit(1)
	}
	err = BackendLog.AddLogFile(errLogFile, logs.LevelWarn)
	if err != nil {
		fmt.Fprintf(os.Stderr, "Error adding log file %s as log rotator for level %s: %s", errLogFile, logs.LevelWarn, err)
		os.Exit(1)
	}
}

// SetLogLevel sets the logging level for provided subsystem. Invalid
// subsystems are ignored. Uninitialized subsystems are dynamically created as
// needed.
func SetLogLevel(subsystemID string, logLevel string) {
	// Ignore invalid subsystems.
	logger, ok := subsystemLoggers[subsystemID]
	if !ok {
		return
	}

	// Defaults to info if the log level is invalid.
	level, _ := logs.LevelFromString(logLevel)
	logger.SetLevel(level)
}

// SetLogLevels sets the log level for all subsystem loggers to the passed
// level. It also dynamically creates the subsystem loggers as needed, so it
// can be used to initialize the logging system.
func SetLogLevels(logLevel string) {
	// Configure all sub-systems with the new logging level. Dynamically
	// create loggers as needed.
	for subsystemID := range subsystemLoggers {
		SetLogLevel(subsystemID, logLevel)
	}
}

// DirectionString is a helper function that returns a string that represents
// the direction of a connection (inbound or outbound).
func DirectionString(inbound bool) string {
	if inbound {
		return "inbound"
	}
	return "outbound"
}

// PickNoun returns the singular or plural form of a noun depending
// on the count n.
func PickNoun(n uint64, singular, plural string) string {
	if n == 1 {
		return singular
	}
	return plural
}

// SupportedSubsystems returns a sorted slice of the supported subsystems for
// logging purposes.
func SupportedSubsystems() []string {
	// Convert the subsystemLoggers map keys to a slice.
	subsystems := make([]string, 0, len(subsystemLoggers))
	for subsysID := range subsystemLoggers {
		subsystems = append(subsystems, subsysID)
	}

	// Sort the subsystems for stable display.
	sort.Strings(subsystems)
	return subsystems
}

// Get returns a logger of a specific sub system
func Get(tag string) (logger *logs.Logger, ok bool) {
	logger, ok = subsystemLoggers[tag]
	return
}

// ParseAndSetDebugLevels attempts to parse the specified debug level and set
// the levels accordingly. An appropriate error is returned if anything is
// invalid.
func ParseAndSetDebugLevels(debugLevel string) error {
	// When the specified string doesn't have any delimters, treat it as
	// the log level for all subsystems.
	if !strings.Contains(debugLevel, ",") && !strings.Contains(debugLevel, "=") {
		// Validate debug log level.
		if !validLogLevel(debugLevel) {
			str := "The specified debug level [%s] is invalid"
			return errors.Errorf(str, debugLevel)
		}

		// Change the logging level for all subsystems.
		SetLogLevels(debugLevel)

		return nil
	}

	// Split the specified string into subsystem/level pairs while detecting
	// issues and update the log levels accordingly.
	for _, logLevelPair := range strings.Split(debugLevel, ",") {
		if !strings.Contains(logLevelPair, "=") {
			str := "The specified debug level contains an invalid " +
				"subsystem/level pair [%s]"
			return errors.Errorf(str, logLevelPair)
		}

		// Extract the specified subsystem and log level.
		fields := strings.Split(logLevelPair, "=")
		subsysID, logLevel := fields[0], fields[1]

		// Validate subsystem.
		if _, exists := Get(subsysID); !exists {
			str := "The specified subsystem [%s] is invalid -- " +
				"supported subsytems %s"
			return errors.Errorf(str, subsysID, strings.Join(SupportedSubsystems(), ", "))
		}

		// Validate log level.
		if !validLogLevel(logLevel) {
			str := "The specified debug level [%s] is invalid"
			return errors.Errorf(str, logLevel)
		}

		SetLogLevel(subsysID, logLevel)
	}

	return nil
}

// validLogLevel returns whether or not logLevel is a valid debug log level.
func validLogLevel(logLevel string) bool {
	switch logLevel {
	case "trace":
		fallthrough
	case "debug":
		fallthrough
	case "info":
		fallthrough
	case "warn":
		fallthrough
	case "error":
		fallthrough
	case "critical":
		return true
	}
	return false
}

// LogClosure is a closure that can be printed with %s to be used to
// generate expensive-to-create data for a detailed log level and avoid doing
// the work if the data isn't printed.
type LogClosure func() string

func (c LogClosure) String() string {
	return c()
}

// NewLogClosure casts a function to a LogClosure.
// See LogClosure for details.
func NewLogClosure(c func() string) LogClosure {
	return c
}<|MERGE_RESOLUTION|>--- conflicted
+++ resolved
@@ -49,12 +49,9 @@
 	protLog = BackendLog.Logger("PROT")
 	muxxLog = BackendLog.Logger("MUXX")
 	p2psLog = BackendLog.Logger("P2PS")
-<<<<<<< HEAD
+	ntarLog = BackendLog.Logger("NTAR")
 	blkrLog = BackendLog.Logger("BLKR")
 	gbrlLog = BackendLog.Logger("GBRL")
-=======
-	ntarLog = BackendLog.Logger("NTAR")
->>>>>>> 6d591dde
 )
 
 // SubsystemTags is an enum of all sub system tags
@@ -80,12 +77,9 @@
 	PROT,
 	MUXX,
 	P2PS,
-<<<<<<< HEAD
 	BLKR,
+	NTAR,
 	GBRL string
-=======
-	NTAR string
->>>>>>> 6d591dde
 }{
 	ADXR: "ADXR",
 	AMGR: "AMGR",
@@ -108,12 +102,9 @@
 	PROT: "PROT",
 	MUXX: "MUXX",
 	P2PS: "P2PS",
-<<<<<<< HEAD
 	BLKR: "BLKR",
 	GBRL: "GBRL",
-=======
 	NTAR: "NTAR",
->>>>>>> 6d591dde
 }
 
 // subsystemLoggers maps each subsystem identifier to its associated logger.
@@ -139,12 +130,9 @@
 	SubsystemTags.PROT: protLog,
 	SubsystemTags.MUXX: muxxLog,
 	SubsystemTags.P2PS: p2psLog,
-<<<<<<< HEAD
 	SubsystemTags.BLKR: blkrLog,
 	SubsystemTags.GBRL: gbrlLog,
-=======
 	SubsystemTags.NTAR: ntarLog,
->>>>>>> 6d591dde
 }
 
 // InitLog attaches log file and error log file to the backend log.
