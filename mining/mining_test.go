// Copyright (c) 2016 The btcsuite developers
// Use of this source code is governed by an ISC
// license that can be found in the LICENSE file.

package mining

import (
	"container/heap"
	"errors"
	"math/rand"
	"testing"

	"github.com/daglabs/btcd/util/subnetworkid"

	"bou.ke/monkey"
	"github.com/daglabs/btcd/blockdag"
	"github.com/daglabs/btcd/dagconfig"
	"github.com/daglabs/btcd/txscript"
	"github.com/daglabs/btcd/util/daghash"
	"github.com/daglabs/btcd/wire"

	"github.com/daglabs/btcd/util"
)

// TestTxFeePrioHeap ensures the priority queue for transaction fees and
// priorities works as expected.
func TestTxFeePrioHeap(t *testing.T) {
	// Create some fake priority items that exercise the expected sort
	// edge conditions.
	testItems := []*txPrioItem{
		{feePerKB: 5678},
		{feePerKB: 5678}, // Duplicate fee
		{feePerKB: 1234},
		{feePerKB: 10000}, // High fee
		{feePerKB: 0},     // Zero fee
	}

	// Add random data in addition to the edge conditions already manually
	// specified.
	randSeed := rand.Int63()
	defer func() {
		if t.Failed() {
			t.Logf("Random numbers using seed: %v", randSeed)
		}
	}()
	prng := rand.New(rand.NewSource(randSeed))
	for i := 0; i < 1000; i++ {
		testItems = append(testItems, &txPrioItem{
			feePerKB: uint64(prng.Float64() * util.SatoshiPerBitcoin),
		})
	}

	// Test sorting by fee per KB
	var highest *txPrioItem
	priorityQueue := newTxPriorityQueue(len(testItems))
	for _, prioItem := range testItems {
		if highest == nil || prioItem.feePerKB >= highest.feePerKB {
			highest = prioItem
		}
		heap.Push(priorityQueue, prioItem)
	}

	for i := 0; i < len(testItems); i++ {
		prioItem := heap.Pop(priorityQueue).(*txPrioItem)
		if prioItem.feePerKB > highest.feePerKB {
			t.Fatalf("fee sort: item (fee per KB: %v) "+
				"higher than than prev (fee per KB: %v)",
				prioItem.feePerKB, highest.feePerKB)
		}
		highest = prioItem
	}
}

func TestNewBlockTemplate(t *testing.T) {
	params := dagconfig.SimNetParams
	params.BlockCoinbaseMaturity = 0

	dag, teardownFunc, err := blockdag.DAGSetup("TestNewBlockTemplate", blockdag.Config{
		DAGParams: &params,
	})
	if err != nil {
		t.Fatalf("Failed to setup DAG instance: %v", err)
	}
	defer teardownFunc()

	pkScript, err := txscript.NewScriptBuilder().AddOp(txscript.OpTrue).Script()
	if err != nil {
		t.Fatalf("Failed to create pkScript: %v", err)
	}

	policy := Policy{
		BlockMaxSize: 50000,
	}

	// First we create a block to have coinbase funds for the rest of the test.
	txSource := &fakeTxSource{
		txDescs: []*TxDesc{},
	}

<<<<<<< HEAD
=======
	var createCoinbaseTxPatch *monkey.PatchGuard
	createCoinbaseTxPatch = monkey.Patch(CreateCoinbaseTx, func(params *dagconfig.Params, coinbaseScript []byte, nextBlueScore uint64, addr util.Address) (*util.Tx, error) {
		createCoinbaseTxPatch.Unpatch()
		defer createCoinbaseTxPatch.Restore()
		tx, err := CreateCoinbaseTx(params, coinbaseScript, nextBlueScore, addr)
		if err != nil {
			return nil, err
		}
		msgTx := tx.MsgTx()
		//Here we split the coinbase to 10 outputs, so we'll be able to use it in many transactions
		out := msgTx.TxOut[0]
		out.Value /= 10
		for i := 0; i < 9; i++ {
			msgTx.AddTxOut(&*out)
		}
		return tx, nil
	})
	defer createCoinbaseTxPatch.Unpatch()

>>>>>>> ffd88649
	blockTemplateGenerator := NewBlkTmplGenerator(&policy,
		&params, txSource, dag, blockdag.NewMedianTime(), txscript.NewSigCache(100000))

	OpTrueAddr, err := OpTrueAddress(params.Prefix)
	if err != nil {
		t.Fatalf("OpTrueAddress: %s", err)
	}
	template1, err := blockTemplateGenerator.NewBlockTemplate(OpTrueAddr)
	if err != nil {
		t.Fatalf("NewBlockTemplate: %v", err)
	}

	isOrphan, err := dag.ProcessBlock(util.NewBlock(template1.Block), blockdag.BFNoPoWCheck)
	if err != nil {
		t.Fatalf("ProcessBlock: %v", err)
	}
	if isOrphan {
		t.Fatalf("ProcessBlock: template1 got unexpectedly orphan")
	}

<<<<<<< HEAD
	// We create another 4 blocks to in order to create more funds for tests.
	cbTxs := []*wire.MsgTx{template1.Block.Transactions[util.CoinbaseTransactionIndex]}
	for i := 0; i < 4; i++ {
		template, err := blockTemplateGenerator.NewBlockTemplate(OpTrueAddr)
		if err != nil {
			t.Fatalf("NewBlockTemplate: %v", err)
		}
		isOrphan, err = dag.ProcessBlock(util.NewBlock(template.Block), blockdag.BFNoPoWCheck)
		if err != nil {
			t.Fatalf("ProcessBlock: %v", err)
		}
		if isOrphan {
			t.Fatalf("ProcessBlock: template got unexpectedly orphan")
		}
		cbTxs = append(cbTxs, template.Block.Transactions[util.CoinbaseTransactionIndex])
	}

	// We want to check that the miner filters coinbase transaction
	cbTx, err := dag.NextBlockCoinbaseTransaction(nil, nil)
=======
	cbScript, err := StandardCoinbaseScript(dag.VirtualBlueScore(), 0)
	if err != nil {
		t.Fatalf("standardCoinbaseScript: %v", err)
	}

	// We want to check that the miner filters coinbase transaction
	cbTx, err := CreateCoinbaseTx(&params, cbScript, dag.VirtualBlueScore(), nil)
>>>>>>> ffd88649
	if err != nil {
		t.Fatalf("createCoinbaseTx: %v", err)
	}

	signatureScript, err := txscript.PayToScriptHashSignatureScript(blockdag.OpTrueScript, nil)
	if err != nil {
		t.Fatalf("Error creating signature script: %s", err)
	}

	// tx is a regular transaction, and should not be filtered by the miner
	txIn := &wire.TxIn{
		PreviousOutpoint: wire.Outpoint{
			TxID:  *cbTxs[0].TxID(),
			Index: 0,
		},
		Sequence:        wire.MaxTxInSequenceNum,
		SignatureScript: signatureScript,
	}
	txOut := &wire.TxOut{
		PkScript: pkScript,
		Value:    1,
	}
	tx := wire.NewNativeMsgTx(wire.TxVersion, []*wire.TxIn{txIn}, []*wire.TxOut{txOut})

	// We want to check that the miner filters non finalized transactions
	txIn = &wire.TxIn{
		PreviousOutpoint: wire.Outpoint{
			TxID:  *cbTxs[1].TxID(),
			Index: 0,
		},
		Sequence:        0,
		SignatureScript: signatureScript,
	}
	txOut = &wire.TxOut{
		PkScript: pkScript,
		Value:    1,
	}
	nonFinalizedTx := wire.NewNativeMsgTx(wire.TxVersion, []*wire.TxIn{txIn}, []*wire.TxOut{txOut})
	nonFinalizedTx.LockTime = uint64(dag.ChainHeight() + 2)

	existingSubnetwork := &subnetworkid.SubnetworkID{0xff}
	nonExistingSubnetwork := &subnetworkid.SubnetworkID{0xfe}

	// We want to check that the miner filters transactions with non-existing subnetwork id. (It should first push it to the priority queue, and then ignore it)
	txIn = &wire.TxIn{
		PreviousOutpoint: wire.Outpoint{
			TxID:  *cbTxs[2].TxID(),
			Index: 0,
		},
		Sequence:        0,
		SignatureScript: signatureScript,
	}
	txOut = &wire.TxOut{
		PkScript: pkScript,
		Value:    1,
	}
	nonExistingSubnetworkTx := wire.NewSubnetworkMsgTx(wire.TxVersion, []*wire.TxIn{txIn}, []*wire.TxOut{txOut},
		nonExistingSubnetwork, 1, []byte{})

	// We want to check that the miner doesn't filters transactions that do not exceed the subnetwork gas limit
	txIn = &wire.TxIn{
		PreviousOutpoint: wire.Outpoint{
			TxID:  *cbTxs[3].TxID(),
			Index: 0,
		},
		Sequence:        0,
		SignatureScript: signatureScript,
	}
	txOut = &wire.TxOut{
		PkScript: pkScript,
		Value:    1,
	}
	subnetworkTx1 := wire.NewSubnetworkMsgTx(wire.TxVersion, []*wire.TxIn{txIn}, []*wire.TxOut{txOut}, existingSubnetwork, 1, []byte{})

	// We want to check that the miner filters transactions that exceed the subnetwork gas limit. (It should first push it to the priority queue, and then ignore it)
	txIn = &wire.TxIn{
		PreviousOutpoint: wire.Outpoint{
			TxID: *cbTxs[4].TxID(),
		},
		Sequence:        0,
		SignatureScript: signatureScript,
	}
	txOut = &wire.TxOut{
		PkScript: pkScript,
		Value:    1,
	}
	subnetworkTx2 := wire.NewSubnetworkMsgTx(wire.TxVersion, []*wire.TxIn{txIn}, []*wire.TxOut{txOut}, existingSubnetwork,
		100, // Subnetwork gas limit is 90
		[]byte{})

	txSource.txDescs = []*TxDesc{
		{
			Tx: cbTx,
		},
		{
			Tx: util.NewTx(tx),
		},
		{
			Tx: util.NewTx(nonFinalizedTx),
		},
		{
			Tx: util.NewTx(subnetworkTx1),
		},
		{
			Tx: util.NewTx(subnetworkTx2),
		},
		{
			Tx: util.NewTx(nonExistingSubnetworkTx),
		},
	}

	// Here we check that the miner's priorty queue has the expected transactions after filtering.
	popReturnedUnexpectedValue := false
	expectedPops := map[daghash.TxID]bool{
		*tx.TxID():                      false,
		*subnetworkTx1.TxID():           false,
		*subnetworkTx2.TxID():           false,
		*nonExistingSubnetworkTx.TxID(): false,
	}
	var popPatch *monkey.PatchGuard
	popPatch = monkey.Patch((*txPriorityQueue).Pop, func(pq *txPriorityQueue) interface{} {
		popPatch.Unpatch()
		defer popPatch.Restore()

		item, ok := pq.Pop().(*txPrioItem)
		if _, expected := expectedPops[*item.tx.ID()]; expected && ok {
			expectedPops[*item.tx.ID()] = true
		} else {
			popReturnedUnexpectedValue = true
		}
		return item
	})
	defer popPatch.Unpatch()

	// Here we define nonExistingSubnetwork to be non-exist, and existingSubnetwork to have a gas limit of 90
	gasLimitPatch := monkey.Patch((*blockdag.SubnetworkStore).GasLimit, func(_ *blockdag.SubnetworkStore, subnetworkID *subnetworkid.SubnetworkID) (uint64, error) {
		if subnetworkID.IsEqual(nonExistingSubnetwork) {
			return 0, errors.New("not found")
		}
		return 90, nil
	})
	defer gasLimitPatch.Unpatch()

	template3, err := blockTemplateGenerator.NewBlockTemplate(OpTrueAddr)
	popPatch.Unpatch()
	gasLimitPatch.Unpatch()

	if err != nil {
		t.Errorf("NewBlockTemplate: unexpected error: %v", err)
	}

	if popReturnedUnexpectedValue {
		t.Errorf("(*txPriorityQueue).Pop returned unexpected value")
	}

	for id, popped := range expectedPops {
		if !popped {
			t.Errorf("tx %v was expected to pop, but wasn't", id)
		}
	}

	expectedTxs := map[daghash.TxID]bool{
		*tx.TxID():            false,
		*subnetworkTx1.TxID(): false,
	}

	for _, tx := range template3.Block.Transactions[util.CoinbaseTransactionIndex+1:] {
		id := *tx.TxID()
		if _, ok := expectedTxs[id]; !ok {
			t.Errorf("Unexpected tx %v in template3's candidate block", id)
		}
		expectedTxs[id] = true
	}

	for id, exists := range expectedTxs {
		if !exists {
			t.Errorf("tx %v was expected to be in template3's candidate block, but wasn't", id)
		}
	}
}<|MERGE_RESOLUTION|>--- conflicted
+++ resolved
@@ -97,28 +97,6 @@
 		txDescs: []*TxDesc{},
 	}
 
-<<<<<<< HEAD
-=======
-	var createCoinbaseTxPatch *monkey.PatchGuard
-	createCoinbaseTxPatch = monkey.Patch(CreateCoinbaseTx, func(params *dagconfig.Params, coinbaseScript []byte, nextBlueScore uint64, addr util.Address) (*util.Tx, error) {
-		createCoinbaseTxPatch.Unpatch()
-		defer createCoinbaseTxPatch.Restore()
-		tx, err := CreateCoinbaseTx(params, coinbaseScript, nextBlueScore, addr)
-		if err != nil {
-			return nil, err
-		}
-		msgTx := tx.MsgTx()
-		//Here we split the coinbase to 10 outputs, so we'll be able to use it in many transactions
-		out := msgTx.TxOut[0]
-		out.Value /= 10
-		for i := 0; i < 9; i++ {
-			msgTx.AddTxOut(&*out)
-		}
-		return tx, nil
-	})
-	defer createCoinbaseTxPatch.Unpatch()
-
->>>>>>> ffd88649
 	blockTemplateGenerator := NewBlkTmplGenerator(&policy,
 		&params, txSource, dag, blockdag.NewMedianTime(), txscript.NewSigCache(100000))
 
@@ -139,7 +117,6 @@
 		t.Fatalf("ProcessBlock: template1 got unexpectedly orphan")
 	}
 
-<<<<<<< HEAD
 	// We create another 4 blocks to in order to create more funds for tests.
 	cbTxs := []*wire.MsgTx{template1.Block.Transactions[util.CoinbaseTransactionIndex]}
 	for i := 0; i < 4; i++ {
@@ -159,15 +136,6 @@
 
 	// We want to check that the miner filters coinbase transaction
 	cbTx, err := dag.NextBlockCoinbaseTransaction(nil, nil)
-=======
-	cbScript, err := StandardCoinbaseScript(dag.VirtualBlueScore(), 0)
-	if err != nil {
-		t.Fatalf("standardCoinbaseScript: %v", err)
-	}
-
-	// We want to check that the miner filters coinbase transaction
-	cbTx, err := CreateCoinbaseTx(&params, cbScript, dag.VirtualBlueScore(), nil)
->>>>>>> ffd88649
 	if err != nil {
 		t.Fatalf("createCoinbaseTx: %v", err)
 	}
