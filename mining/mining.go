// Copyright (c) 2014-2016 The btcsuite developers
// Use of this source code is governed by an ISC
// license that can be found in the LICENSE file.

package mining

import (
	"bytes"
	"container/heap"
	"encoding/binary"
	"fmt"
	"sort"
	"time"

	"github.com/daglabs/btcd/blockdag"
	"github.com/daglabs/btcd/dagconfig"
	"github.com/daglabs/btcd/txscript"
	"github.com/daglabs/btcd/util"
	"github.com/daglabs/btcd/util/daghash"
	"github.com/daglabs/btcd/util/random"
	"github.com/daglabs/btcd/util/subnetworkid"
	"github.com/daglabs/btcd/wire"
)

const (
	// blockHeaderOverhead is the max number of bytes it takes to serialize
	// a block header and max possible transaction count.
	blockHeaderOverhead = wire.MaxBlockHeaderPayload + wire.MaxVarIntPayload

	// CoinbaseFlags is added to the coinbase script of a generated block
	// and is used to monitor BIP16 support as well as blocks that are
	// generated via btcd.
	CoinbaseFlags = "/P2SH/btcd/"
)

// TxDesc is a descriptor about a transaction in a transaction source along with
// additional metadata.
type TxDesc struct {
	// Tx is the transaction associated with the entry.
	Tx *util.Tx

	// Added is the time when the entry was added to the source pool.
	Added time.Time

	// Height is the block height when the entry was added to the the source
	// pool.
	Height uint64

	// Fee is the total fee the transaction associated with the entry pays.
	Fee uint64

	// FeePerKB is the fee the transaction pays in Satoshi per 1000 bytes.
	FeePerKB uint64
}

// TxSource represents a source of transactions to consider for inclusion in
// new blocks.
//
// The interface contract requires that all of these methods are safe for
// concurrent access with respect to the source.
type TxSource interface {
	// LastUpdated returns the last time a transaction was added to or
	// removed from the source pool.
	LastUpdated() time.Time

	// MiningDescs returns a slice of mining descriptors for all the
	// transactions in the source pool.
	MiningDescs() []*TxDesc

	// HaveTransaction returns whether or not the passed transaction hash
	// exists in the source pool.
	HaveTransaction(txID *daghash.TxID) bool
}

// txPrioItem houses a transaction along with extra information that allows the
// transaction to be prioritized and track dependencies on other transactions
// which have not been mined into a block yet.
type txPrioItem struct {
	tx       *util.Tx
	fee      uint64
	feePerKB uint64
}

// txPriorityQueueLessFunc describes a function that can be used as a compare
// function for a transaction priority queue (txPriorityQueue).
type txPriorityQueueLessFunc func(*txPriorityQueue, int, int) bool

// txPriorityQueue implements a priority queue of txPrioItem elements that
// supports an arbitrary compare function as defined by txPriorityQueueLessFunc.
type txPriorityQueue struct {
	lessFunc txPriorityQueueLessFunc
	items    []*txPrioItem
}

// Len returns the number of items in the priority queue.  It is part of the
// heap.Interface implementation.
func (pq *txPriorityQueue) Len() int {
	return len(pq.items)
}

// Less returns whether the item in the priority queue with index i should sort
// before the item with index j by deferring to the assigned less function.  It
// is part of the heap.Interface implementation.
func (pq *txPriorityQueue) Less(i, j int) bool {
	return pq.lessFunc(pq, i, j)
}

// Swap swaps the items at the passed indices in the priority queue.  It is
// part of the heap.Interface implementation.
func (pq *txPriorityQueue) Swap(i, j int) {
	pq.items[i], pq.items[j] = pq.items[j], pq.items[i]
}

// Push pushes the passed item onto the priority queue.  It is part of the
// heap.Interface implementation.
func (pq *txPriorityQueue) Push(x interface{}) {
	pq.items = append(pq.items, x.(*txPrioItem))
}

// Pop removes the highest priority item (according to Less) from the priority
// queue and returns it.  It is part of the heap.Interface implementation.
func (pq *txPriorityQueue) Pop() interface{} {
	n := len(pq.items)
	item := pq.items[n-1]
	pq.items[n-1] = nil
	pq.items = pq.items[0 : n-1]
	return item
}

// SetLessFunc sets the compare function for the priority queue to the provided
// function.  It also invokes heap.Init on the priority queue using the new
// function so it can immediately be used with heap.Push/Pop.
func (pq *txPriorityQueue) SetLessFunc(lessFunc txPriorityQueueLessFunc) {
	pq.lessFunc = lessFunc
	heap.Init(pq)
}

// txPQByFee sorts a txPriorityQueue by fees per kilobyte
func txPQByFee(pq *txPriorityQueue, i, j int) bool {
	return pq.items[i].feePerKB > pq.items[j].feePerKB
}

// newTxPriorityQueue returns a new transaction priority queue that reserves the
// passed amount of space for the elements.  The new priority queue uses the
// txPQByFee compare function and is already initialized for use with heap.Push/Pop.
// The priority queue can grow larger than the reserved space, but extra copies
// of the underlying array can be avoided by reserving a sane value.
func newTxPriorityQueue(reserve int) *txPriorityQueue {
	pq := &txPriorityQueue{
		items: make([]*txPrioItem, 0, reserve),
	}
	pq.SetLessFunc(txPQByFee)
	return pq
}

// BlockTemplate houses a block that has yet to be solved along with additional
// details about the fees and the number of signature operations for each
// transaction in the block.
type BlockTemplate struct {
	// Block is a block that is ready to be solved by miners.  Thus, it is
	// completely valid with the exception of satisfying the proof-of-work
	// requirement.
	Block *wire.MsgBlock

	// Fees contains the amount of fees each transaction in the generated
	// template pays in base units.  Since the first transaction is the
	// coinbase, the first entry (offset 0) will contain the negative of the
	// sum of the fees of all other transactions.
	Fees []uint64

	// SigOpCounts contains the number of signature operations each
	// transaction in the generated template performs.
	SigOpCounts []int64

	// Height is the height at which the block template connects to the DAG
	Height uint64

	// ValidPayAddress indicates whether or not the template coinbase pays
	// to an address or is redeemable by anyone.  See the documentation on
	// NewBlockTemplate for details on which this can be useful to generate
	// templates without a coinbase payment address.
	ValidPayAddress bool
}

<<<<<<< HEAD
=======
// StandardCoinbaseScript returns a standard script suitable for use as the
// signature script of the coinbase transaction of a new block.  In particular,
// it starts with the block blue score that is required by version 2 blocks and adds
// the extra nonce as well as additional coinbase flags.
func StandardCoinbaseScript(nextBlueScore uint64, extraNonce uint64) ([]byte, error) {
	return txscript.NewScriptBuilder().AddInt64(int64(nextBlueScore)).
		AddInt64(int64(extraNonce)).AddData([]byte(CoinbaseFlags)).
		Script()
}

// CreateCoinbaseTx returns a coinbase transaction paying an appropriate subsidy
// based on the passed block blue score to the provided address.  When the address
// is nil, the coinbase transaction will instead be redeemable by anyone.
//
// See the comment for NewBlockTemplate for more information about why the nil
// address handling is useful.
func CreateCoinbaseTx(params *dagconfig.Params, coinbaseScript []byte, nextBlueScore uint64, addr util.Address) (*util.Tx, error) {
	// Create the script to pay to the provided payment address if one was
	// specified.  Otherwise create a script that allows the coinbase to be
	// redeemable by anyone.
	var pkScript []byte
	if addr != nil {
		var err error
		pkScript, err = txscript.PayToAddrScript(addr)
		if err != nil {
			return nil, err
		}
	} else {
		scriptBuilder := txscript.NewScriptBuilder()
		opTrueScript, err := scriptBuilder.AddOp(txscript.OpTrue).Script()
		if err != nil {
			return nil, err
		}
		pkScript, err = txscript.PayToScriptHashScript(opTrueScript)
		if err != nil {
			return nil, err
		}
	}

	txIn := &wire.TxIn{
		// Coinbase transactions have no inputs, so previous outpoint is
		// zero hash and max index.
		PreviousOutpoint: *wire.NewOutpoint(&daghash.TxID{},
			wire.MaxPrevOutIndex),
		SignatureScript: coinbaseScript,
		Sequence:        wire.MaxTxInSequenceNum,
	}
	txOut := &wire.TxOut{
		Value:    blockdag.CalcBlockSubsidy(nextBlueScore, params),
		PkScript: pkScript,
	}
	return util.NewTx(wire.NewNativeMsgTx(wire.TxVersion, []*wire.TxIn{txIn}, []*wire.TxOut{txOut})), nil
}

>>>>>>> ffd88649
// MinimumMedianTime returns the minimum allowed timestamp for a block building
// on the end of the DAG.  In particular, it is one second after
// the median timestamp of the last several blocks per the DAG consensus
// rules.
func MinimumMedianTime(dagMedianTime time.Time) time.Time {
	return dagMedianTime.Add(time.Second)
}

// medianAdjustedTime returns the current time adjusted to ensure it is at least
// one second after the median timestamp of the last several blocks per the
// chain consensus rules.
func medianAdjustedTime(dagMedianTime time.Time, timeSource blockdag.MedianTimeSource) time.Time {
	// The timestamp for the block must not be before the median timestamp
	// of the last several blocks.  Thus, choose the maximum between the
	// current time and one second after the past median time.  The current
	// timestamp is truncated to a second boundary before comparison since a
	// block timestamp does not supported a precision greater than one
	// second.
	newTimestamp := timeSource.AdjustedTime()
	minTimestamp := MinimumMedianTime(dagMedianTime)
	if newTimestamp.Before(minTimestamp) {
		newTimestamp = minTimestamp
	}

	return newTimestamp
}

// BlkTmplGenerator provides a type that can be used to generate block templates
// based on a given mining policy and source of transactions to choose from.
// It also houses additional state required in order to ensure the templates
// are built on top of the current best chain and adhere to the consensus rules.
type BlkTmplGenerator struct {
	policy     *Policy
	dagParams  *dagconfig.Params
	txSource   TxSource
	dag        *blockdag.BlockDAG
	timeSource blockdag.MedianTimeSource
	sigCache   *txscript.SigCache
}

// NewBlkTmplGenerator returns a new block template generator for the given
// policy using transactions from the provided transaction source.
//
// The additional state-related fields are required in order to ensure the
// templates are built on top of the current best chain and adhere to the
// consensus rules.
func NewBlkTmplGenerator(policy *Policy, params *dagconfig.Params,
	txSource TxSource, dag *blockdag.BlockDAG,
	timeSource blockdag.MedianTimeSource,
	sigCache *txscript.SigCache) *BlkTmplGenerator {

	return &BlkTmplGenerator{
		policy:     policy,
		dagParams:  params,
		txSource:   txSource,
		dag:        dag,
		timeSource: timeSource,
		sigCache:   sigCache,
	}
}

// NewBlockTemplate returns a new block template that is ready to be solved
// using the transactions from the passed transaction source pool and a coinbase
// that either pays to the passed address if it is not nil, or a coinbase that
// is redeemable by anyone if the passed address is nil.  The nil address
// functionality is useful since there are cases such as the getblocktemplate
// RPC where external mining software is responsible for creating their own
// coinbase which will replace the one generated for the block template.  Thus
// the need to have configured address can be avoided.
//
// The transactions selected and included are prioritized according to several
// factors.  First, each transaction has a priority calculated based on its
// value, age of inputs, and size.  Transactions which consist of larger
// amounts, older inputs, and small sizes have the highest priority.  Second, a
// fee per kilobyte is calculated for each transaction.  Transactions with a
// higher fee per kilobyte are preferred.  Finally, the block generation related
// policy settings are all taken into account.
//
// Transactions which only spend outputs from other transactions already in the
// block chain are immediately added to a priority queue which either
// prioritizes based on the priority (then fee per kilobyte) or the fee per
// kilobyte (then priority) depending on whether or not the BlockPrioritySize
// policy setting allots space for high-priority transactions.  Transactions
// which spend outputs from other transactions in the source pool are added to a
// dependency map so they can be added to the priority queue once the
// transactions they depend on have been included.
//
// Once the high-priority area (if configured) has been filled with
// transactions, or the priority falls below what is considered high-priority,
// the priority queue is updated to prioritize by fees per kilobyte (then
// priority).
//
// When the fees per kilobyte drop below the TxMinFreeFee policy setting, the
// transaction will be skipped unless the BlockMinSize policy setting is
// nonzero, in which case the block will be filled with the low-fee/free
// transactions until the block size reaches that minimum size.
//
// Any transactions which would cause the block to exceed the BlockMaxSize
// policy setting, exceed the maximum allowed signature operations per block, or
// otherwise cause the block to be invalid are skipped.
//
// Given the above, a block generated by this function is of the following form:
//
//   -----------------------------------  --  --
//  |      Coinbase Transaction         |   |   |
//  |-----------------------------------|   |   |
//  |                                   |   |   | ----- policy.BlockPrioritySize
//  |   High-priority Transactions      |   |   |
//  |                                   |   |   |
//  |-----------------------------------|   | --
//  |                                   |   |
//  |                                   |   |
//  |                                   |   |--- policy.BlockMaxSize
//  |  Transactions prioritized by fee  |   |
//  |  until <= policy.TxMinFreeFee     |   |
//  |                                   |   |
//  |                                   |   |
//  |                                   |   |
//  |-----------------------------------|   |
//  |  Low-fee/Non high-priority (free) |   |
//  |  transactions (while block size   |   |
//  |  <= policy.BlockMinSize)          |   |
//   -----------------------------------  --
func (g *BlkTmplGenerator) NewBlockTemplate(payToAddress util.Address) (*BlockTemplate, error) {
	g.dag.RLock()
	defer g.dag.RUnlock()

<<<<<<< HEAD
	// Extend the most recently known best block.
	nextBlockHeight := g.dag.Height() + 1
	coinbasePayloadPkScript, err := txscript.PayToAddrScript(payToAddress)
	if err != nil {
		return nil, err
	}

	extraNonce, err := random.Uint64()
	if err != nil {
		return nil, err
	}
	coinbasePayloadExtraData, err := CoinbasePayloadExtraData(extraNonce)
=======
	// Create a standard coinbase transaction paying to the provided
	// address.  NOTE: The coinbase value will be updated to include the
	// fees from the selected transactions later after they have actually
	// been selected.  It is created here to detect any errors early
	// before potentially doing a lot of work below.  The extra nonce helps
	// ensure the transaction is not a duplicate transaction (paying the
	// same value to the same public key address would otherwise be an
	// identical transaction for block version 1).
	nextBlockBlueScore := g.dag.VirtualBlueScore()
	extraNonce, err := random.Uint64()
	if err != nil {
		return nil, err
	}
	coinbaseScript, err := StandardCoinbaseScript(nextBlockBlueScore, extraNonce)
	if err != nil {
		return nil, err
	}
	coinbaseTx, err := CreateCoinbaseTx(g.dagParams, coinbaseScript, nextBlockBlueScore, payToAddress)
>>>>>>> ffd88649
	if err != nil {
		return nil, err
	}

	coinbaseTx, err := g.dag.NextBlockCoinbaseTransactionNoLock(coinbasePayloadPkScript, coinbasePayloadExtraData)
	if err != nil {
		return nil, err
	}
	numCoinbaseSigOps := int64(blockdag.CountSigOps(coinbaseTx))

	// Get the current source transactions and create a priority queue to
	// hold the transactions which are ready for inclusion into a block
	// along with some priority related and fee metadata.  Reserve the same
	// number of items that are available for the priority queue.  Also,
	// choose the initial sort order for the priority queue based on whether
	// or not there is an area allocated for high-priority transactions.
	sourceTxns := g.txSource.MiningDescs()
	priorityQueue := newTxPriorityQueue(len(sourceTxns))

	// Create a slice to hold the transactions to be included in the
	// generated block with reserved space.  Also create a utxo view to
	// house all of the input transactions so multiple lookups can be
	// avoided.
	blockTxns := make([]*util.Tx, 0, len(sourceTxns)+1)
	blockTxns = append(blockTxns, coinbaseTx)

	// The starting block size is the size of the block header plus the max
	// possible transaction count size, plus the size of the coinbase
	// transaction.
	blockSize := blockHeaderOverhead + uint32(coinbaseTx.MsgTx().SerializeSize())
	blockSigOps := numCoinbaseSigOps
	totalFees := uint64(0)

	// Create slices to hold the fees and number of signature operations
	// for each of the selected transactions and add an entry for the
	// coinbase.  This allows the code below to simply append details about
	// a transaction as it is selected for inclusion in the final block.
	// However, since the total fees aren't known yet, use a dummy value for
	// the coinbase fee which will be updated later.
	txFees := make([]uint64, 0, len(sourceTxns)+1)
	txSigOpCounts := make([]int64, 0, len(sourceTxns)+1)
	txFees = append(txFees, 0) // For coinbase tx
	txSigOpCounts = append(txSigOpCounts, numCoinbaseSigOps)

	log.Debugf("Considering %d transactions for inclusion to new block",
		len(sourceTxns))
	for _, txDesc := range sourceTxns {
		// A block can't have more than one coinbase or contain
		// non-finalized transactions.
		tx := txDesc.Tx
		if tx.IsCoinBase() {
			log.Tracef("Skipping coinbase tx %s", tx.ID())
			continue
		}
		if !blockdag.IsFinalizedTransaction(tx, nextBlockBlueScore,
			g.timeSource.AdjustedTime()) {

			log.Tracef("Skipping non-finalized tx %s", tx.ID())
			continue
		}

		// Calculate the final transaction priority using the input
		// value age sum as well as the adjusted transaction size.  The
		// formula is: sum(inputValue * inputAge) / adjustedTxSize
		prioItem := &txPrioItem{tx: tx}

		// Calculate the fee in Satoshi/kB.
		prioItem.feePerKB = txDesc.FeePerKB
		prioItem.fee = txDesc.Fee

		heap.Push(priorityQueue, prioItem)
	}

	// Create map of GAS usage per subnetwork
	gasUsageMap := make(map[subnetworkid.SubnetworkID]uint64)

	// Choose which transactions make it into the block.
	for priorityQueue.Len() > 0 {
		// Grab the highest priority (or highest fee per kilobyte
		// depending on the sort order) transaction.
		prioItem := heap.Pop(priorityQueue).(*txPrioItem)
		tx := prioItem.tx

		if !tx.MsgTx().SubnetworkID.IsEqual(subnetworkid.SubnetworkIDNative) && !tx.MsgTx().SubnetworkID.IsBuiltIn() {
			subnetworkID := tx.MsgTx().SubnetworkID
			gasUsage, ok := gasUsageMap[subnetworkID]
			if !ok {
				gasUsage = 0
			}
			gasLimit, err := g.dag.SubnetworkStore.GasLimit(&subnetworkID)
			if err != nil {
				log.Errorf("Cannot get GAS limit for subnetwork %s", subnetworkID)
				continue
			}
			txGas := tx.MsgTx().Gas
			if gasLimit-gasUsage < txGas {
				log.Tracef("Transaction %s (GAS=%d) ignored because gas overusage (GASUsage=%d) in subnetwork %s (GASLimit=%d)",
					tx.MsgTx().TxID(), txGas, gasUsage, subnetworkID, gasLimit)
				continue
			}
			gasUsageMap[subnetworkID] = gasUsage + txGas
		}

		// Enforce maximum block size.  Also check for overflow.
		txSize := uint32(tx.MsgTx().SerializeSize())
		blockPlusTxSize := blockSize + txSize
		if blockPlusTxSize < blockSize ||
			blockPlusTxSize >= g.policy.BlockMaxSize {

			log.Tracef("Skipping tx %s because it would exceed "+
				"the max block size", tx.ID())
			continue
		}

		// Enforce maximum signature operations per block.  Also check
		// for overflow.
		numSigOps := int64(blockdag.CountSigOps(tx))
		if blockSigOps+numSigOps < blockSigOps ||
			blockSigOps+numSigOps > blockdag.MaxSigOpsPerBlock {
			log.Tracef("Skipping tx %s because it would exceed "+
				"the maximum sigops per block", tx.ID())
			continue
		}
		numP2SHSigOps, err := blockdag.CountP2SHSigOps(tx, false,
			g.dag.UTXOSet())
		if err != nil {
			log.Tracef("Skipping tx %s due to error in "+
				"GetSigOpCost: %s", tx.ID(), err)
			continue
		}
		numSigOps += int64(numP2SHSigOps)
		if blockSigOps+numSigOps < blockSigOps ||
			blockSigOps+numSigOps > blockdag.MaxSigOpsPerBlock {
			log.Tracef("Skipping tx %s because it would "+
				"exceed the maximum sigops per block", tx.ID())
			continue
		}

		// Ensure the transaction inputs pass all of the necessary
		// preconditions before allowing it to be added to the block.
		_, err = blockdag.CheckTransactionInputsAndCalulateFee(tx, nextBlockBlueScore,
			g.dag.UTXOSet(), g.dagParams, false)
		if err != nil {
			log.Tracef("Skipping tx %s due to error in "+
				"CheckTransactionInputs: %s", tx.ID(), err)
			continue
		}
		err = blockdag.ValidateTransactionScripts(tx, g.dag.UTXOSet(),
			txscript.StandardVerifyFlags, g.sigCache)
		if err != nil {
			log.Tracef("Skipping tx %s due to error in "+
				"ValidateTransactionScripts: %s", tx.ID(), err)
			continue
		}

		// Add the transaction to the block, increment counters, and
		// save the fees and signature operation counts to the block
		// template.
		blockTxns = append(blockTxns, tx)
		blockSize += txSize
		blockSigOps += int64(numSigOps)
		totalFees += prioItem.fee
		txFees = append(txFees, prioItem.fee)
		txSigOpCounts = append(txSigOpCounts, numSigOps)

		log.Tracef("Adding tx %s (feePerKB %.2f)",
			prioItem.tx.ID(), prioItem.feePerKB)
	}

	// Now that the actual transactions have been selected, update the
	// block size for the real transaction count and coinbase value with
	// the total fees accordingly.
	blockSize -= wire.MaxVarIntPayload -
		uint32(wire.VarIntSerializeSize(uint64(len(blockTxns))))

	// Calculate the required difficulty for the block.  The timestamp
	// is potentially adjusted to ensure it comes after the median time of
	// the last several blocks per the chain consensus rules.
	ts := medianAdjustedTime(g.dag.CalcPastMedianTime(), g.timeSource)
	reqDifficulty, err := g.dag.CalcNextRequiredDifficulty(ts)
	if err != nil {
		return nil, err
	}

	// Calculate the next expected block version based on the state of the
	// rule change deployments.
	nextBlockVersion, err := g.dag.CalcNextBlockVersion()
	if err != nil {
		return nil, err
	}

	// Sort transactions by subnetwork ID before building Merkle tree
	sort.Slice(blockTxns, func(i, j int) bool {
		if blockTxns[i].MsgTx().SubnetworkID.IsEqual(subnetworkid.SubnetworkIDCoinbase) {
			return true
		}
		if blockTxns[j].MsgTx().SubnetworkID.IsEqual(subnetworkid.SubnetworkIDCoinbase) {
			return false
		}
		return subnetworkid.Less(&blockTxns[i].MsgTx().SubnetworkID, &blockTxns[j].MsgTx().SubnetworkID)
	})

	// Create a new block ready to be solved.
	hashMerkleTree := blockdag.BuildHashMerkleTreeStore(blockTxns)
	acceptedIDMerkleRoot, err := g.dag.NextAcceptedIDMerkleRootNoLock()
	if err != nil {
		return nil, err
	}
	var msgBlock wire.MsgBlock
	for _, tx := range blockTxns {
		msgBlock.AddTransaction(tx.MsgTx())
	}
	utxoCommitment, err := g.buildUTXOCommitment(msgBlock.Transactions, nextBlockBlueScore)
	if err != nil {
		return nil, err
	}
	msgBlock.Header = wire.BlockHeader{
		Version:              nextBlockVersion,
		ParentHashes:         g.dag.TipHashes(),
		HashMerkleRoot:       hashMerkleTree.Root(),
		AcceptedIDMerkleRoot: acceptedIDMerkleRoot,
		UTXOCommitment:       utxoCommitment,
		Timestamp:            ts,
		Bits:                 reqDifficulty,
	}

	// Finally, perform a full check on the created block against the DAG
	// consensus rules to ensure it properly connects to the DAG with no
	// issues.
	block := util.NewBlock(&msgBlock)

	if err := g.dag.CheckConnectBlockTemplateNoLock(block); err != nil {
		return nil, err
	}

	log.Debugf("Created new block template (%d transactions, %d in fees, "+
		"%d signature operations, %d bytes, target difficulty %064x)",
		len(msgBlock.Transactions), totalFees, blockSigOps, blockSize,
		util.CompactToBig(msgBlock.Header.Bits))

	return &BlockTemplate{
		Block:           &msgBlock,
		Fees:            txFees,
		SigOpCounts:     txSigOpCounts,
		ValidPayAddress: payToAddress != nil,
	}, nil
}

<<<<<<< HEAD
// CoinbasePayloadExtraData returns coinbase payload extra data parameter
// which is built from extra nonce and coinbase flags.
func CoinbasePayloadExtraData(extraNonce uint64) ([]byte, error) {
	extraNonceBytes := make([]byte, 8)
	binary.LittleEndian.PutUint64(extraNonceBytes, extraNonce)
	w := &bytes.Buffer{}
	_, err := w.Write(extraNonceBytes)
	if err != nil {
		return nil, err
	}
	_, err = w.Write([]byte(CoinbaseFlags))
	if err != nil {
		return nil, err
	}
	return w.Bytes(), nil
}

func (g *BlkTmplGenerator) buildUTXOCommitment(transactions []*wire.MsgTx, nextBlockHeight uint64) (*daghash.Hash, error) {
	utxoWithTransactions, err := g.dag.UTXOSet().WithTransactions(transactions, nextBlockHeight, false)
=======
func (g *BlkTmplGenerator) buildUTXOCommitment(transactions []*wire.MsgTx, nextBlueScore uint64) (*daghash.Hash, error) {
	utxoWithTransactions, err := g.dag.UTXOSet().WithTransactions(transactions, nextBlueScore, false)
>>>>>>> ffd88649
	if err != nil {
		return nil, err
	}
	return utxoWithTransactions.Multiset().Hash(), nil
}

// UpdateBlockTime updates the timestamp in the header of the passed block to
// the current time while taking into account the median time of the last
// several blocks to ensure the new time is after that time per the chain
// consensus rules.  Finally, it will update the target difficulty if needed
// based on the new time for the test networks since their target difficulty can
// change based upon time.
func (g *BlkTmplGenerator) UpdateBlockTime(msgBlock *wire.MsgBlock) error {
	// The new timestamp is potentially adjusted to ensure it comes after
	// the median time of the last several blocks per the chain consensus
	// rules.
	dagMedianTime := g.dag.CalcPastMedianTime()
	newTime := medianAdjustedTime(dagMedianTime, g.timeSource)
	msgBlock.Header.Timestamp = newTime

	// Recalculate the difficulty if running on a network that requires it.
	if g.dagParams.ReduceMinDifficulty {
		difficulty, err := g.dag.CalcNextRequiredDifficulty(newTime)
		if err != nil {
			return err
		}
		msgBlock.Header.Bits = difficulty
	}

	return nil
}

// UpdateExtraNonce updates the extra nonce in the coinbase script of the passed
// block by regenerating the coinbase script with the passed value and block
// height.  It also recalculates and updates the new merkle root that results
// from changing the coinbase script.
<<<<<<< HEAD
func (g *BlkTmplGenerator) UpdateExtraNonce(msgBlock *wire.MsgBlock, blockHeight uint64, extraNonce uint64) error {
	coinbasePayloadPkScript, _, err := blockdag.DeserializeCoinbasePayload(msgBlock.Transactions[util.CoinbaseTransactionIndex])
	if err != nil {
		return err
	}

	coinbasePayloadExtraData, err := CoinbasePayloadExtraData(extraNonce)
	if err != nil {
		return err
	}
	coinbasePayload, err := blockdag.SerializeCoinbasePayload(coinbasePayloadPkScript, coinbasePayloadExtraData)
=======
func (g *BlkTmplGenerator) UpdateExtraNonce(msgBlock *wire.MsgBlock, blockBlueScore uint64, extraNonce uint64) error {
	coinbaseScript, err := StandardCoinbaseScript(blockBlueScore, extraNonce)
>>>>>>> ffd88649
	if err != nil {
		return err
	}
	if len(coinbasePayload) > blockdag.MaxCoinbasePayloadLen {
		return fmt.Errorf("coinbase transaction script length "+
			"of %d is out of range (max: %d)",
			len(coinbasePayload),
			blockdag.MaxCoinbasePayloadLen)
	}
	oldCoinbaseTx := msgBlock.Transactions[util.CoinbaseTransactionIndex]
	msgBlock.Transactions[util.CoinbaseTransactionIndex] = wire.NewSubnetworkMsgTx(oldCoinbaseTx.Version, oldCoinbaseTx.TxIn, oldCoinbaseTx.TxOut, &oldCoinbaseTx.SubnetworkID, oldCoinbaseTx.Gas, coinbasePayload)

	// TODO(davec): A util.Block should use saved in the state to avoid
	// recalculating all of the other transaction hashes.
	// block.Transactions[util.CoinbaseTransactionIndex].InvalidateCache()

	// Recalculate the merkle roots with the updated extra nonce.
	block := util.NewBlock(msgBlock)
	hashMerkleTree := blockdag.BuildHashMerkleTreeStore(block.Transactions())
	msgBlock.Header.HashMerkleRoot = hashMerkleTree.Root()

	utxoCommitment, err := g.buildUTXOCommitment(msgBlock.Transactions, blockBlueScore)
	if err != nil {
		return err
	}

	msgBlock.Header.UTXOCommitment = utxoCommitment

	return nil
}

// VirtualBlueScore returns the virtual block's current blue score
func (g *BlkTmplGenerator) VirtualBlueScore() uint64 {
	return g.dag.VirtualBlueScore()
}

// TipHashes returns the hashes of the DAG's tips
func (g *BlkTmplGenerator) TipHashes() []*daghash.Hash {
	return g.dag.TipHashes()
}

// TxSource returns the associated transaction source.
//
// This function is safe for concurrent access.
func (g *BlkTmplGenerator) TxSource() TxSource {
	return g.txSource
}<|MERGE_RESOLUTION|>--- conflicted
+++ resolved
@@ -182,63 +182,6 @@
 	ValidPayAddress bool
 }
 
-<<<<<<< HEAD
-=======
-// StandardCoinbaseScript returns a standard script suitable for use as the
-// signature script of the coinbase transaction of a new block.  In particular,
-// it starts with the block blue score that is required by version 2 blocks and adds
-// the extra nonce as well as additional coinbase flags.
-func StandardCoinbaseScript(nextBlueScore uint64, extraNonce uint64) ([]byte, error) {
-	return txscript.NewScriptBuilder().AddInt64(int64(nextBlueScore)).
-		AddInt64(int64(extraNonce)).AddData([]byte(CoinbaseFlags)).
-		Script()
-}
-
-// CreateCoinbaseTx returns a coinbase transaction paying an appropriate subsidy
-// based on the passed block blue score to the provided address.  When the address
-// is nil, the coinbase transaction will instead be redeemable by anyone.
-//
-// See the comment for NewBlockTemplate for more information about why the nil
-// address handling is useful.
-func CreateCoinbaseTx(params *dagconfig.Params, coinbaseScript []byte, nextBlueScore uint64, addr util.Address) (*util.Tx, error) {
-	// Create the script to pay to the provided payment address if one was
-	// specified.  Otherwise create a script that allows the coinbase to be
-	// redeemable by anyone.
-	var pkScript []byte
-	if addr != nil {
-		var err error
-		pkScript, err = txscript.PayToAddrScript(addr)
-		if err != nil {
-			return nil, err
-		}
-	} else {
-		scriptBuilder := txscript.NewScriptBuilder()
-		opTrueScript, err := scriptBuilder.AddOp(txscript.OpTrue).Script()
-		if err != nil {
-			return nil, err
-		}
-		pkScript, err = txscript.PayToScriptHashScript(opTrueScript)
-		if err != nil {
-			return nil, err
-		}
-	}
-
-	txIn := &wire.TxIn{
-		// Coinbase transactions have no inputs, so previous outpoint is
-		// zero hash and max index.
-		PreviousOutpoint: *wire.NewOutpoint(&daghash.TxID{},
-			wire.MaxPrevOutIndex),
-		SignatureScript: coinbaseScript,
-		Sequence:        wire.MaxTxInSequenceNum,
-	}
-	txOut := &wire.TxOut{
-		Value:    blockdag.CalcBlockSubsidy(nextBlueScore, params),
-		PkScript: pkScript,
-	}
-	return util.NewTx(wire.NewNativeMsgTx(wire.TxVersion, []*wire.TxIn{txIn}, []*wire.TxOut{txOut})), nil
-}
-
->>>>>>> ffd88649
 // MinimumMedianTime returns the minimum allowed timestamp for a block building
 // on the end of the DAG.  In particular, it is one second after
 // the median timestamp of the last several blocks per the DAG consensus
@@ -366,9 +309,7 @@
 	g.dag.RLock()
 	defer g.dag.RUnlock()
 
-<<<<<<< HEAD
-	// Extend the most recently known best block.
-	nextBlockHeight := g.dag.Height() + 1
+	nextBlockBlueScore := g.dag.VirtualBlueScore()
 	coinbasePayloadPkScript, err := txscript.PayToAddrScript(payToAddress)
 	if err != nil {
 		return nil, err
@@ -379,26 +320,6 @@
 		return nil, err
 	}
 	coinbasePayloadExtraData, err := CoinbasePayloadExtraData(extraNonce)
-=======
-	// Create a standard coinbase transaction paying to the provided
-	// address.  NOTE: The coinbase value will be updated to include the
-	// fees from the selected transactions later after they have actually
-	// been selected.  It is created here to detect any errors early
-	// before potentially doing a lot of work below.  The extra nonce helps
-	// ensure the transaction is not a duplicate transaction (paying the
-	// same value to the same public key address would otherwise be an
-	// identical transaction for block version 1).
-	nextBlockBlueScore := g.dag.VirtualBlueScore()
-	extraNonce, err := random.Uint64()
-	if err != nil {
-		return nil, err
-	}
-	coinbaseScript, err := StandardCoinbaseScript(nextBlockBlueScore, extraNonce)
-	if err != nil {
-		return nil, err
-	}
-	coinbaseTx, err := CreateCoinbaseTx(g.dagParams, coinbaseScript, nextBlockBlueScore, payToAddress)
->>>>>>> ffd88649
 	if err != nil {
 		return nil, err
 	}
@@ -647,7 +568,6 @@
 	}, nil
 }
 
-<<<<<<< HEAD
 // CoinbasePayloadExtraData returns coinbase payload extra data parameter
 // which is built from extra nonce and coinbase flags.
 func CoinbasePayloadExtraData(extraNonce uint64) ([]byte, error) {
@@ -665,12 +585,8 @@
 	return w.Bytes(), nil
 }
 
-func (g *BlkTmplGenerator) buildUTXOCommitment(transactions []*wire.MsgTx, nextBlockHeight uint64) (*daghash.Hash, error) {
-	utxoWithTransactions, err := g.dag.UTXOSet().WithTransactions(transactions, nextBlockHeight, false)
-=======
 func (g *BlkTmplGenerator) buildUTXOCommitment(transactions []*wire.MsgTx, nextBlueScore uint64) (*daghash.Hash, error) {
 	utxoWithTransactions, err := g.dag.UTXOSet().WithTransactions(transactions, nextBlueScore, false)
->>>>>>> ffd88649
 	if err != nil {
 		return nil, err
 	}
@@ -707,8 +623,7 @@
 // block by regenerating the coinbase script with the passed value and block
 // height.  It also recalculates and updates the new merkle root that results
 // from changing the coinbase script.
-<<<<<<< HEAD
-func (g *BlkTmplGenerator) UpdateExtraNonce(msgBlock *wire.MsgBlock, blockHeight uint64, extraNonce uint64) error {
+func (g *BlkTmplGenerator) UpdateExtraNonce(msgBlock *wire.MsgBlock, blockBlueScore uint64, extraNonce uint64) error {
 	coinbasePayloadPkScript, _, err := blockdag.DeserializeCoinbasePayload(msgBlock.Transactions[util.CoinbaseTransactionIndex])
 	if err != nil {
 		return err
@@ -719,10 +634,6 @@
 		return err
 	}
 	coinbasePayload, err := blockdag.SerializeCoinbasePayload(coinbasePayloadPkScript, coinbasePayloadExtraData)
-=======
-func (g *BlkTmplGenerator) UpdateExtraNonce(msgBlock *wire.MsgBlock, blockBlueScore uint64, extraNonce uint64) error {
-	coinbaseScript, err := StandardCoinbaseScript(blockBlueScore, extraNonce)
->>>>>>> ffd88649
 	if err != nil {
 		return err
 	}
