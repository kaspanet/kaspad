// Copyright (c) 2014-2016 The btcsuite developers
// Use of this source code is governed by an ISC
// license that can be found in the LICENSE file.

package mining

import (
	"container/heap"
	"fmt"
	"math/rand"
	"sort"
	"time"

	"github.com/daglabs/btcd/blockdag"
	"github.com/daglabs/btcd/dagconfig"
	"github.com/daglabs/btcd/dagconfig/daghash"
	"github.com/daglabs/btcd/txscript"
	"github.com/daglabs/btcd/util"
	"github.com/daglabs/btcd/util/subnetworkid"
	"github.com/daglabs/btcd/wire"
)

const (
	// MinHighPriority is the minimum priority value that allows a
	// transaction to be considered high priority.
	MinHighPriority = util.SatoshiPerBitcoin * 144.0 / 250

	// blockHeaderOverhead is the max number of bytes it takes to serialize
	// a block header and max possible transaction count.
	blockHeaderOverhead = wire.MaxBlockHeaderPayload + wire.MaxVarIntPayload

	// CoinbaseFlags is added to the coinbase script of a generated block
	// and is used to monitor BIP16 support as well as blocks that are
	// generated via btcd.
	CoinbaseFlags = "/P2SH/btcd/"
)

// TxDesc is a descriptor about a transaction in a transaction source along with
// additional metadata.
type TxDesc struct {
	// Tx is the transaction associated with the entry.
	Tx *util.Tx

	// Added is the time when the entry was added to the source pool.
	Added time.Time

	// Height is the block height when the entry was added to the the source
	// pool.
	Height int32

	// Fee is the total fee the transaction associated with the entry pays.
	Fee uint64

	// FeePerKB is the fee the transaction pays in Satoshi per 1000 bytes.
	FeePerKB uint64
}

// TxSource represents a source of transactions to consider for inclusion in
// new blocks.
//
// The interface contract requires that all of these methods are safe for
// concurrent access with respect to the source.
type TxSource interface {
	// LastUpdated returns the last time a transaction was added to or
	// removed from the source pool.
	LastUpdated() time.Time

	// MiningDescs returns a slice of mining descriptors for all the
	// transactions in the source pool.
	MiningDescs() []*TxDesc

	// HaveTransaction returns whether or not the passed transaction hash
	// exists in the source pool.
	HaveTransaction(hash *daghash.Hash) bool
}

// txPrioItem houses a transaction along with extra information that allows the
// transaction to be prioritized and track dependencies on other transactions
// which have not been mined into a block yet.
type txPrioItem struct {
	tx       *util.Tx
	fee      uint64
	priority float64
	feePerKB uint64
}

// txPriorityQueueLessFunc describes a function that can be used as a compare
// function for a transaction priority queue (txPriorityQueue).
type txPriorityQueueLessFunc func(*txPriorityQueue, int, int) bool

// txPriorityQueue implements a priority queue of txPrioItem elements that
// supports an arbitrary compare function as defined by txPriorityQueueLessFunc.
type txPriorityQueue struct {
	lessFunc txPriorityQueueLessFunc
	items    []*txPrioItem
}

// Len returns the number of items in the priority queue.  It is part of the
// heap.Interface implementation.
func (pq *txPriorityQueue) Len() int {
	return len(pq.items)
}

// Less returns whether the item in the priority queue with index i should sort
// before the item with index j by deferring to the assigned less function.  It
// is part of the heap.Interface implementation.
func (pq *txPriorityQueue) Less(i, j int) bool {
	return pq.lessFunc(pq, i, j)
}

// Swap swaps the items at the passed indices in the priority queue.  It is
// part of the heap.Interface implementation.
func (pq *txPriorityQueue) Swap(i, j int) {
	pq.items[i], pq.items[j] = pq.items[j], pq.items[i]
}

// Push pushes the passed item onto the priority queue.  It is part of the
// heap.Interface implementation.
func (pq *txPriorityQueue) Push(x interface{}) {
	pq.items = append(pq.items, x.(*txPrioItem))
}

// Pop removes the highest priority item (according to Less) from the priority
// queue and returns it.  It is part of the heap.Interface implementation.
func (pq *txPriorityQueue) Pop() interface{} {
	n := len(pq.items)
	item := pq.items[n-1]
	pq.items[n-1] = nil
	pq.items = pq.items[0 : n-1]
	return item
}

// SetLessFunc sets the compare function for the priority queue to the provided
// function.  It also invokes heap.Init on the priority queue using the new
// function so it can immediately be used with heap.Push/Pop.
func (pq *txPriorityQueue) SetLessFunc(lessFunc txPriorityQueueLessFunc) {
	pq.lessFunc = lessFunc
	heap.Init(pq)
}

// txPQByPriority sorts a txPriorityQueue by transaction priority and then fees
// per kilobyte.
func txPQByPriority(pq *txPriorityQueue, i, j int) bool {
	// Using > here so that pop gives the highest priority item as opposed
	// to the lowest.  Sort by priority first, then fee.
	if pq.items[i].priority == pq.items[j].priority {
		return pq.items[i].feePerKB > pq.items[j].feePerKB
	}
	return pq.items[i].priority > pq.items[j].priority

}

// txPQByFee sorts a txPriorityQueue by fees per kilobyte and then transaction
// priority.
func txPQByFee(pq *txPriorityQueue, i, j int) bool {
	// Using > here so that pop gives the highest fee item as opposed
	// to the lowest.  Sort by fee first, then priority.
	if pq.items[i].feePerKB == pq.items[j].feePerKB {
		return pq.items[i].priority > pq.items[j].priority
	}
	return pq.items[i].feePerKB > pq.items[j].feePerKB
}

// newTxPriorityQueue returns a new transaction priority queue that reserves the
// passed amount of space for the elements.  The new priority queue uses either
// the txPQByPriority or the txPQByFee compare function depending on the
// sortByFee parameter and is already initialized for use with heap.Push/Pop.
// The priority queue can grow larger than the reserved space, but extra copies
// of the underlying array can be avoided by reserving a sane value.
func newTxPriorityQueue(reserve int, sortByFee bool) *txPriorityQueue {
	pq := &txPriorityQueue{
		items: make([]*txPrioItem, 0, reserve),
	}
	if sortByFee {
		pq.SetLessFunc(txPQByFee)
	} else {
		pq.SetLessFunc(txPQByPriority)
	}
	return pq
}

// BlockTemplate houses a block that has yet to be solved along with additional
// details about the fees and the number of signature operations for each
// transaction in the block.
type BlockTemplate struct {
	// Block is a block that is ready to be solved by miners.  Thus, it is
	// completely valid with the exception of satisfying the proof-of-work
	// requirement.
	Block *wire.MsgBlock

	// Fees contains the amount of fees each transaction in the generated
	// template pays in base units.  Since the first transaction is the
	// coinbase, the first entry (offset 0) will contain the negative of the
	// sum of the fees of all other transactions.
	Fees []uint64

	// SigOpCounts contains the number of signature operations each
	// transaction in the generated template performs.
	SigOpCounts []int64

	// Height is the height at which the block template connects to the main
	// chain.
	Height int32

	// ValidPayAddress indicates whether or not the template coinbase pays
	// to an address or is redeemable by anyone.  See the documentation on
	// NewBlockTemplate for details on which this can be useful to generate
	// templates without a coinbase payment address.
	ValidPayAddress bool
}

// standardCoinbaseScript returns a standard script suitable for use as the
// signature script of the coinbase transaction of a new block.  In particular,
// it starts with the block height that is required by version 2 blocks and adds
// the extra nonce as well as additional coinbase flags.
func standardCoinbaseScript(nextBlockHeight int32, extraNonce uint64) ([]byte, error) {
	return txscript.NewScriptBuilder().AddInt64(int64(nextBlockHeight)).
		AddInt64(int64(extraNonce)).AddData([]byte(CoinbaseFlags)).
		Script()
}

// createCoinbaseTx returns a coinbase transaction paying an appropriate subsidy
// based on the passed block height to the provided address.  When the address
// is nil, the coinbase transaction will instead be redeemable by anyone.
//
// See the comment for NewBlockTemplate for more information about why the nil
// address handling is useful.
func createCoinbaseTx(params *dagconfig.Params, coinbaseScript []byte, nextBlockHeight int32, addr util.Address) (*util.Tx, error) {
	// Create the script to pay to the provided payment address if one was
	// specified.  Otherwise create a script that allows the coinbase to be
	// redeemable by anyone.
	var pkScript []byte
	if addr != nil {
		var err error
		pkScript, err = txscript.PayToAddrScript(addr)
		if err != nil {
			return nil, err
		}
	} else {
		var err error
		scriptBuilder := txscript.NewScriptBuilder()
		pkScript, err = scriptBuilder.AddOp(txscript.OpTrue).Script()
		if err != nil {
			return nil, err
		}
	}

	tx := wire.NewMsgTx(wire.TxVersion)
	tx.AddTxIn(&wire.TxIn{
		// Coinbase transactions have no inputs, so previous outpoint is
		// zero hash and max index.
		PreviousOutPoint: *wire.NewOutPoint(&daghash.Hash{},
			wire.MaxPrevOutIndex),
		SignatureScript: coinbaseScript,
		Sequence:        wire.MaxTxInSequenceNum,
	})
	tx.AddTxOut(&wire.TxOut{
		Value:    blockdag.CalcBlockSubsidy(nextBlockHeight, params),
		PkScript: pkScript,
	})
	return util.NewTx(tx), nil
}

// MinimumMedianTime returns the minimum allowed timestamp for a block building
// on the end of the provided best chain.  In particular, it is one second after
// the median timestamp of the last several blocks per the chain consensus
// rules.
func MinimumMedianTime(dagMedianTime time.Time) time.Time {
	return dagMedianTime.Add(time.Second)
}

// medianAdjustedTime returns the current time adjusted to ensure it is at least
// one second after the median timestamp of the last several blocks per the
// chain consensus rules.
func medianAdjustedTime(dagMedianTime time.Time, timeSource blockdag.MedianTimeSource) time.Time {
	// The timestamp for the block must not be before the median timestamp
	// of the last several blocks.  Thus, choose the maximum between the
	// current time and one second after the past median time.  The current
	// timestamp is truncated to a second boundary before comparison since a
	// block timestamp does not supported a precision greater than one
	// second.
	newTimestamp := timeSource.AdjustedTime()
	minTimestamp := MinimumMedianTime(dagMedianTime)
	if newTimestamp.Before(minTimestamp) {
		newTimestamp = minTimestamp
	}

	return newTimestamp
}

// BlkTmplGenerator provides a type that can be used to generate block templates
// based on a given mining policy and source of transactions to choose from.
// It also houses additional state required in order to ensure the templates
// are built on top of the current best chain and adhere to the consensus rules.
type BlkTmplGenerator struct {
	policy      *Policy
	chainParams *dagconfig.Params
	txSource    TxSource
	dag         *blockdag.BlockDAG
	timeSource  blockdag.MedianTimeSource
	sigCache    *txscript.SigCache
}

// NewBlkTmplGenerator returns a new block template generator for the given
// policy using transactions from the provided transaction source.
//
// The additional state-related fields are required in order to ensure the
// templates are built on top of the current best chain and adhere to the
// consensus rules.
func NewBlkTmplGenerator(policy *Policy, params *dagconfig.Params,
	txSource TxSource, dag *blockdag.BlockDAG,
	timeSource blockdag.MedianTimeSource,
	sigCache *txscript.SigCache) *BlkTmplGenerator {

	return &BlkTmplGenerator{
		policy:      policy,
		chainParams: params,
		txSource:    txSource,
		dag:         dag,
		timeSource:  timeSource,
		sigCache:    sigCache,
	}
}

// NewBlockTemplate returns a new block template that is ready to be solved
// using the transactions from the passed transaction source pool and a coinbase
// that either pays to the passed address if it is not nil, or a coinbase that
// is redeemable by anyone if the passed address is nil.  The nil address
// functionality is useful since there are cases such as the getblocktemplate
// RPC where external mining software is responsible for creating their own
// coinbase which will replace the one generated for the block template.  Thus
// the need to have configured address can be avoided.
//
// The transactions selected and included are prioritized according to several
// factors.  First, each transaction has a priority calculated based on its
// value, age of inputs, and size.  Transactions which consist of larger
// amounts, older inputs, and small sizes have the highest priority.  Second, a
// fee per kilobyte is calculated for each transaction.  Transactions with a
// higher fee per kilobyte are preferred.  Finally, the block generation related
// policy settings are all taken into account.
//
// Transactions which only spend outputs from other transactions already in the
// block chain are immediately added to a priority queue which either
// prioritizes based on the priority (then fee per kilobyte) or the fee per
// kilobyte (then priority) depending on whether or not the BlockPrioritySize
// policy setting allots space for high-priority transactions.  Transactions
// which spend outputs from other transactions in the source pool are added to a
// dependency map so they can be added to the priority queue once the
// transactions they depend on have been included.
//
// Once the high-priority area (if configured) has been filled with
// transactions, or the priority falls below what is considered high-priority,
// the priority queue is updated to prioritize by fees per kilobyte (then
// priority).
//
// When the fees per kilobyte drop below the TxMinFreeFee policy setting, the
// transaction will be skipped unless the BlockMinSize policy setting is
// nonzero, in which case the block will be filled with the low-fee/free
// transactions until the block size reaches that minimum size.
//
// Any transactions which would cause the block to exceed the BlockMaxSize
// policy setting, exceed the maximum allowed signature operations per block, or
// otherwise cause the block to be invalid are skipped.
//
// Given the above, a block generated by this function is of the following form:
//
//   -----------------------------------  --  --
//  |      Coinbase Transaction         |   |   |
//  |-----------------------------------|   |   |
//  |                                   |   |   | ----- policy.BlockPrioritySize
//  |   High-priority Transactions      |   |   |
//  |                                   |   |   |
//  |-----------------------------------|   | --
//  |                                   |   |
//  |                                   |   |
//  |                                   |   |--- policy.BlockMaxSize
//  |  Transactions prioritized by fee  |   |
//  |  until <= policy.TxMinFreeFee     |   |
//  |                                   |   |
//  |                                   |   |
//  |                                   |   |
//  |-----------------------------------|   |
//  |  Low-fee/Non high-priority (free) |   |
//  |  transactions (while block size   |   |
//  |  <= policy.BlockMinSize)          |   |
//   -----------------------------------  --
func (g *BlkTmplGenerator) NewBlockTemplate(payToAddress util.Address) (*BlockTemplate, error) {
	// Extend the most recently known best block.
	nextBlockHeight := g.dag.Height() + 1

	// Create a standard coinbase transaction paying to the provided
	// address.  NOTE: The coinbase value will be updated to include the
	// fees from the selected transactions later after they have actually
	// been selected.  It is created here to detect any errors early
	// before potentially doing a lot of work below.  The extra nonce helps
	// ensure the transaction is not a duplicate transaction (paying the
	// same value to the same public key address would otherwise be an
	// identical transaction for block version 1).
	seed := rand.NewSource(time.Now().UnixNano())
	randomGenerator := rand.New(seed)
	extraNonce := randomGenerator.Uint64()
	coinbaseScript, err := standardCoinbaseScript(nextBlockHeight, extraNonce)
	if err != nil {
		return nil, err
	}
	coinbaseTx, err := createCoinbaseTx(g.chainParams, coinbaseScript,
		nextBlockHeight, payToAddress)
	if err != nil {
		return nil, err
	}
	numCoinbaseSigOps := int64(blockdag.CountSigOps(coinbaseTx))

	// Get the current source transactions and create a priority queue to
	// hold the transactions which are ready for inclusion into a block
	// along with some priority related and fee metadata.  Reserve the same
	// number of items that are available for the priority queue.  Also,
	// choose the initial sort order for the priority queue based on whether
	// or not there is an area allocated for high-priority transactions.
	sourceTxns := g.txSource.MiningDescs()
	sortedByFee := g.policy.BlockPrioritySize == 0
	priorityQueue := newTxPriorityQueue(len(sourceTxns), sortedByFee)

	// Create a slice to hold the transactions to be included in the
	// generated block with reserved space.  Also create a utxo view to
	// house all of the input transactions so multiple lookups can be
	// avoided.
	blockTxns := make([]*util.Tx, 0, len(sourceTxns))
	blockTxns = append(blockTxns, coinbaseTx)
	blockUtxos := blockdag.NewDiffUTXOSet(g.dag.UTXOSet(), blockdag.NewUTXODiff())

	// Create slices to hold the fees and number of signature operations
	// for each of the selected transactions and add an entry for the
	// coinbase.  This allows the code below to simply append details about
	// a transaction as it is selected for inclusion in the final block.
	// However, since the total fees aren't known yet, use a dummy value for
	// the coinbase fee which will be updated later.
	txFees := make([]uint64, 0, len(sourceTxns))
	txSigOpCounts := make([]int64, 0, len(sourceTxns))
	txFees = append(txFees, 0) // Updated once known
	txSigOpCounts = append(txSigOpCounts, numCoinbaseSigOps)

	log.Debugf("Considering %d transactions for inclusion to new block",
		len(sourceTxns))

	for _, txDesc := range sourceTxns {
		// A block can't have more than one coinbase or contain
		// non-finalized transactions.
		tx := txDesc.Tx
		if blockdag.IsCoinBase(tx) {
			log.Tracef("Skipping coinbase tx %s", tx.ID())
			continue
		}
		if !blockdag.IsFinalizedTransaction(tx, nextBlockHeight,
			g.timeSource.AdjustedTime()) {

			log.Tracef("Skipping non-finalized tx %s", tx.ID())
			continue
		}

		// Calculate the final transaction priority using the input
		// value age sum as well as the adjusted transaction size.  The
		// formula is: sum(inputValue * inputAge) / adjustedTxSize
		prioItem := &txPrioItem{tx: tx}
		prioItem.priority = CalcPriority(tx.MsgTx(), blockUtxos,
			nextBlockHeight)

		// Calculate the fee in Satoshi/kB.
		prioItem.feePerKB = txDesc.FeePerKB
		prioItem.fee = txDesc.Fee

		heap.Push(priorityQueue, prioItem)
	}

	// The starting block size is the size of the block header plus the max
	// possible transaction count size, plus the size of the coinbase
	// transaction.
	blockSize := blockHeaderOverhead + uint32(coinbaseTx.MsgTx().SerializeSize())
	blockSigOps := numCoinbaseSigOps
	totalFees := uint64(0)

	// Create map of GAS usage per subnetwork
	gasUsageMap := make(map[subnetworkid.SubnetworkID]uint64)

	// Choose which transactions make it into the block.
	for priorityQueue.Len() > 0 {
		// Grab the highest priority (or highest fee per kilobyte
		// depending on the sort order) transaction.
		prioItem := heap.Pop(priorityQueue).(*txPrioItem)
		tx := prioItem.tx

		if tx.MsgTx().SubnetworkID != wire.SubnetworkIDNative {
			subnetworkID := tx.MsgTx().SubnetworkID
			gasUsage, ok := gasUsageMap[subnetworkID]
			if !ok {
				gasUsage = 0
			}
			gasLimit, err := g.dag.GasLimit(&subnetworkID)
			if err != nil {
				log.Errorf("Cannot get GAS limit for subnetwork %v", subnetworkID)
				continue
			}
			txGas := tx.MsgTx().Gas
			if gasLimit-gasUsage < txGas {
				log.Tracef("Transaction %v (GAS=%v) ignored because gas overusage (GASUsage=%v) in subnetwork %v (GASLimit=%v)",
<<<<<<< HEAD
					tx.MsgTx().TxID(), txGas, gasUsage, subnetwork, gasLimit)
=======
					tx.MsgTx().TxHash, txGas, gasUsage, subnetworkID, gasLimit)
>>>>>>> f00651c4
				continue
			}
			gasUsageMap[subnetworkID] = gasUsage + txGas
		}

		// Enforce maximum block size.  Also check for overflow.
		txSize := uint32(tx.MsgTx().SerializeSize())
		blockPlusTxSize := blockSize + txSize
		if blockPlusTxSize < blockSize ||
			blockPlusTxSize >= g.policy.BlockMaxSize {

			log.Tracef("Skipping tx %s because it would exceed "+
				"the max block size", tx.ID())
			continue
		}

		// Enforce maximum signature operations per block.  Also check
		// for overflow.
		numSigOps := int64(blockdag.CountSigOps(tx))
		if blockSigOps+numSigOps < blockSigOps ||
			blockSigOps+numSigOps > blockdag.MaxSigOpsPerBlock {
			log.Tracef("Skipping tx %s because it would exceed "+
				"the maximum sigops per block", tx.ID())
			continue
		}
		numP2SHSigOps, err := blockdag.CountP2SHSigOps(tx, false,
			blockUtxos)
		if err != nil {
			log.Tracef("Skipping tx %s due to error in "+
				"GetSigOpCost: %v", tx.ID(), err)
			continue
		}
		numSigOps += int64(numP2SHSigOps)
		if blockSigOps+numSigOps < blockSigOps ||
			blockSigOps+numSigOps > blockdag.MaxSigOpsPerBlock {
			log.Tracef("Skipping tx %s because it would "+
				"exceed the maximum sigops per block", tx.ID())
			continue
		}

		// Skip free transactions once the block is larger than the
		// minimum block size.
		if sortedByFee &&
			prioItem.feePerKB < uint64(g.policy.TxMinFreeFee) &&
			blockPlusTxSize >= g.policy.BlockMinSize {

			log.Tracef("Skipping tx %s with feePerKB %.2f "+
				"< TxMinFreeFee %d and block size %d >= "+
				"minBlockSize %d", tx.ID(), prioItem.feePerKB,
				g.policy.TxMinFreeFee, blockPlusTxSize,
				g.policy.BlockMinSize)
			continue
		}

		// Prioritize by fee per kilobyte once the block is larger than
		// the priority size or there are no more high-priority
		// transactions.
		if !sortedByFee && (blockPlusTxSize >= g.policy.BlockPrioritySize ||
			prioItem.priority <= MinHighPriority) {

			log.Tracef("Switching to sort by fees per kilobyte "+
				"blockSize %d >= BlockPrioritySize %d || "+
				"priority %.2f <= minHighPriority %.2f",
				blockPlusTxSize, g.policy.BlockPrioritySize,
				prioItem.priority, MinHighPriority)

			sortedByFee = true
			priorityQueue.SetLessFunc(txPQByFee)

			// Put the transaction back into the priority queue and
			// skip it so it is re-priortized by fees if it won't
			// fit into the high-priority section or the priority
			// is too low.  Otherwise this transaction will be the
			// final one in the high-priority section, so just fall
			// though to the code below so it is added now.
			if blockPlusTxSize > g.policy.BlockPrioritySize ||
				prioItem.priority < MinHighPriority {

				heap.Push(priorityQueue, prioItem)
				continue
			}
		}

		// Ensure the transaction inputs pass all of the necessary
		// preconditions before allowing it to be added to the block.
		_, err = blockdag.CheckTransactionInputs(tx, nextBlockHeight,
			blockUtxos, g.chainParams)
		if err != nil {
			log.Tracef("Skipping tx %s due to error in "+
				"CheckTransactionInputs: %v", tx.ID(), err)
			continue
		}
		err = blockdag.ValidateTransactionScripts(tx, blockUtxos,
			txscript.StandardVerifyFlags, g.sigCache)
		if err != nil {
			log.Tracef("Skipping tx %s due to error in "+
				"ValidateTransactionScripts: %v", tx.ID(), err)
			continue
		}

		// Spend the transaction inputs in the block utxo view and add
		// an entry for it to ensure any transactions which reference
		// this one have it available as an input and can ensure they
		// aren't double spending.
		blockUtxos.AddTx(tx.MsgTx(), nextBlockHeight)

		// Add the transaction to the block, increment counters, and
		// save the fees and signature operation counts to the block
		// template.
		blockTxns = append(blockTxns, tx)
		blockSize += txSize
		blockSigOps += int64(numSigOps)
		totalFees += prioItem.fee
		txFees = append(txFees, prioItem.fee)
		txSigOpCounts = append(txSigOpCounts, numSigOps)

		log.Tracef("Adding tx %s (priority %.2f, feePerKB %.2f)",
			prioItem.tx.ID(), prioItem.priority, prioItem.feePerKB)
	}

	// Now that the actual transactions have been selected, update the
	// block size for the real transaction count and coinbase value with
	// the total fees accordingly.
	blockSize -= wire.MaxVarIntPayload -
		uint32(wire.VarIntSerializeSize(uint64(len(blockTxns))))
	coinbaseTx.MsgTx().TxOut[0].Value += totalFees
	txFees[0] = -totalFees

	// Calculate the required difficulty for the block.  The timestamp
	// is potentially adjusted to ensure it comes after the median time of
	// the last several blocks per the chain consensus rules.
	ts := medianAdjustedTime(g.dag.CalcPastMedianTime(), g.timeSource)
	reqDifficulty, err := g.dag.CalcNextRequiredDifficulty(ts)
	if err != nil {
		return nil, err
	}

	// Calculate the next expected block version based on the state of the
	// rule change deployments.
	nextBlockVersion, err := g.dag.CalcNextBlockVersion()
	if err != nil {
		return nil, err
	}

	// Sort transactions by subnetwork ID before building Merkle tree
	sort.Slice(blockTxns, func(i, j int) bool {
		return subnetworkid.Less(&blockTxns[i].MsgTx().SubnetworkID, &blockTxns[j].MsgTx().SubnetworkID)
	})

	// Create a new block ready to be solved.
	hashMerkles := blockdag.BuildHashMerkleTreeStore(blockTxns)
	idMerkles := blockdag.BuildIDMerkleTreeStore(blockTxns)
	var msgBlock wire.MsgBlock
	msgBlock.Header = wire.BlockHeader{
		Version:        nextBlockVersion,
		ParentHashes:   g.dag.TipHashes(),
		HashMerkleRoot: *hashMerkles[len(hashMerkles)-1],
		IDMerkleRoot:   *idMerkles[len(idMerkles)-1],
		Timestamp:      ts,
		Bits:           reqDifficulty,
	}
	for _, tx := range blockTxns {
		if err := msgBlock.AddTransaction(tx.MsgTx()); err != nil {
			return nil, err
		}
	}

	// Finally, perform a full check on the created block against the chain
	// consensus rules to ensure it properly connects to the current best
	// chain with no issues.
	block := util.NewBlock(&msgBlock)
	block.SetHeight(nextBlockHeight)
	if err := g.dag.CheckConnectBlockTemplate(block); err != nil {
		return nil, err
	}

	log.Debugf("Created new block template (%d transactions, %d in fees, "+
		"%d signature operations, %d bytes, target difficulty %064x)",
		len(msgBlock.Transactions), totalFees, blockSigOps, blockSize,
		blockdag.CompactToBig(msgBlock.Header.Bits))

	return &BlockTemplate{
		Block:           &msgBlock,
		Fees:            txFees,
		SigOpCounts:     txSigOpCounts,
		Height:          nextBlockHeight,
		ValidPayAddress: payToAddress != nil,
	}, nil
}

// UpdateBlockTime updates the timestamp in the header of the passed block to
// the current time while taking into account the median time of the last
// several blocks to ensure the new time is after that time per the chain
// consensus rules.  Finally, it will update the target difficulty if needed
// based on the new time for the test networks since their target difficulty can
// change based upon time.
func (g *BlkTmplGenerator) UpdateBlockTime(msgBlock *wire.MsgBlock) error {
	// The new timestamp is potentially adjusted to ensure it comes after
	// the median time of the last several blocks per the chain consensus
	// rules.
	dagMedianTime := g.dag.CalcPastMedianTime()
	newTime := medianAdjustedTime(dagMedianTime, g.timeSource)
	msgBlock.Header.Timestamp = newTime

	// Recalculate the difficulty if running on a network that requires it.
	if g.chainParams.ReduceMinDifficulty {
		difficulty, err := g.dag.CalcNextRequiredDifficulty(newTime)
		if err != nil {
			return err
		}
		msgBlock.Header.Bits = difficulty
	}

	return nil
}

// UpdateExtraNonce updates the extra nonce in the coinbase script of the passed
// block by regenerating the coinbase script with the passed value and block
// height.  It also recalculates and updates the new merkle root that results
// from changing the coinbase script.
func (g *BlkTmplGenerator) UpdateExtraNonce(msgBlock *wire.MsgBlock, blockHeight int32, extraNonce uint64) error {
	coinbaseScript, err := standardCoinbaseScript(blockHeight, extraNonce)
	if err != nil {
		return err
	}
	if len(coinbaseScript) > blockdag.MaxCoinbaseScriptLen {
		return fmt.Errorf("coinbase transaction script length "+
			"of %d is out of range (min: %d, max: %d)",
			len(coinbaseScript), blockdag.MinCoinbaseScriptLen,
			blockdag.MaxCoinbaseScriptLen)
	}
	msgBlock.Transactions[0].TxIn[0].SignatureScript = coinbaseScript

	// TODO(davec): A util.Block should use saved in the state to avoid
	// recalculating all of the other transaction hashes.
	// block.Transactions[0].InvalidateCache()

	// Recalculate the merkle roots with the updated extra nonce.
	block := util.NewBlock(msgBlock)
	hashMerkles := blockdag.BuildHashMerkleTreeStore(block.Transactions())
	msgBlock.Header.HashMerkleRoot = *hashMerkles[len(hashMerkles)-1]
	idMerkles := blockdag.BuildIDMerkleTreeStore(block.Transactions())
	msgBlock.Header.IDMerkleRoot = *idMerkles[len(idMerkles)-1]

	return nil
}

// DAGHeight returns the DAG's height
func (g *BlkTmplGenerator) DAGHeight() int32 {
	return g.dag.Height()
}

// TipHashes returns the hashes of the DAG's tips
func (g *BlkTmplGenerator) TipHashes() []daghash.Hash {
	return g.dag.TipHashes()
}

// TxSource returns the associated transaction source.
//
// This function is safe for concurrent access.
func (g *BlkTmplGenerator) TxSource() TxSource {
	return g.txSource
}<|MERGE_RESOLUTION|>--- conflicted
+++ resolved
@@ -502,11 +502,7 @@
 			txGas := tx.MsgTx().Gas
 			if gasLimit-gasUsage < txGas {
 				log.Tracef("Transaction %v (GAS=%v) ignored because gas overusage (GASUsage=%v) in subnetwork %v (GASLimit=%v)",
-<<<<<<< HEAD
-					tx.MsgTx().TxID(), txGas, gasUsage, subnetwork, gasLimit)
-=======
-					tx.MsgTx().TxHash, txGas, gasUsage, subnetworkID, gasLimit)
->>>>>>> f00651c4
+					tx.MsgTx().TxID(), txGas, gasUsage, subnetworkID, gasLimit)
 				continue
 			}
 			gasUsageMap[subnetworkID] = gasUsage + txGas
