// Copyright (c) 2014-2016 The btcsuite developers
// Use of this source code is governed by an ISC
// license that can be found in the LICENSE file.

package mining

import (
	"container/heap"
	"fmt"
	"sort"
	"time"

	"github.com/daglabs/btcd/blockdag"
	"github.com/daglabs/btcd/dagconfig"
	"github.com/daglabs/btcd/dagconfig/daghash"
	"github.com/daglabs/btcd/txscript"
	"github.com/daglabs/btcd/util"
	"github.com/daglabs/btcd/util/subnetworkid"
	"github.com/daglabs/btcd/wire"
)

const (
	// MinHighPriority is the minimum priority value that allows a
	// transaction to be considered high priority.
	MinHighPriority = util.SatoshiPerBitcoin * 144.0 / 250

	// blockHeaderOverhead is the max number of bytes it takes to serialize
	// a block header and max possible transaction count.
	blockHeaderOverhead = wire.MaxBlockHeaderPayload + wire.MaxVarIntPayload

	// CoinbaseFlags is added to the coinbase script of a generated block
	// and is used to monitor BIP16 support as well as blocks that are
	// generated via btcd.
	CoinbaseFlags = "/P2SH/btcd/"
)

// TxDesc is a descriptor about a transaction in a transaction source along with
// additional metadata.
type TxDesc struct {
	// Tx is the transaction associated with the entry.
	Tx *util.Tx

	// Added is the time when the entry was added to the source pool.
	Added time.Time

	// Height is the block height when the entry was added to the the source
	// pool.
	Height int32

	// Fee is the total fee the transaction associated with the entry pays.
	Fee uint64

	// FeePerKB is the fee the transaction pays in Satoshi per 1000 bytes.
	FeePerKB uint64
}

// TxSource represents a source of transactions to consider for inclusion in
// new blocks.
//
// The interface contract requires that all of these methods are safe for
// concurrent access with respect to the source.
type TxSource interface {
	// LastUpdated returns the last time a transaction was added to or
	// removed from the source pool.
	LastUpdated() time.Time

	// MiningDescs returns a slice of mining descriptors for all the
	// transactions in the source pool.
	MiningDescs() []*TxDesc

	// HaveTransaction returns whether or not the passed transaction hash
	// exists in the source pool.
	HaveTransaction(hash *daghash.Hash) bool
}

// txPrioItem houses a transaction along with extra information that allows the
// transaction to be prioritized and track dependencies on other transactions
// which have not been mined into a block yet.
type txPrioItem struct {
	tx       *util.Tx
	fee      uint64
	priority float64
	feePerKB uint64
}

// txPriorityQueueLessFunc describes a function that can be used as a compare
// function for a transaction priority queue (txPriorityQueue).
type txPriorityQueueLessFunc func(*txPriorityQueue, int, int) bool

// txPriorityQueue implements a priority queue of txPrioItem elements that
// supports an arbitrary compare function as defined by txPriorityQueueLessFunc.
type txPriorityQueue struct {
	lessFunc txPriorityQueueLessFunc
	items    []*txPrioItem
}

// Len returns the number of items in the priority queue.  It is part of the
// heap.Interface implementation.
func (pq *txPriorityQueue) Len() int {
	return len(pq.items)
}

// Less returns whether the item in the priority queue with index i should sort
// before the item with index j by deferring to the assigned less function.  It
// is part of the heap.Interface implementation.
func (pq *txPriorityQueue) Less(i, j int) bool {
	return pq.lessFunc(pq, i, j)
}

// Swap swaps the items at the passed indices in the priority queue.  It is
// part of the heap.Interface implementation.
func (pq *txPriorityQueue) Swap(i, j int) {
	pq.items[i], pq.items[j] = pq.items[j], pq.items[i]
}

// Push pushes the passed item onto the priority queue.  It is part of the
// heap.Interface implementation.
func (pq *txPriorityQueue) Push(x interface{}) {
	pq.items = append(pq.items, x.(*txPrioItem))
}

// Pop removes the highest priority item (according to Less) from the priority
// queue and returns it.  It is part of the heap.Interface implementation.
func (pq *txPriorityQueue) Pop() interface{} {
	n := len(pq.items)
	item := pq.items[n-1]
	pq.items[n-1] = nil
	pq.items = pq.items[0 : n-1]
	return item
}

// SetLessFunc sets the compare function for the priority queue to the provided
// function.  It also invokes heap.Init on the priority queue using the new
// function so it can immediately be used with heap.Push/Pop.
func (pq *txPriorityQueue) SetLessFunc(lessFunc txPriorityQueueLessFunc) {
	pq.lessFunc = lessFunc
	heap.Init(pq)
}

// txPQByPriority sorts a txPriorityQueue by transaction priority and then fees
// per kilobyte.
func txPQByPriority(pq *txPriorityQueue, i, j int) bool {
	// Using > here so that pop gives the highest priority item as opposed
	// to the lowest.  Sort by priority first, then fee.
	if pq.items[i].priority == pq.items[j].priority {
		return pq.items[i].feePerKB > pq.items[j].feePerKB
	}
	return pq.items[i].priority > pq.items[j].priority

}

// txPQByFee sorts a txPriorityQueue by fees per kilobyte and then transaction
// priority.
func txPQByFee(pq *txPriorityQueue, i, j int) bool {
	// Using > here so that pop gives the highest fee item as opposed
	// to the lowest.  Sort by fee first, then priority.
	if pq.items[i].feePerKB == pq.items[j].feePerKB {
		return pq.items[i].priority > pq.items[j].priority
	}
	return pq.items[i].feePerKB > pq.items[j].feePerKB
}

// newTxPriorityQueue returns a new transaction priority queue that reserves the
// passed amount of space for the elements.  The new priority queue uses either
// the txPQByPriority or the txPQByFee compare function depending on the
// sortByFee parameter and is already initialized for use with heap.Push/Pop.
// The priority queue can grow larger than the reserved space, but extra copies
// of the underlying array can be avoided by reserving a sane value.
func newTxPriorityQueue(reserve int, sortByFee bool) *txPriorityQueue {
	pq := &txPriorityQueue{
		items: make([]*txPrioItem, 0, reserve),
	}
	if sortByFee {
		pq.SetLessFunc(txPQByFee)
	} else {
		pq.SetLessFunc(txPQByPriority)
	}
	return pq
}

// BlockTemplate houses a block that has yet to be solved along with additional
// details about the fees and the number of signature operations for each
// transaction in the block.
type BlockTemplate struct {
	// Block is a block that is ready to be solved by miners.  Thus, it is
	// completely valid with the exception of satisfying the proof-of-work
	// requirement.
	Block *wire.MsgBlock

	// Fees contains the amount of fees each transaction in the generated
	// template pays in base units.  Since the first transaction is the
	// coinbase, the first entry (offset 0) will contain the negative of the
	// sum of the fees of all other transactions.
	Fees []uint64

	// SigOpCounts contains the number of signature operations each
	// transaction in the generated template performs.
	SigOpCounts []int64

	// Height is the height at which the block template connects to the main
	// chain.
	Height int32

	// ValidPayAddress indicates whether or not the template coinbase pays
	// to an address or is redeemable by anyone.  See the documentation on
	// NewBlockTemplate for details on which this can be useful to generate
	// templates without a coinbase payment address.
	ValidPayAddress bool
}

// standardCoinbaseScript returns a standard script suitable for use as the
// signature script of the coinbase transaction of a new block.  In particular,
// it starts with the block height that is required by version 2 blocks and adds
// the extra nonce as well as additional coinbase flags.
func standardCoinbaseScript(nextBlockHeight int32, extraNonce uint64) ([]byte, error) {
	return txscript.NewScriptBuilder().AddInt64(int64(nextBlockHeight)).
		AddInt64(int64(extraNonce)).AddData([]byte(CoinbaseFlags)).
		Script()
}

// createCoinbaseTx returns a coinbase transaction paying an appropriate subsidy
// based on the passed block height to the provided address.  When the address
// is nil, the coinbase transaction will instead be redeemable by anyone.
//
// See the comment for NewBlockTemplate for more information about why the nil
// address handling is useful.
func createCoinbaseTx(params *dagconfig.Params, coinbaseScript []byte, nextBlockHeight int32, addr util.Address) (*util.Tx, error) {
	// Create the script to pay to the provided payment address if one was
	// specified.  Otherwise create a script that allows the coinbase to be
	// redeemable by anyone.
	var pkScript []byte
	if addr != nil {
		var err error
		pkScript, err = txscript.PayToAddrScript(addr)
		if err != nil {
			return nil, err
		}
	} else {
		var err error
		scriptBuilder := txscript.NewScriptBuilder()
		pkScript, err = scriptBuilder.AddOp(txscript.OpTrue).Script()
		if err != nil {
			return nil, err
		}
	}

	tx := wire.NewMsgTx(wire.TxVersion)
	tx.AddTxIn(&wire.TxIn{
		// Coinbase transactions have no inputs, so previous outpoint is
		// zero hash and max index.
		PreviousOutPoint: *wire.NewOutPoint(&daghash.Hash{},
			wire.MaxPrevOutIndex),
		SignatureScript: coinbaseScript,
		Sequence:        wire.MaxTxInSequenceNum,
	})
	tx.AddTxOut(&wire.TxOut{
		Value:    blockdag.CalcBlockSubsidy(nextBlockHeight, params),
		PkScript: pkScript,
	})
	return util.NewTx(tx), nil
}

// MinimumMedianTime returns the minimum allowed timestamp for a block building
// on the end of the provided best chain.  In particular, it is one second after
// the median timestamp of the last several blocks per the chain consensus
// rules.
func MinimumMedianTime(dagMedianTime time.Time) time.Time {
	return dagMedianTime.Add(time.Second)
}

// medianAdjustedTime returns the current time adjusted to ensure it is at least
// one second after the median timestamp of the last several blocks per the
// chain consensus rules.
func medianAdjustedTime(dagMedianTime time.Time, timeSource blockdag.MedianTimeSource) time.Time {
	// The timestamp for the block must not be before the median timestamp
	// of the last several blocks.  Thus, choose the maximum between the
	// current time and one second after the past median time.  The current
	// timestamp is truncated to a second boundary before comparison since a
	// block timestamp does not supported a precision greater than one
	// second.
	newTimestamp := timeSource.AdjustedTime()
	minTimestamp := MinimumMedianTime(dagMedianTime)
	if newTimestamp.Before(minTimestamp) {
		newTimestamp = minTimestamp
	}

	return newTimestamp
}

// BlkTmplGenerator provides a type that can be used to generate block templates
// based on a given mining policy and source of transactions to choose from.
// It also houses additional state required in order to ensure the templates
// are built on top of the current best chain and adhere to the consensus rules.
type BlkTmplGenerator struct {
	policy      *Policy
	chainParams *dagconfig.Params
	txSource    TxSource
	dag         *blockdag.BlockDAG
	timeSource  blockdag.MedianTimeSource
	sigCache    *txscript.SigCache
}

// NewBlkTmplGenerator returns a new block template generator for the given
// policy using transactions from the provided transaction source.
//
// The additional state-related fields are required in order to ensure the
// templates are built on top of the current best chain and adhere to the
// consensus rules.
func NewBlkTmplGenerator(policy *Policy, params *dagconfig.Params,
	txSource TxSource, dag *blockdag.BlockDAG,
	timeSource blockdag.MedianTimeSource,
	sigCache *txscript.SigCache) *BlkTmplGenerator {

	return &BlkTmplGenerator{
		policy:      policy,
		chainParams: params,
		txSource:    txSource,
		dag:         dag,
		timeSource:  timeSource,
		sigCache:    sigCache,
	}
}

// NewBlockTemplate returns a new block template that is ready to be solved
// using the transactions from the passed transaction source pool and a coinbase
// that either pays to the passed address if it is not nil, or a coinbase that
// is redeemable by anyone if the passed address is nil.  The nil address
// functionality is useful since there are cases such as the getblocktemplate
// RPC where external mining software is responsible for creating their own
// coinbase which will replace the one generated for the block template.  Thus
// the need to have configured address can be avoided.
//
// The transactions selected and included are prioritized according to several
// factors.  First, each transaction has a priority calculated based on its
// value, age of inputs, and size.  Transactions which consist of larger
// amounts, older inputs, and small sizes have the highest priority.  Second, a
// fee per kilobyte is calculated for each transaction.  Transactions with a
// higher fee per kilobyte are preferred.  Finally, the block generation related
// policy settings are all taken into account.
//
// Transactions which only spend outputs from other transactions already in the
// block chain are immediately added to a priority queue which either
// prioritizes based on the priority (then fee per kilobyte) or the fee per
// kilobyte (then priority) depending on whether or not the BlockPrioritySize
// policy setting allots space for high-priority transactions.  Transactions
// which spend outputs from other transactions in the source pool are added to a
// dependency map so they can be added to the priority queue once the
// transactions they depend on have been included.
//
// Once the high-priority area (if configured) has been filled with
// transactions, or the priority falls below what is considered high-priority,
// the priority queue is updated to prioritize by fees per kilobyte (then
// priority).
//
// When the fees per kilobyte drop below the TxMinFreeFee policy setting, the
// transaction will be skipped unless the BlockMinSize policy setting is
// nonzero, in which case the block will be filled with the low-fee/free
// transactions until the block size reaches that minimum size.
//
// Any transactions which would cause the block to exceed the BlockMaxSize
// policy setting, exceed the maximum allowed signature operations per block, or
// otherwise cause the block to be invalid are skipped.
//
// Given the above, a block generated by this function is of the following form:
//
//   -----------------------------------  --  --
//  |      Coinbase Transaction         |   |   |
//  |-----------------------------------|   |   |
//  |                                   |   |   | ----- policy.BlockPrioritySize
//  |   High-priority Transactions      |   |   |
//  |                                   |   |   |
//  |-----------------------------------|   | --
//  |                                   |   |
//  |                                   |   |
//  |                                   |   |--- policy.BlockMaxSize
//  |  Transactions prioritized by fee  |   |
//  |  until <= policy.TxMinFreeFee     |   |
//  |                                   |   |
//  |                                   |   |
//  |                                   |   |
//  |-----------------------------------|   |
//  |  Low-fee/Non high-priority (free) |   |
//  |  transactions (while block size   |   |
//  |  <= policy.BlockMinSize)          |   |
//   -----------------------------------  --
func (g *BlkTmplGenerator) NewBlockTemplate(payToAddress util.Address) (*BlockTemplate, error) {
	// Extend the most recently known best block.
	nextBlockHeight := g.dag.Height() + 1

	// Create a standard coinbase transaction paying to the provided
	// address.  NOTE: The coinbase value will be updated to include the
	// fees from the selected transactions later after they have actually
	// been selected.  It is created here to detect any errors early
	// before potentially doing a lot of work below.  The extra nonce helps
	// ensure the transaction is not a duplicate transaction (paying the
	// same value to the same public key address would otherwise be an
	// identical transaction for block version 1).
	extraNonce := uint64(0)
	coinbaseScript, err := standardCoinbaseScript(nextBlockHeight, extraNonce)
	if err != nil {
		return nil, err
	}
	coinbaseTx, err := createCoinbaseTx(g.chainParams, coinbaseScript,
		nextBlockHeight, payToAddress)
	if err != nil {
		return nil, err
	}
	numCoinbaseSigOps := int64(blockdag.CountSigOps(coinbaseTx))

	// Get the current source transactions and create a priority queue to
	// hold the transactions which are ready for inclusion into a block
	// along with some priority related and fee metadata.  Reserve the same
	// number of items that are available for the priority queue.  Also,
	// choose the initial sort order for the priority queue based on whether
	// or not there is an area allocated for high-priority transactions.
	sourceTxns := g.txSource.MiningDescs()
	sortedByFee := g.policy.BlockPrioritySize == 0
	priorityQueue := newTxPriorityQueue(len(sourceTxns), sortedByFee)

	// Create a slice to hold the transactions to be included in the
	// generated block with reserved space.  Also create a utxo view to
	// house all of the input transactions so multiple lookups can be
	// avoided.
	blockTxns := make([]*util.Tx, 0, len(sourceTxns))
	blockTxns = append(blockTxns, coinbaseTx)
	blockUtxos := blockdag.NewDiffUTXOSet(g.dag.UTXOSet(), blockdag.NewUTXODiff())

	// Create slices to hold the fees and number of signature operations
	// for each of the selected transactions and add an entry for the
	// coinbase.  This allows the code below to simply append details about
	// a transaction as it is selected for inclusion in the final block.
	// However, since the total fees aren't known yet, use a dummy value for
	// the coinbase fee which will be updated later.
	txFees := make([]uint64, 0, len(sourceTxns))
	txSigOpCounts := make([]int64, 0, len(sourceTxns))
	txFees = append(txFees, 0) // Updated once known
	txSigOpCounts = append(txSigOpCounts, numCoinbaseSigOps)

	log.Debugf("Considering %d transactions for inclusion to new block",
		len(sourceTxns))

	for _, txDesc := range sourceTxns {
		// A block can't have more than one coinbase or contain
		// non-finalized transactions.
		tx := txDesc.Tx
		if blockdag.IsCoinBase(tx) {
			log.Tracef("Skipping coinbase tx %s", tx.Hash())
			continue
		}
		if !blockdag.IsFinalizedTransaction(tx, nextBlockHeight,
			g.timeSource.AdjustedTime()) {

			log.Tracef("Skipping non-finalized tx %s", tx.Hash())
			continue
		}

		// Calculate the final transaction priority using the input
		// value age sum as well as the adjusted transaction size.  The
		// formula is: sum(inputValue * inputAge) / adjustedTxSize
		prioItem := &txPrioItem{tx: tx}
		prioItem.priority = CalcPriority(tx.MsgTx(), blockUtxos,
			nextBlockHeight)

		// Calculate the fee in Satoshi/kB.
		prioItem.feePerKB = txDesc.FeePerKB
		prioItem.fee = txDesc.Fee

		heap.Push(priorityQueue, prioItem)
	}

	// The starting block size is the size of the block header plus the max
	// possible transaction count size, plus the size of the coinbase
	// transaction.
	blockSize := blockHeaderOverhead + uint32(coinbaseTx.MsgTx().SerializeSize())
	blockSigOps := numCoinbaseSigOps
	totalFees := uint64(0)

	// Create map of GAS usage per subnetwork
	gasUsageMap := make(map[subnetworkid.SubnetworkID]uint64)

	// Choose which transactions make it into the block.
	for priorityQueue.Len() > 0 {
		// Grab the highest priority (or highest fee per kilobyte
		// depending on the sort order) transaction.
		prioItem := heap.Pop(priorityQueue).(*txPrioItem)
		tx := prioItem.tx

		if tx.MsgTx().SubnetworkID != wire.SubnetworkIDNative {
			subnetworkID := tx.MsgTx().SubnetworkID
			gasUsage, ok := gasUsageMap[subnetworkID]
			if !ok {
				gasUsage = 0
			}
<<<<<<< HEAD
			gasLimit, err := g.dag.SubnetworkStore.GasLimit(&subnetwork)
=======
			gasLimit, err := g.dag.GasLimit(&subnetworkID)
>>>>>>> 4be23bff
			if err != nil {
				log.Errorf("Cannot get GAS limit for subnetwork %v", subnetworkID)
				continue
			}
			txGas := tx.MsgTx().Gas
			if gasLimit-gasUsage < txGas {
				log.Tracef("Transaction %v (GAS=%v) ignored because gas overusage (GASUsage=%v) in subnetwork %v (GASLimit=%v)",
					tx.MsgTx().TxHash, txGas, gasUsage, subnetworkID, gasLimit)
				continue
			}
			gasUsageMap[subnetworkID] = gasUsage + txGas
		}

		// Enforce maximum block size.  Also check for overflow.
		txSize := uint32(tx.MsgTx().SerializeSize())
		blockPlusTxSize := blockSize + txSize
		if blockPlusTxSize < blockSize ||
			blockPlusTxSize >= g.policy.BlockMaxSize {

			log.Tracef("Skipping tx %s because it would exceed "+
				"the max block size", tx.Hash())
			continue
		}

		// Enforce maximum signature operations per block.  Also check
		// for overflow.
		numSigOps := int64(blockdag.CountSigOps(tx))
		if blockSigOps+numSigOps < blockSigOps ||
			blockSigOps+numSigOps > blockdag.MaxSigOpsPerBlock {
			log.Tracef("Skipping tx %s because it would exceed "+
				"the maximum sigops per block", tx.Hash())
			continue
		}
		numP2SHSigOps, err := blockdag.CountP2SHSigOps(tx, false,
			blockUtxos)
		if err != nil {
			log.Tracef("Skipping tx %s due to error in "+
				"GetSigOpCost: %v", tx.Hash(), err)
			continue
		}
		numSigOps += int64(numP2SHSigOps)
		if blockSigOps+numSigOps < blockSigOps ||
			blockSigOps+numSigOps > blockdag.MaxSigOpsPerBlock {
			log.Tracef("Skipping tx %s because it would "+
				"exceed the maximum sigops per block", tx.Hash())
			continue
		}

		// Skip free transactions once the block is larger than the
		// minimum block size.
		if sortedByFee &&
			prioItem.feePerKB < uint64(g.policy.TxMinFreeFee) &&
			blockPlusTxSize >= g.policy.BlockMinSize {

			log.Tracef("Skipping tx %s with feePerKB %.2f "+
				"< TxMinFreeFee %d and block size %d >= "+
				"minBlockSize %d", tx.Hash(), prioItem.feePerKB,
				g.policy.TxMinFreeFee, blockPlusTxSize,
				g.policy.BlockMinSize)
			continue
		}

		// Prioritize by fee per kilobyte once the block is larger than
		// the priority size or there are no more high-priority
		// transactions.
		if !sortedByFee && (blockPlusTxSize >= g.policy.BlockPrioritySize ||
			prioItem.priority <= MinHighPriority) {

			log.Tracef("Switching to sort by fees per kilobyte "+
				"blockSize %d >= BlockPrioritySize %d || "+
				"priority %.2f <= minHighPriority %.2f",
				blockPlusTxSize, g.policy.BlockPrioritySize,
				prioItem.priority, MinHighPriority)

			sortedByFee = true
			priorityQueue.SetLessFunc(txPQByFee)

			// Put the transaction back into the priority queue and
			// skip it so it is re-priortized by fees if it won't
			// fit into the high-priority section or the priority
			// is too low.  Otherwise this transaction will be the
			// final one in the high-priority section, so just fall
			// though to the code below so it is added now.
			if blockPlusTxSize > g.policy.BlockPrioritySize ||
				prioItem.priority < MinHighPriority {

				heap.Push(priorityQueue, prioItem)
				continue
			}
		}

		// Ensure the transaction inputs pass all of the necessary
		// preconditions before allowing it to be added to the block.
		_, err = blockdag.CheckTransactionInputs(tx, nextBlockHeight,
			blockUtxos, g.chainParams)
		if err != nil {
			log.Tracef("Skipping tx %s due to error in "+
				"CheckTransactionInputs: %v", tx.Hash(), err)
			continue
		}
		err = blockdag.ValidateTransactionScripts(tx, blockUtxos,
			txscript.StandardVerifyFlags, g.sigCache)
		if err != nil {
			log.Tracef("Skipping tx %s due to error in "+
				"ValidateTransactionScripts: %v", tx.Hash(), err)
			continue
		}

		// Spend the transaction inputs in the block utxo view and add
		// an entry for it to ensure any transactions which reference
		// this one have it available as an input and can ensure they
		// aren't double spending.
		blockUtxos.AddTx(tx.MsgTx(), nextBlockHeight)

		// Add the transaction to the block, increment counters, and
		// save the fees and signature operation counts to the block
		// template.
		blockTxns = append(blockTxns, tx)
		blockSize += txSize
		blockSigOps += int64(numSigOps)
		totalFees += prioItem.fee
		txFees = append(txFees, prioItem.fee)
		txSigOpCounts = append(txSigOpCounts, numSigOps)

		log.Tracef("Adding tx %s (priority %.2f, feePerKB %.2f)",
			prioItem.tx.Hash(), prioItem.priority, prioItem.feePerKB)
	}

	// Now that the actual transactions have been selected, update the
	// block size for the real transaction count and coinbase value with
	// the total fees accordingly.
	blockSize -= wire.MaxVarIntPayload -
		uint32(wire.VarIntSerializeSize(uint64(len(blockTxns))))
	coinbaseTx.MsgTx().TxOut[0].Value += totalFees
	txFees[0] = -totalFees

	// Calculate the required difficulty for the block.  The timestamp
	// is potentially adjusted to ensure it comes after the median time of
	// the last several blocks per the chain consensus rules.
	ts := medianAdjustedTime(g.dag.CalcPastMedianTime(), g.timeSource)
	reqDifficulty, err := g.dag.CalcNextRequiredDifficulty(ts)
	if err != nil {
		return nil, err
	}

	// Calculate the next expected block version based on the state of the
	// rule change deployments.
	nextBlockVersion, err := g.dag.CalcNextBlockVersion()
	if err != nil {
		return nil, err
	}

	// Sort transactions by subnetwork ID before building Merkle tree
	sort.Slice(blockTxns, func(i, j int) bool {
		return subnetworkid.Less(&blockTxns[i].MsgTx().SubnetworkID, &blockTxns[j].MsgTx().SubnetworkID)
	})

	// Create a new block ready to be solved.
	merkles := blockdag.BuildMerkleTreeStore(blockTxns)
	var msgBlock wire.MsgBlock
	msgBlock.Header = wire.BlockHeader{
		Version:      nextBlockVersion,
		ParentHashes: g.dag.TipHashes(),
		MerkleRoot:   *merkles[len(merkles)-1],
		Timestamp:    ts,
		Bits:         reqDifficulty,
	}
	for _, tx := range blockTxns {
		if err := msgBlock.AddTransaction(tx.MsgTx()); err != nil {
			return nil, err
		}
	}

	// Finally, perform a full check on the created block against the chain
	// consensus rules to ensure it properly connects to the current best
	// chain with no issues.
	block := util.NewBlock(&msgBlock)
	block.SetHeight(nextBlockHeight)
	if err := g.dag.CheckConnectBlockTemplate(block); err != nil {
		return nil, err
	}

	log.Debugf("Created new block template (%d transactions, %d in fees, "+
		"%d signature operations, %d bytes, target difficulty %064x)",
		len(msgBlock.Transactions), totalFees, blockSigOps, blockSize,
		blockdag.CompactToBig(msgBlock.Header.Bits))

	return &BlockTemplate{
		Block:           &msgBlock,
		Fees:            txFees,
		SigOpCounts:     txSigOpCounts,
		Height:          nextBlockHeight,
		ValidPayAddress: payToAddress != nil,
	}, nil
}

// UpdateBlockTime updates the timestamp in the header of the passed block to
// the current time while taking into account the median time of the last
// several blocks to ensure the new time is after that time per the chain
// consensus rules.  Finally, it will update the target difficulty if needed
// based on the new time for the test networks since their target difficulty can
// change based upon time.
func (g *BlkTmplGenerator) UpdateBlockTime(msgBlock *wire.MsgBlock) error {
	// The new timestamp is potentially adjusted to ensure it comes after
	// the median time of the last several blocks per the chain consensus
	// rules.
	dagMedianTime := g.dag.CalcPastMedianTime()
	newTime := medianAdjustedTime(dagMedianTime, g.timeSource)
	msgBlock.Header.Timestamp = newTime

	// Recalculate the difficulty if running on a network that requires it.
	if g.chainParams.ReduceMinDifficulty {
		difficulty, err := g.dag.CalcNextRequiredDifficulty(newTime)
		if err != nil {
			return err
		}
		msgBlock.Header.Bits = difficulty
	}

	return nil
}

// UpdateExtraNonce updates the extra nonce in the coinbase script of the passed
// block by regenerating the coinbase script with the passed value and block
// height.  It also recalculates and updates the new merkle root that results
// from changing the coinbase script.
func (g *BlkTmplGenerator) UpdateExtraNonce(msgBlock *wire.MsgBlock, blockHeight int32, extraNonce uint64) error {
	coinbaseScript, err := standardCoinbaseScript(blockHeight, extraNonce)
	if err != nil {
		return err
	}
	if len(coinbaseScript) > blockdag.MaxCoinbaseScriptLen {
		return fmt.Errorf("coinbase transaction script length "+
			"of %d is out of range (min: %d, max: %d)",
			len(coinbaseScript), blockdag.MinCoinbaseScriptLen,
			blockdag.MaxCoinbaseScriptLen)
	}
	msgBlock.Transactions[0].TxIn[0].SignatureScript = coinbaseScript

	// TODO(davec): A util.Block should use saved in the state to avoid
	// recalculating all of the other transaction hashes.
	// block.Transactions[0].InvalidateCache()

	// Recalculate the merkle root with the updated extra nonce.
	block := util.NewBlock(msgBlock)
	merkles := blockdag.BuildMerkleTreeStore(block.Transactions())
	msgBlock.Header.MerkleRoot = *merkles[len(merkles)-1]
	return nil
}

// DAGHeight returns the DAG's height
func (g *BlkTmplGenerator) DAGHeight() int32 {
	return g.dag.Height()
}

// TipHashes returns the hashes of the DAG's tips
func (g *BlkTmplGenerator) TipHashes() []daghash.Hash {
	return g.dag.TipHashes()
}

// TxSource returns the associated transaction source.
//
// This function is safe for concurrent access.
func (g *BlkTmplGenerator) TxSource() TxSource {
	return g.txSource
}<|MERGE_RESOLUTION|>--- conflicted
+++ resolved
@@ -491,11 +491,7 @@
 			if !ok {
 				gasUsage = 0
 			}
-<<<<<<< HEAD
-			gasLimit, err := g.dag.SubnetworkStore.GasLimit(&subnetwork)
-=======
-			gasLimit, err := g.dag.GasLimit(&subnetworkID)
->>>>>>> 4be23bff
+			gasLimit, err := g.dag.SubnetworkStore.GasLimit(&subnetworkID)
 			if err != nil {
 				log.Errorf("Cannot get GAS limit for subnetwork %v", subnetworkID)
 				continue
