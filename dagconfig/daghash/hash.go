--- conflicted
+++ resolved
@@ -70,21 +70,6 @@
 }
 
 // AreEqual returns true if both slices contain the same hashes.
-<<<<<<< HEAD
-func AreEqual(leftHashes []Hash, rightHashes []Hash) bool {
-	hashSet := make(map[Hash]bool)
-	for _, leftHash := range leftHashes {
-		hashSet[leftHash] = true
-	}
-
-	length := len(hashSet)
-	if length != len(rightHashes) {
-		return false
-	}
-
-	for _, rightHash := range rightHashes {
-		if !hashSet[rightHash] {
-=======
 // Either slice must not contain duplicates.
 func AreEqual(first []Hash, second []Hash) bool {
 	if len(first) != len(second) {
@@ -98,7 +83,6 @@
 
 	for _, hash := range second {
 		if !hashSet[hash] {
->>>>>>> 67f19eb9
 			return false
 		}
 	}
