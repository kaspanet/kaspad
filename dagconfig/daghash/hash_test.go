// Copyright (c) 2013-2016 The btcsuite developers
// Use of this source code is governed by an ISC
// license that can be found in the LICENSE file.

package daghash

import (
	"bytes"
	"encoding/hex"
	"testing"
)

// mainNetGenesisHash is the hash of the first block in the block chain for the
// main network (genesis block).
var mainNetGenesisHash = Hash([HashSize]byte{ // Make go vet happy.
	0x6f, 0xe2, 0x8c, 0x0a, 0xb6, 0xf1, 0xb3, 0x72,
	0xc1, 0xa6, 0xa2, 0x46, 0xae, 0x63, 0xf7, 0x4f,
	0x93, 0x1e, 0x83, 0x65, 0xe1, 0x5a, 0x08, 0x9c,
	0x68, 0xd6, 0x19, 0x00, 0x00, 0x00, 0x00, 0x00,
})

// TestHash tests the Hash API.
func TestHash(t *testing.T) {
	// Hash of block 234439.
	blockHashStr := "14a0810ac680a3eb3f82edc878cea25ec41d6b790744e5daeef"
	blockHash, err := NewHashFromStr(blockHashStr)
	if err != nil {
		t.Errorf("NewHashFromStr: %v", err)
	}

	// Hash of block 234440 as byte slice.
	buf := []byte{
		0x79, 0xa6, 0x1a, 0xdb, 0xc6, 0xe5, 0xa2, 0xe1,
		0x39, 0xd2, 0x71, 0x3a, 0x54, 0x6e, 0xc7, 0xc8,
		0x75, 0x63, 0x2e, 0x75, 0xf1, 0xdf, 0x9c, 0x3f,
		0xa6, 0x01, 0x00, 0x00, 0x00, 0x00, 0x00, 0x00,
	}

	hash, err := NewHash(buf)
	if err != nil {
		t.Errorf("NewHash: unexpected error %v", err)
	}

	// Ensure proper size.
	if len(hash) != HashSize {
		t.Errorf("NewHash: hash length mismatch - got: %v, want: %v",
			len(hash), HashSize)
	}

	// Ensure contents match.
	if !bytes.Equal(hash[:], buf) {
		t.Errorf("NewHash: hash contents mismatch - got: %v, want: %v",
			hash[:], buf)
	}

	// Ensure contents of hash of block 234440 don't match 234439.
	if hash.IsEqual(blockHash) {
		t.Errorf("IsEqual: hash contents should not match - got: %v, want: %v",
			hash, blockHash)
	}

	// Set hash from byte slice and ensure contents match.
	err = hash.SetBytes(blockHash.CloneBytes())
	if err != nil {
		t.Errorf("SetBytes: %v", err)
	}
	if !hash.IsEqual(blockHash) {
		t.Errorf("IsEqual: hash contents mismatch - got: %v, want: %v",
			hash, blockHash)
	}

	// Ensure nil hashes are handled properly.
	if !(*Hash)(nil).IsEqual(nil) {
		t.Error("IsEqual: nil hashes should match")
	}
	if hash.IsEqual(nil) {
		t.Error("IsEqual: non-nil hash matches nil hash")
	}

	// Invalid size for SetBytes.
	err = hash.SetBytes([]byte{0x00})
	if err == nil {
		t.Errorf("SetBytes: failed to received expected err - got: nil")
	}

	// Invalid size for NewHash.
	invalidHash := make([]byte, HashSize+1)
	_, err = NewHash(invalidHash)
	if err == nil {
		t.Errorf("NewHash: failed to received expected err - got: nil")
	}
}

// TestHashString  tests the stringized output for hashes.
func TestHashString(t *testing.T) {
	// Block 100000 hash.
	wantStr := "000000000003ba27aa200b1cecaad478d2b00432346c3f1f3986da1afd33e506"
	hash := Hash([HashSize]byte{ // Make go vet happy.
		0x06, 0xe5, 0x33, 0xfd, 0x1a, 0xda, 0x86, 0x39,
		0x1f, 0x3f, 0x6c, 0x34, 0x32, 0x04, 0xb0, 0xd2,
		0x78, 0xd4, 0xaa, 0xec, 0x1c, 0x0b, 0x20, 0xaa,
		0x27, 0xba, 0x03, 0x00, 0x00, 0x00, 0x00, 0x00,
	})

	hashStr := hash.String()
	if hashStr != wantStr {
		t.Errorf("String: wrong hash string - got %v, want %v",
			hashStr, wantStr)
	}
}

// TestNewHashFromStr executes tests against the NewHashFromStr function.
func TestNewHashFromStr(t *testing.T) {
	tests := []struct {
		in   string
		want Hash
		err  error
	}{
		// Genesis hash.
		{
			"000000000019d6689c085ae165831e934ff763ae46a2a6c172b3f1b60a8ce26f",
			mainNetGenesisHash,
			nil,
		},

		// Genesis hash with stripped leading zeros.
		{
			"19d6689c085ae165831e934ff763ae46a2a6c172b3f1b60a8ce26f",
			mainNetGenesisHash,
			nil,
		},

		// Empty string.
		{
			"",
			Hash{},
			nil,
		},

		// Single digit hash.
		{
			"1",
			Hash([HashSize]byte{ // Make go vet happy.
				0x01, 0x00, 0x00, 0x00, 0x00, 0x00, 0x00, 0x00,
				0x00, 0x00, 0x00, 0x00, 0x00, 0x00, 0x00, 0x00,
				0x00, 0x00, 0x00, 0x00, 0x00, 0x00, 0x00, 0x00,
				0x00, 0x00, 0x00, 0x00, 0x00, 0x00, 0x00, 0x00,
			}),
			nil,
		},

		// Block 203707 with stripped leading zeros.
		{
			"3264bc2ac36a60840790ba1d475d01367e7c723da941069e9dc",
			Hash([HashSize]byte{ // Make go vet happy.
				0xdc, 0xe9, 0x69, 0x10, 0x94, 0xda, 0x23, 0xc7,
				0xe7, 0x67, 0x13, 0xd0, 0x75, 0xd4, 0xa1, 0x0b,
				0x79, 0x40, 0x08, 0xa6, 0x36, 0xac, 0xc2, 0x4b,
				0x26, 0x03, 0x00, 0x00, 0x00, 0x00, 0x00, 0x00,
			}),
			nil,
		},

		// Hash string that is too long.
		{
			"01234567890123456789012345678901234567890123456789012345678912345",
			Hash{},
			ErrHashStrSize,
		},

		// Hash string that is contains non-hex chars.
		{
			"abcdefg",
			Hash{},
			hex.InvalidByteError('g'),
		},
	}

	unexpectedErrStr := "NewHashFromStr #%d failed to detect expected error - got: %v want: %v"
	unexpectedResultStr := "NewHashFromStr #%d got: %v want: %v"
	t.Logf("Running %d tests", len(tests))
	for i, test := range tests {
		result, err := NewHashFromStr(test.in)
		if err != test.err {
			t.Errorf(unexpectedErrStr, i, err, test.err)
			continue
		} else if err != nil {
			// Got expected error. Move on to the next test.
			continue
		}
		if !test.want.IsEqual(result) {
			t.Errorf(unexpectedResultStr, i, result, &test.want)
			continue
		}
	}
}

// TestAreEqual executes tests against the AreEqual function.
func TestAreEqual(t *testing.T) {
	hash0, _ := NewHashFromStr("0000000000000000000000000000000000000000000000000000000000000000")
	hash1, _ := NewHashFromStr("1111111111111111111111111111111111111111111111111111111111111111")
	hash2, _ := NewHashFromStr("2222222222222222222222222222222222222222222222222222222222222222")
	hash3, _ := NewHashFromStr("3333333333333333333333333333333333333333333333333333333333333333")
<<<<<<< HEAD

	// Self-equality
	hashes0To2 := []Hash{*hash0, *hash1, *hash2}
	if !AreEqual(hashes0To2, hashes0To2) {
		t.Errorf("expected equal hash slices are not equal.")
	}

	// Same members different order
	hashes0To2Shifted := []Hash{*hash2, *hash0, *hash1}
	if !AreEqual(hashes0To2, hashes0To2Shifted) {
		t.Errorf("expected equal hash slices are not equal.")
	}

	// Same slice length but only some members are equal
	hashes1To3 := []Hash{*hash1, *hash2, *hash3}
	if AreEqual(hashes0To2, hashes1To3) {
		t.Errorf("expected not equal hashes slices are equal.")
	}

	// Different slice lengths, one slice containing all the other's members
	hashes0To3 := []Hash{*hash0, *hash1, *hash2, *hash3}
	if AreEqual(hashes0To3, hashes0To2) {
		t.Errorf("expected not equal hashes slices are equal.")
=======
	hashes0To2 := []Hash{*hash0, *hash1, *hash2}
	hashes0To2Shifted := []Hash{*hash2, *hash0, *hash1}
	hashes1To3 := []Hash{*hash1, *hash2, *hash3}
	hashes0To3 := []Hash{*hash0, *hash1, *hash2, *hash3}

	tests := []struct {
		name     string
		first    []Hash
		second   []Hash
		expected bool
	}{
		{
			name:     "self-equality",
			first:    hashes0To2,
			second:   hashes0To2,
			expected: true,
		},
		{
			name:     "same members, different order",
			first:    hashes0To2,
			second:   hashes0To2Shifted,
			expected: true,
		},
		{
			name:     "same slice length but only some members are equal",
			first:    hashes0To2,
			second:   hashes1To3,
			expected: false,
		},
		{
			name:     "different slice lengths, one slice containing all the other's members",
			first:    hashes0To3,
			second:   hashes0To2,
			expected: false,
		},
	}

	for _, test := range tests {
		result := AreEqual(test.first, test.second)
		if result != test.expected {
			t.Errorf("unexpected AreEqual result for"+
				" test \"%s\". Expected: %t, got: %t.", test.name, test.expected, result)
		}
>>>>>>> 784839e8
	}
}<|MERGE_RESOLUTION|>--- conflicted
+++ resolved
@@ -201,31 +201,6 @@
 	hash1, _ := NewHashFromStr("1111111111111111111111111111111111111111111111111111111111111111")
 	hash2, _ := NewHashFromStr("2222222222222222222222222222222222222222222222222222222222222222")
 	hash3, _ := NewHashFromStr("3333333333333333333333333333333333333333333333333333333333333333")
-<<<<<<< HEAD
-
-	// Self-equality
-	hashes0To2 := []Hash{*hash0, *hash1, *hash2}
-	if !AreEqual(hashes0To2, hashes0To2) {
-		t.Errorf("expected equal hash slices are not equal.")
-	}
-
-	// Same members different order
-	hashes0To2Shifted := []Hash{*hash2, *hash0, *hash1}
-	if !AreEqual(hashes0To2, hashes0To2Shifted) {
-		t.Errorf("expected equal hash slices are not equal.")
-	}
-
-	// Same slice length but only some members are equal
-	hashes1To3 := []Hash{*hash1, *hash2, *hash3}
-	if AreEqual(hashes0To2, hashes1To3) {
-		t.Errorf("expected not equal hashes slices are equal.")
-	}
-
-	// Different slice lengths, one slice containing all the other's members
-	hashes0To3 := []Hash{*hash0, *hash1, *hash2, *hash3}
-	if AreEqual(hashes0To3, hashes0To2) {
-		t.Errorf("expected not equal hashes slices are equal.")
-=======
 	hashes0To2 := []Hash{*hash0, *hash1, *hash2}
 	hashes0To2Shifted := []Hash{*hash2, *hash0, *hash1}
 	hashes1To3 := []Hash{*hash1, *hash2, *hash3}
@@ -269,6 +244,5 @@
 			t.Errorf("unexpected AreEqual result for"+
 				" test \"%s\". Expected: %t, got: %t.", test.name, test.expected, result)
 		}
->>>>>>> 784839e8
 	}
 }