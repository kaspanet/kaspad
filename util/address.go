--- conflicted
+++ resolved
@@ -126,16 +126,9 @@
 // DecodeAddress decodes the string encoding of an address and returns
 // the Address if addr is a valid encoding for a known address type.
 //
-<<<<<<< HEAD
 // If any expectedPrefix except Bech32PrefixUnknown is passed, it is compared to the
 // prefix extracted from the address, and if the two do not match - an error is returned
 func DecodeAddress(addr string, expectedPrefix Bech32Prefix) (Address, error) {
-=======
-// The kaspa network address is associated with is extracted if possible.
-// When the address does not encode the network, such as in the case of a raw
-// public key, the address will be associated with the passed defaultNet.
-func DecodeAddress(addr string, defaultPrefix Bech32Prefix) (Address, error) {
->>>>>>> 0d1f447c
 	prefixString, decoded, version, err := bech32.Decode(addr)
 	if err != nil {
 		return nil, errors.Errorf("decoded address is of unknown format: %s", err)
