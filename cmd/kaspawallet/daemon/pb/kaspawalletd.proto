syntax = "proto3";

option go_package = "github.com/kaspanet/kaspad/cmd/kaspawallet/daemon/pb";
package kaspawalletd;

service kaspawalletd {
  rpc GetBalance (GetBalanceRequest) returns (GetBalanceResponse) {}
  rpc GetExternalSpendableUTXOs (GetExternalSpendableUTXOsRequest) returns (GetExternalSpendableUTXOsResponse) {}
  rpc CreateUnsignedTransactions (CreateUnsignedTransactionsRequest) returns (CreateUnsignedTransactionsResponse) {}
  rpc ShowAddresses (ShowAddressesRequest) returns (ShowAddressesResponse) {}
  rpc NewAddress (NewAddressRequest) returns (NewAddressResponse) {}
  rpc Shutdown (ShutdownRequest) returns (ShutdownResponse) {}
  rpc Broadcast (BroadcastRequest) returns (BroadcastResponse) {}
  // Since SendRequest contains a password - this command should only be used on a trusted or secure connection
  rpc Send(SendRequest) returns (SendResponse) {}
  // Since SignRequest contains a password - this command should only be used on a trusted or secure connection
  rpc Sign(SignRequest) returns (SignResponse) {}
}

message GetBalanceRequest {
}

message GetBalanceResponse {
  uint64 available = 1;
  uint64 pending = 2;
  repeated AddressBalances addressBalances = 3;
}

message AddressBalances {
  string address = 1;
  uint64 available = 2;
  uint64 pending = 3;
}

message CreateUnsignedTransactionsRequest {
  string address = 1;
  uint64 amount = 2;
}

message CreateUnsignedTransactionsResponse {
  repeated bytes unsignedTransactions = 1;
}

message ShowAddressesRequest {
}

message ShowAddressesResponse {
  repeated string address = 1;
}

message NewAddressRequest {
}

message NewAddressResponse {
  string address = 1;
}

message BroadcastRequest {
<<<<<<< HEAD
  bytes transaction = 1;
  bool isDomain = 2;
=======
  repeated bytes transactions = 1;
>>>>>>> 2b395e34
}

message BroadcastResponse {
  repeated string txIDs = 1;
}

message ShutdownRequest {
}

message ShutdownResponse {
}

<<<<<<< HEAD
message Outpoint {
  string transactionId = 1;
  uint32 index = 2;
}

message UtxosByAddressesEntry {
  string address = 1;
  Outpoint outpoint = 2;
  UtxoEntry utxoEntry = 3;
}

message ScriptPublicKey {
  uint32 version = 1;
  string scriptPublicKey = 2;
}

message UtxoEntry {
  uint64 amount = 1;
  ScriptPublicKey scriptPublicKey = 2;
  uint64 blockDaaScore = 3;
  bool isCoinbase = 4;
}

message GetExternalSpendableUTXOsRequest{
  string address = 1;
}

message GetExternalSpendableUTXOsResponse{
  repeated UtxosByAddressesEntry Entries = 1;
=======
// Since SendRequest contains a password - this command should only be used on a trusted or secure connection
message SendRequest{
  string toAddress = 1;
  uint64 amount = 2;
  string password = 3;
}

message SendResponse{
  repeated string txIDs = 1;
}

// Since SignRequest contains a password - this command should only be used on a trusted or secure connection
message SignRequest{
  repeated bytes unsignedTransactions = 1;
  string password = 2;
}

message SignResponse{
  repeated bytes signedTransactions = 1;
>>>>>>> 2b395e34
}<|MERGE_RESOLUTION|>--- conflicted
+++ resolved
@@ -56,12 +56,8 @@
 }
 
 message BroadcastRequest {
-<<<<<<< HEAD
-  bytes transaction = 1;
-  bool isDomain = 2;
-=======
-  repeated bytes transactions = 1;
->>>>>>> 2b395e34
+        bool isDomain = 1;  
+        repeated bytes transactions = 2;
 }
 
 message BroadcastResponse {
@@ -74,7 +70,6 @@
 message ShutdownResponse {
 }
 
-<<<<<<< HEAD
 message Outpoint {
   string transactionId = 1;
   uint32 index = 2;
@@ -104,7 +99,7 @@
 
 message GetExternalSpendableUTXOsResponse{
   repeated UtxosByAddressesEntry Entries = 1;
-=======
+}
 // Since SendRequest contains a password - this command should only be used on a trusted or secure connection
 message SendRequest{
   string toAddress = 1;
@@ -124,5 +119,4 @@
 
 message SignResponse{
   repeated bytes signedTransactions = 1;
->>>>>>> 2b395e34
 }