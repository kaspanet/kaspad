--- conflicted
+++ resolved
@@ -29,11 +29,6 @@
 	ticker := time.NewTicker(time.Second)
 	defer ticker.Stop()
 
-<<<<<<< HEAD
-	for i := range ticker.C {
-		fmt.Println(i)
-		err := s.collectRecentAddresses()
-=======
 	err := s.collectRecentAddresses()
 	if err != nil {
 		return err
@@ -46,7 +41,6 @@
 
 	for range ticker.C {
 		err = s.collectFarAddresses()
->>>>>>> 53189a79
 		if err != nil {
 			return err
 		}
@@ -243,6 +237,7 @@
 		if s.tracker.isTransactionTracked(transaction) {
 			for _, input := range transaction.Inputs {
 				scriptPubKey := input.UTXOEntry.ScriptPublicKey()
+				fmt.Println(scriptPubKey.Script)
 				_, address, err := txscript.ExtractScriptPubKeyAddress(scriptPubKey, s.params)
 				if err != nil {
 					return err
