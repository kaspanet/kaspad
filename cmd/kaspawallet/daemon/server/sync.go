package server

import (
	"fmt"
	"sort"
	"time"

	"github.com/kaspanet/kaspad/cmd/kaspawallet/libkaspawallet"

	"github.com/kaspanet/kaspad/app/appmessage"
	"github.com/pkg/errors"
)

var keyChains = []uint8{libkaspawallet.ExternalKeychain, libkaspawallet.InternalKeychain}

type walletAddressSet map[string]*walletAddress

func (was walletAddressSet) strings() []string {
	addresses := make([]string, 0, len(was))
	for addr := range was {
		addresses = append(addresses, addr)
	}
	return addresses
}

func (s *server) sync() error {
	ticker := time.NewTicker(time.Second)
	defer ticker.Stop()

	err := s.collectRecentAddresses()
	if err != nil {
		return err
	}

	err = s.refreshExistingUTXOsWithLock()
	if err != nil {
		return err
	}

	for range ticker.C {
		err = s.collectFarAddresses()
		if err != nil {
			return err
		}

		err = s.collectRecentAddresses()
		if err != nil {
			return err
		}

		err = s.refreshExistingUTXOsWithLock()
		if err != nil {
			return err
		}
	}

	return nil
}

const (
	numIndexesToQueryForFarAddresses    = 100
	numIndexesToQueryForRecentAddresses = 1000
)

// addressesToQuery scans the addresses in the given range. Because
// each cosigner in a multisig has its own unique path for generating
// addresses it goes over all the cosigners and add their addresses
// for each key chain.
func (s *server) addressesToQuery(start, end uint32) (walletAddressSet, error) {
	addresses := make(walletAddressSet)
	for index := start; index < end; index++ {
		for cosignerIndex := uint32(0); cosignerIndex < uint32(len(s.keysFile.ExtendedPublicKeys)); cosignerIndex++ {
			for _, keychain := range keyChains {
				address := &walletAddress{
					index:         index,
					cosignerIndex: cosignerIndex,
					keyChain:      keychain,
				}
				addressString, err := s.walletAddressString(address)
				if err != nil {
					return nil, err
				}
				addresses[addressString] = address
			}
		}
	}

	return addresses, nil
}

// collectFarAddresses collects numIndexesToQueryForFarAddresses addresses
// from the last point it stopped in the previous call.
func (s *server) collectFarAddresses() error {
	s.lock.Lock()
	defer s.lock.Unlock()
	err := s.collectAddresses(s.nextSyncStartIndex, s.nextSyncStartIndex+numIndexesToQueryForFarAddresses)
	if err != nil {
		return err
	}

	s.nextSyncStartIndex += numIndexesToQueryForFarAddresses
	return nil
}

func (s *server) maxUsedIndexWithLock() uint32 {
	s.lock.RLock()
	defer s.lock.RUnlock()

	return s.maxUsedIndex()
}

func (s *server) maxUsedIndex() uint32 {
	maxUsedIndex := s.keysFile.LastUsedExternalIndex()
	if s.keysFile.LastUsedInternalIndex() > maxUsedIndex {
		maxUsedIndex = s.keysFile.LastUsedInternalIndex()
	}

	return maxUsedIndex
}

// collectRecentAddresses collects addresses from used addresses until
// the address with the index of the last used address + numIndexesToQueryForRecentAddresses.
// collectRecentAddresses scans addresses in batches of numIndexesToQueryForRecentAddresses,
// and releases the lock between scans.
func (s *server) collectRecentAddresses() error {
<<<<<<< HEAD
	maxUsedIndex := s.maxUsedIndexWithLock()
	for i := uint32(0); i < maxUsedIndex+1000; i += numIndexesToQuery {
		err := s.collectAddressesWithLock(i, i+numIndexesToQuery)
=======
	index := uint32(0)
	maxUsedIndex := uint32(0)
	for ; index < maxUsedIndex+numIndexesToQueryForRecentAddresses; index += numIndexesToQueryForRecentAddresses {
		err := s.collectAddressesWithLock(index, index+numIndexesToQueryForRecentAddresses)
>>>>>>> 3908f274
		if err != nil {
			return err
		}
		maxUsedIndex = s.maxUsedIndex()

		s.updateSyncingProgressLog(index, maxUsedIndex)
	}

	s.lock.Lock()
	if index > s.nextSyncStartIndex {
		s.nextSyncStartIndex = index
	}
	s.lock.Unlock()

	return nil
}

func (s *server) collectAddressesWithLock(start, end uint32) error {
	s.lock.Lock()
	defer s.lock.Unlock()

	return s.collectAddresses(start, end)
}

func (s *server) collectAddresses(start, end uint32) error {
	addressSet, err := s.addressesToQuery(start, end)
	if err != nil {
		return err
	}

	getBalancesByAddressesResponse, err := s.rpcClient.GetBalancesByAddresses(addressSet.strings())
	if err != nil {
		return err
	}

	err = s.updateAddressesAndLastUsedIndexes(addressSet, getBalancesByAddressesResponse)
	if err != nil {
		return err
	}

	return nil
}

func (s *server) updateAddressesAndLastUsedIndexes(requestedAddressSet walletAddressSet,
	getBalancesByAddressesResponse *appmessage.GetBalancesByAddressesResponseMessage) error {
	lastUsedExternalIndex := s.keysFile.LastUsedExternalIndex()
	lastUsedInternalIndex := s.keysFile.LastUsedInternalIndex()

	for _, entry := range getBalancesByAddressesResponse.Entries {
		walletAddress, ok := requestedAddressSet[entry.Address]
		if !ok {
			return errors.Errorf("Got result from address %s even though it wasn't requested", entry.Address)
		}

		if entry.Balance == 0 {
			continue
		}

		s.addressSet[entry.Address] = walletAddress

		if walletAddress.keyChain == libkaspawallet.ExternalKeychain {
			if walletAddress.index > lastUsedExternalIndex {
				lastUsedExternalIndex = walletAddress.index
			}
			continue
		}

		if walletAddress.index > lastUsedInternalIndex {
			lastUsedInternalIndex = walletAddress.index
		}
	}

	err := s.keysFile.SetLastUsedExternalIndex(lastUsedExternalIndex)
	if err != nil {
		return err
	}

	return s.keysFile.SetLastUsedInternalIndex(lastUsedInternalIndex)
}

func (s *server) refreshExistingUTXOsWithLock() error {
	s.lock.Lock()
	defer s.lock.Unlock()

	return s.refreshUTXOs()
}

// updateUTXOSet clears the current UTXO set, and re-fills it with the given entries
func (s *server) updateUTXOSet(entries []*appmessage.UTXOsByAddressesEntry, mempoolEntries []*appmessage.MempoolEntryByAddress) error {
	utxos := make([]*walletUTXO, 0, len(entries))

	exclude := make(map[appmessage.RPCOutpoint]struct{})
	for _, entriesByAddress := range mempoolEntries {
		for _, entry := range entriesByAddress.Sending {
			for _, input := range entry.Transaction.Inputs {
				exclude[*input.PreviousOutpoint] = struct{}{}
			}
		}
	}

	for _, entry := range entries {
		if _, ok := exclude[*entry.Outpoint]; ok {
			continue
		}

		outpoint, err := appmessage.RPCOutpointToDomainOutpoint(entry.Outpoint)
		if err != nil {
			return err
		}

		utxoEntry, err := appmessage.RPCUTXOEntryToUTXOEntry(entry.UTXOEntry)
		if err != nil {
			return err
		}

		address, ok := s.addressSet[entry.Address]
		if !ok {
			return errors.Errorf("Got result from address %s even though it wasn't requested", entry.Address)
		}
		utxos = append(utxos, &walletUTXO{
			Outpoint:  outpoint,
			UTXOEntry: utxoEntry,
			address:   address,
		})
	}

	sort.Slice(utxos, func(i, j int) bool { return utxos[i].UTXOEntry.Amount() > utxos[j].UTXOEntry.Amount() })

	s.utxosSortedByAmount = utxos

	return nil
}

func (s *server) refreshUTXOs() error {
	// It's important to check the mempool before calling `GetUTXOsByAddresses`:
	// If we would do it the other way around an output can be spent in the mempool
	// and not in consensus, and between the calls its spending transaction will be
	// added to consensus and removed from the mempool, so `getUTXOsByAddressesResponse`
	// will include an obsolete output.
	mempoolEntriesByAddresses, err := s.rpcClient.GetMempoolEntriesByAddresses(s.addressSet.strings())
	if err != nil {
		return err
	}

	getUTXOsByAddressesResponse, err := s.rpcClient.GetUTXOsByAddresses(s.addressSet.strings())
	if err != nil {
		return err
	}

	return s.updateUTXOSet(getUTXOsByAddressesResponse.Entries, mempoolEntriesByAddresses.Entries)
}

func (s *server) isSynced() bool {
<<<<<<< HEAD
	return s.nextSyncStartIndex > s.maxUsedIndex()
}

func (s *server) formatSyncStateReport() string {
	maxUsedIndex := s.maxUsedIndex()

	if s.nextSyncStartIndex > maxUsedIndex {
		maxUsedIndex = s.nextSyncStartIndex
	}

	return fmt.Sprintf("scanned %d out of %d addresses (%.2f%%)",
		s.nextSyncStartIndex, maxUsedIndex, float64(s.nextSyncStartIndex)*100.0/float64(maxUsedIndex))
=======
	return s.nextSyncStartIndex > s.keysFile.LastUsedInternalIndex() && s.nextSyncStartIndex > s.keysFile.LastUsedExternalIndex()
}

func (s *server) updateSyncingProgressLog(currProcessedAddresses, currMaxUsedAddresses uint32) {
	if currMaxUsedAddresses > s.maxUsedAddressesForLog {
		s.maxUsedAddressesForLog = currMaxUsedAddresses
		if s.isLogFinalProgressLineShown {
			log.Infof("An additional set of previously used addresses found, processing...")
			s.maxProcessedAddressesForLog = 0
			s.isLogFinalProgressLineShown = false
		}
	}

	if currProcessedAddresses > s.maxProcessedAddressesForLog {
		s.maxProcessedAddressesForLog = currProcessedAddresses
	}

	if s.maxProcessedAddressesForLog >= s.maxUsedAddressesForLog {
		if !s.isLogFinalProgressLineShown {
			log.Infof("Wallet is synced, ready for queries")
			s.isLogFinalProgressLineShown = true
		}
	} else {
		percentProcessed := float64(s.maxProcessedAddressesForLog) / float64(s.maxUsedAddressesForLog) * 100.0

		log.Infof("%d addresses of %d processed (%.2f%%)...",
			s.maxProcessedAddressesForLog, s.maxUsedAddressesForLog, percentProcessed)
	}
>>>>>>> 3908f274
}<|MERGE_RESOLUTION|>--- conflicted
+++ resolved
@@ -123,20 +123,15 @@
 // collectRecentAddresses scans addresses in batches of numIndexesToQueryForRecentAddresses,
 // and releases the lock between scans.
 func (s *server) collectRecentAddresses() error {
-<<<<<<< HEAD
-	maxUsedIndex := s.maxUsedIndexWithLock()
-	for i := uint32(0); i < maxUsedIndex+1000; i += numIndexesToQuery {
-		err := s.collectAddressesWithLock(i, i+numIndexesToQuery)
-=======
 	index := uint32(0)
 	maxUsedIndex := uint32(0)
 	for ; index < maxUsedIndex+numIndexesToQueryForRecentAddresses; index += numIndexesToQueryForRecentAddresses {
 		err := s.collectAddressesWithLock(index, index+numIndexesToQueryForRecentAddresses)
->>>>>>> 3908f274
-		if err != nil {
-			return err
-		}
-		maxUsedIndex = s.maxUsedIndex()
+
+		if err != nil {
+			return err
+		}
+		maxUsedIndex = s.maxUsedIndexWithLock()
 
 		s.updateSyncingProgressLog(index, maxUsedIndex)
 	}
@@ -286,7 +281,6 @@
 }
 
 func (s *server) isSynced() bool {
-<<<<<<< HEAD
 	return s.nextSyncStartIndex > s.maxUsedIndex()
 }
 
@@ -299,8 +293,6 @@
 
 	return fmt.Sprintf("scanned %d out of %d addresses (%.2f%%)",
 		s.nextSyncStartIndex, maxUsedIndex, float64(s.nextSyncStartIndex)*100.0/float64(maxUsedIndex))
-=======
-	return s.nextSyncStartIndex > s.keysFile.LastUsedInternalIndex() && s.nextSyncStartIndex > s.keysFile.LastUsedExternalIndex()
 }
 
 func (s *server) updateSyncingProgressLog(currProcessedAddresses, currMaxUsedAddresses uint32) {
@@ -328,5 +320,4 @@
 		log.Infof("%d addresses of %d processed (%.2f%%)...",
 			s.maxProcessedAddressesForLog, s.maxUsedAddressesForLog, percentProcessed)
 	}
->>>>>>> 3908f274
 }