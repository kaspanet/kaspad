--- conflicted
+++ resolved
@@ -13,27 +13,7 @@
 )
 
 func (s *server) Broadcast(_ context.Context, request *pb.BroadcastRequest) (*pb.BroadcastResponse, error) {
-<<<<<<< HEAD
-	var domainTransaction *externalapi.DomainTransaction
-	var err error
-
-	if !request.IsDomain { 
-		domainTransaction, err = serialization.DeserializeDomainTransaction(request.Transaction)
-		if err != nil {
-			return nil, err
-		}
-	} else { //default in proto3 is false
-		domainTransaction, err = libkaspawallet.DeserializedTransactionFromSerializedPartiallySigned(request.Transaction, s.keysFile.ECDSA)
-		if err != nil {
-			return nil, err
-		}
-	}
-
-	txID, err := sendTransaction(s.rpcClient, domainTransaction)
-	if err != nil {
-		return nil, err
-=======
-	txIDs, err := s.broadcast(request.Transactions)
+	txIDs, err := s.broadcast(request.Transactions, request.IsDomain)
 	if err != nil {
 		return nil, err
 	}
@@ -41,20 +21,30 @@
 	return &pb.BroadcastResponse{TxIDs: txIDs}, nil
 }
 
-func (s *server) broadcast(transactions [][]byte) ([]string, error) {
+func (s *server) broadcast(transactions [][]byte, isDomain bool) ([]string, error) {
+
 	txIDs := make([]string, len(transactions))
+	var tx *externalapi.DomainTransaction
+	var err error
 
 	for i, transaction := range transactions {
-		tx, err := libkaspawallet.ExtractTransaction(transaction, s.keysFile.ECDSA)
-		if err != nil {
-			return nil, err
+
+		if isDomain {
+			tx, err = serialization.DeserializeDomainTransaction(transaction)
+			if err != nil {
+				return nil, err
+			}
+		} else { //default in proto3 is false
+			tx, err = libkaspawallet.DeserializedTransactionFromSerializedPartiallySigned(transaction, s.keysFile.ECDSA)
+			if err != nil {
+				return nil, err
+			}
 		}
 
 		txIDs[i], err = sendTransaction(s.rpcClient, tx)
 		if err != nil {
 			return nil, err
 		}
->>>>>>> 2b395e34
 	}
 
 	return txIDs, nil
