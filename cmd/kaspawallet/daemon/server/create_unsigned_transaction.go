--- conflicted
+++ resolved
@@ -97,16 +97,11 @@
 	}
 
 	for _, utxo := range s.availableUtxosSortedByAmount {
-<<<<<<< HEAD
-		if (fromAddresses != nil && !slices.Contains(fromAddresses, utxo.address)) ||
-			!isUTXOSpendable(utxo, dagInfo.VirtualDAAScore, s.params.BlockCoinbaseMaturity) {
-=======
 		s.tracker.trackOutpointAsReserved(utxo.Outpoint)
 
 		if !isUTXOSpendable(utxo, dagInfo.VirtualDAAScore, s.params.BlockCoinbaseMaturity) {
 			s.tracker.untrackOutpointAsReserved(*utxo.Outpoint)
 
->>>>>>> 7b2650cb
 			continue
 		}
 		s.tracker.trackOutpointAsReserved(utxo.Outpoint)
