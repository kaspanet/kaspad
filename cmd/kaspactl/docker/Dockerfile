# -- multistage docker build: stage #1: build stage
<<<<<<< HEAD
FROM golang:1.15-alpine AS build
=======
FROM golang:1.16-alpine AS build
>>>>>>> bee08936

RUN mkdir -p /go/src/github.com/kaspanet/kaspad

WORKDIR /go/src/github.com/kaspanet/kaspad

RUN apk add --no-cache curl git openssh binutils gcc musl-dev
RUN go get -u golang.org/x/lint/golint \
              honnef.co/go/tools/cmd/staticcheck 

COPY go.mod .
COPY go.sum .

RUN go mod download

COPY . .

WORKDIR /go/src/github.com/kaspanet/kaspad/cmd/kaspactl

RUN GOFMT_RESULT=`go fmt ./...`; echo $GOFMT_RESULT; test -z "$GOFMT_RESULT"
RUN go vet ./...
RUN golint -set_exit_status ./...
RUN staticcheck -checks SA4006 ./...
RUN GOOS=linux go build -a -installsuffix cgo -o kaspactl .

# --- multistage docker build: stage #2: runtime image
FROM alpine
WORKDIR /app

RUN apk add --no-cache ca-certificates tini

COPY --from=build /go/src/github.com/kaspanet/kaspad/cmd/kaspactl/kaspactl /app/

USER nobody
ENTRYPOINT [ "/sbin/tini", "--" ]<|MERGE_RESOLUTION|>--- conflicted
+++ resolved
@@ -1,9 +1,5 @@
 # -- multistage docker build: stage #1: build stage
-<<<<<<< HEAD
-FROM golang:1.15-alpine AS build
-=======
 FROM golang:1.16-alpine AS build
->>>>>>> bee08936
 
 RUN mkdir -p /go/src/github.com/kaspanet/kaspad
 
