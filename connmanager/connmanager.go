--- conflicted
+++ resolved
@@ -128,8 +128,6 @@
 	return c.netAdapter.ConnectionCount()
 }
 
-<<<<<<< HEAD
-=======
 // Ban marks the given netConnection as banned
 func (c *ConnectionManager) Ban(netConnection *netadapter.NetConnection) {
 	c.banIP(netConnection.IP())
@@ -157,7 +155,6 @@
 	return ok
 }
 
->>>>>>> 6cf589dc
 func (c *ConnectionManager) waitTillNextIteration() {
 	select {
 	case <-c.resetLoopChan:
@@ -165,9 +162,4 @@
 		c.loopTicker = time.NewTicker(connectionsLoopInterval)
 	case <-c.loopTicker.C:
 	}
-}
-
-// Ban prevents the given netConnection from connecting again
-func (c *ConnectionManager) Ban(netConnection *netadapter.NetConnection) {
-	c.netAdapter.Ban(netConnection)
 }