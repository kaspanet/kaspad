--- conflicted
+++ resolved
@@ -606,13 +606,10 @@
 // helper for maybeAcceptTransaction.
 //
 // This function MUST be called with the mempool lock held (for writes).
-<<<<<<< HEAD
 func (mp *TxPool) addTransaction(tx *util.Tx, height uint64, fee uint64, parentsInPool []*wire.OutPoint) *TxDesc {
 	mp.cfg.DAG.RLock()
 	defer mp.cfg.DAG.RUnlock()
-=======
-func (mp *TxPool) addTransaction(tx *util.Tx, height int32, fee uint64, parentsInPool []*wire.OutPoint) *TxDesc {
->>>>>>> 068a8d11
+
 	// Add the transaction to the pool and mark the referenced outpoints
 	// as spent by the pool.
 	txD := &TxDesc{
