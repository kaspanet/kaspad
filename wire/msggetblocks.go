// Copyright (c) 2013-2016 The btcsuite developers
// Use of this source code is governed by an ISC
// license that can be found in the LICENSE file.

package wire

import (
	"io"

	"github.com/daglabs/btcd/util/daghash"
)

<<<<<<< HEAD
// MsgGetBlocks implements the Message interface and represents a bitcoin
// getblocks message.  It is used to request a list of blocks starting after the
// last known hash in the slice of block locator hashes.  The list is returned
// via an inv message (MsgInv) and is limited by a specific hash to stop at or
// the maximum number of blocks per message, which is currently 500.
=======
// MaxBlockLocatorsPerMsg is the maximum number of block locator hashes allowed
// per message.
const MaxBlockLocatorsPerMsg = 500

// MsgGetBlockInvs implements the Message interface and represents a bitcoin
// getblockinvss message.  It is used to request a list of blocks starting after
// the last known hash in the slice of block locator hashes.  The list is
// returned via an inv message (MsgInv) and is limited by a specific hash to
// stop at or the maximum number of blocks per message, which is currently 500.
>>>>>>> 5f49115c
//
// Set the StopHash field to the hash at which to stop and use
// AddBlockLocatorHash to build up the list of block locator hashes.
//
// The algorithm for building the block locator hashes should be to add the
// hashes in reverse order until you reach the genesis block.  In order to keep
// the list of locator hashes to a reasonable number of entries, first add the
// most recent 10 block hashes, then double the step each loop iteration to
// exponentially decrease the number of hashes the further away from head and
// closer to the genesis block you get.
<<<<<<< HEAD
type MsgGetBlocks struct {
	HashStart *daghash.Hash
	HashStop  *daghash.Hash
=======
type MsgGetBlockInvs struct {
	ProtocolVersion    uint32
	BlockLocatorHashes []*daghash.Hash
	StopHash           *daghash.Hash
}

// AddBlockLocatorHash adds a new block locator hash to the message.
func (msg *MsgGetBlockInvs) AddBlockLocatorHash(hash *daghash.Hash) error {
	if len(msg.BlockLocatorHashes)+1 > MaxBlockLocatorsPerMsg {
		str := fmt.Sprintf("too many block locator hashes for message [max %d]",
			MaxBlockLocatorsPerMsg)
		return messageError("MsgGetBlockInvs.AddBlockLocatorHash", str)
	}

	msg.BlockLocatorHashes = append(msg.BlockLocatorHashes, hash)
	return nil
>>>>>>> 5f49115c
}

// BtcDecode decodes r using the bitcoin protocol encoding into the receiver.
// This is part of the Message interface implementation.
<<<<<<< HEAD
func (msg *MsgGetBlocks) BtcDecode(r io.Reader, pver uint32) error {
	msg.HashStart = &daghash.Hash{}
	err := ReadElement(r, msg.HashStart)
=======
func (msg *MsgGetBlockInvs) BtcDecode(r io.Reader, pver uint32) error {
	err := ReadElement(r, &msg.ProtocolVersion)
>>>>>>> 5f49115c
	if err != nil {
		return err
	}

<<<<<<< HEAD
	msg.HashStop = &daghash.Hash{}
	return ReadElement(r, msg.HashStop)
=======
	// Read num block locator hashes and limit to max.
	count, err := ReadVarInt(r)
	if err != nil {
		return err
	}
	if count > MaxBlockLocatorsPerMsg {
		str := fmt.Sprintf("too many block locator hashes for message "+
			"[count %d, max %d]", count, MaxBlockLocatorsPerMsg)
		return messageError("MsgGetBlockInvs.BtcDecode", str)
	}

	// Create a contiguous slice of hashes to deserialize into in order to
	// reduce the number of allocations.
	locatorHashes := make([]daghash.Hash, count)
	msg.BlockLocatorHashes = make([]*daghash.Hash, 0, count)
	for i := uint64(0); i < count; i++ {
		hash := &locatorHashes[i]
		err := ReadElement(r, hash)
		if err != nil {
			return err
		}
		msg.AddBlockLocatorHash(hash)
	}

	msg.StopHash = &daghash.Hash{}
	return ReadElement(r, msg.StopHash)
>>>>>>> 5f49115c
}

// BtcEncode encodes the receiver to w using the bitcoin protocol encoding.
// This is part of the Message interface implementation.
<<<<<<< HEAD
func (msg *MsgGetBlocks) BtcEncode(w io.Writer, pver uint32) error {
	err := WriteElement(w, msg.HashStart)
=======
func (msg *MsgGetBlockInvs) BtcEncode(w io.Writer, pver uint32) error {
	count := len(msg.BlockLocatorHashes)
	if count > MaxBlockLocatorsPerMsg {
		str := fmt.Sprintf("too many block locator hashes for message "+
			"[count %d, max %d]", count, MaxBlockLocatorsPerMsg)
		return messageError("MsgGetBlockInvs.BtcEncode", str)
	}

	err := WriteElement(w, msg.ProtocolVersion)
	if err != nil {
		return err
	}

	err = WriteVarInt(w, uint64(count))
>>>>>>> 5f49115c
	if err != nil {
		return err
	}

<<<<<<< HEAD
	return WriteElement(w, msg.HashStop)
=======
	for _, hash := range msg.BlockLocatorHashes {
		err = WriteElement(w, hash)
		if err != nil {
			return err
		}
	}

	return WriteElement(w, msg.StopHash)
>>>>>>> 5f49115c
}

// Command returns the protocol command string for the message.  This is part
// of the Message interface implementation.
func (msg *MsgGetBlockInvs) Command() string {
	return CmdGetBlockInvs
}

// MaxPayloadLength returns the maximum length the payload can be for the
// receiver.  This is part of the Message interface implementation.
<<<<<<< HEAD
func (msg *MsgGetBlocks) MaxPayloadLength(pver uint32) uint32 {
	// start hash + hash stop.
	return 2 * daghash.HashSize
}

// NewMsgGetBlocks returns a new bitcoin getblocks message that conforms to the
// Message interface using the passed parameters and defaults for the remaining
// fields.
func NewMsgGetBlocks(hashStart, hashStop *daghash.Hash) *MsgGetBlocks {
	return &MsgGetBlocks{
		HashStart: hashStart,
		HashStop:  hashStop,
=======
func (msg *MsgGetBlockInvs) MaxPayloadLength(pver uint32) uint32 {
	// Protocol version 4 bytes + num hashes (varInt) + max block locator
	// hashes + hash stop.
	return 4 + MaxVarIntPayload + (MaxBlockLocatorsPerMsg * daghash.HashSize) + daghash.HashSize
}

// NewMsgGetBlockInvs returns a new bitcoin getblockinvs message that conforms
// to the Message interface using the passed parameters and defaults for the
// remaining fields.
func NewMsgGetBlockInvs(stopHash *daghash.Hash) *MsgGetBlockInvs {
	return &MsgGetBlockInvs{
		ProtocolVersion:    ProtocolVersion,
		BlockLocatorHashes: make([]*daghash.Hash, 0, MaxBlockLocatorsPerMsg),
		StopHash:           stopHash,
>>>>>>> 5f49115c
	}
}<|MERGE_RESOLUTION|>--- conflicted
+++ resolved
@@ -10,141 +10,36 @@
 	"github.com/daglabs/btcd/util/daghash"
 )
 
-<<<<<<< HEAD
-// MsgGetBlocks implements the Message interface and represents a bitcoin
-// getblocks message.  It is used to request a list of blocks starting after the
-// last known hash in the slice of block locator hashes.  The list is returned
-// via an inv message (MsgInv) and is limited by a specific hash to stop at or
-// the maximum number of blocks per message, which is currently 500.
-=======
-// MaxBlockLocatorsPerMsg is the maximum number of block locator hashes allowed
-// per message.
-const MaxBlockLocatorsPerMsg = 500
-
 // MsgGetBlockInvs implements the Message interface and represents a bitcoin
-// getblockinvss message.  It is used to request a list of blocks starting after
-// the last known hash in the slice of block locator hashes.  The list is
-// returned via an inv message (MsgInv) and is limited by a specific hash to
-// stop at or the maximum number of blocks per message, which is currently 500.
->>>>>>> 5f49115c
-//
-// Set the StopHash field to the hash at which to stop and use
-// AddBlockLocatorHash to build up the list of block locator hashes.
-//
-// The algorithm for building the block locator hashes should be to add the
-// hashes in reverse order until you reach the genesis block.  In order to keep
-// the list of locator hashes to a reasonable number of entries, first add the
-// most recent 10 block hashes, then double the step each loop iteration to
-// exponentially decrease the number of hashes the further away from head and
-// closer to the genesis block you get.
-<<<<<<< HEAD
-type MsgGetBlocks struct {
-	HashStart *daghash.Hash
-	HashStop  *daghash.Hash
-=======
+// getblockinvs message.  It is used to request a list of blocks starting after the
+// start hash and until the stop hash.
 type MsgGetBlockInvs struct {
-	ProtocolVersion    uint32
-	BlockLocatorHashes []*daghash.Hash
-	StopHash           *daghash.Hash
-}
-
-// AddBlockLocatorHash adds a new block locator hash to the message.
-func (msg *MsgGetBlockInvs) AddBlockLocatorHash(hash *daghash.Hash) error {
-	if len(msg.BlockLocatorHashes)+1 > MaxBlockLocatorsPerMsg {
-		str := fmt.Sprintf("too many block locator hashes for message [max %d]",
-			MaxBlockLocatorsPerMsg)
-		return messageError("MsgGetBlockInvs.AddBlockLocatorHash", str)
-	}
-
-	msg.BlockLocatorHashes = append(msg.BlockLocatorHashes, hash)
-	return nil
->>>>>>> 5f49115c
+	StartHash *daghash.Hash
+	StopHash  *daghash.Hash
 }
 
 // BtcDecode decodes r using the bitcoin protocol encoding into the receiver.
 // This is part of the Message interface implementation.
-<<<<<<< HEAD
-func (msg *MsgGetBlocks) BtcDecode(r io.Reader, pver uint32) error {
-	msg.HashStart = &daghash.Hash{}
-	err := ReadElement(r, msg.HashStart)
-=======
 func (msg *MsgGetBlockInvs) BtcDecode(r io.Reader, pver uint32) error {
-	err := ReadElement(r, &msg.ProtocolVersion)
->>>>>>> 5f49115c
+	msg.StartHash = &daghash.Hash{}
+	err := ReadElement(r, msg.StartHash)
 	if err != nil {
 		return err
 	}
 
-<<<<<<< HEAD
-	msg.HashStop = &daghash.Hash{}
-	return ReadElement(r, msg.HashStop)
-=======
-	// Read num block locator hashes and limit to max.
-	count, err := ReadVarInt(r)
-	if err != nil {
-		return err
-	}
-	if count > MaxBlockLocatorsPerMsg {
-		str := fmt.Sprintf("too many block locator hashes for message "+
-			"[count %d, max %d]", count, MaxBlockLocatorsPerMsg)
-		return messageError("MsgGetBlockInvs.BtcDecode", str)
-	}
-
-	// Create a contiguous slice of hashes to deserialize into in order to
-	// reduce the number of allocations.
-	locatorHashes := make([]daghash.Hash, count)
-	msg.BlockLocatorHashes = make([]*daghash.Hash, 0, count)
-	for i := uint64(0); i < count; i++ {
-		hash := &locatorHashes[i]
-		err := ReadElement(r, hash)
-		if err != nil {
-			return err
-		}
-		msg.AddBlockLocatorHash(hash)
-	}
-
 	msg.StopHash = &daghash.Hash{}
 	return ReadElement(r, msg.StopHash)
->>>>>>> 5f49115c
 }
 
 // BtcEncode encodes the receiver to w using the bitcoin protocol encoding.
 // This is part of the Message interface implementation.
-<<<<<<< HEAD
-func (msg *MsgGetBlocks) BtcEncode(w io.Writer, pver uint32) error {
-	err := WriteElement(w, msg.HashStart)
-=======
 func (msg *MsgGetBlockInvs) BtcEncode(w io.Writer, pver uint32) error {
-	count := len(msg.BlockLocatorHashes)
-	if count > MaxBlockLocatorsPerMsg {
-		str := fmt.Sprintf("too many block locator hashes for message "+
-			"[count %d, max %d]", count, MaxBlockLocatorsPerMsg)
-		return messageError("MsgGetBlockInvs.BtcEncode", str)
-	}
-
-	err := WriteElement(w, msg.ProtocolVersion)
+	err := WriteElement(w, msg.StartHash)
 	if err != nil {
 		return err
 	}
 
-	err = WriteVarInt(w, uint64(count))
->>>>>>> 5f49115c
-	if err != nil {
-		return err
-	}
-
-<<<<<<< HEAD
-	return WriteElement(w, msg.HashStop)
-=======
-	for _, hash := range msg.BlockLocatorHashes {
-		err = WriteElement(w, hash)
-		if err != nil {
-			return err
-		}
-	}
-
 	return WriteElement(w, msg.StopHash)
->>>>>>> 5f49115c
 }
 
 // Command returns the protocol command string for the message.  This is part
@@ -155,34 +50,17 @@
 
 // MaxPayloadLength returns the maximum length the payload can be for the
 // receiver.  This is part of the Message interface implementation.
-<<<<<<< HEAD
-func (msg *MsgGetBlocks) MaxPayloadLength(pver uint32) uint32 {
-	// start hash + hash stop.
+func (msg *MsgGetBlockInvs) MaxPayloadLength(pver uint32) uint32 {
+	// start hash + stop hash.
 	return 2 * daghash.HashSize
 }
 
-// NewMsgGetBlocks returns a new bitcoin getblocks message that conforms to the
+// NewMsgGetBlockInvs returns a new bitcoin getblockinvs message that conforms to the
 // Message interface using the passed parameters and defaults for the remaining
 // fields.
-func NewMsgGetBlocks(hashStart, hashStop *daghash.Hash) *MsgGetBlocks {
-	return &MsgGetBlocks{
-		HashStart: hashStart,
-		HashStop:  hashStop,
-=======
-func (msg *MsgGetBlockInvs) MaxPayloadLength(pver uint32) uint32 {
-	// Protocol version 4 bytes + num hashes (varInt) + max block locator
-	// hashes + hash stop.
-	return 4 + MaxVarIntPayload + (MaxBlockLocatorsPerMsg * daghash.HashSize) + daghash.HashSize
-}
-
-// NewMsgGetBlockInvs returns a new bitcoin getblockinvs message that conforms
-// to the Message interface using the passed parameters and defaults for the
-// remaining fields.
-func NewMsgGetBlockInvs(stopHash *daghash.Hash) *MsgGetBlockInvs {
+func NewMsgGetBlockInvs(startHash, stopHash *daghash.Hash) *MsgGetBlockInvs {
 	return &MsgGetBlockInvs{
-		ProtocolVersion:    ProtocolVersion,
-		BlockLocatorHashes: make([]*daghash.Hash, 0, MaxBlockLocatorsPerMsg),
-		StopHash:           stopHash,
->>>>>>> 5f49115c
+		StartHash: startHash,
+		StopHash:  stopHash,
 	}
 }