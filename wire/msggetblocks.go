--- conflicted
+++ resolved
@@ -128,19 +128,11 @@
 	return 4 + MaxVarIntPayload + (MaxBlockLocatorsPerMsg * daghash.HashSize) + daghash.HashSize
 }
 
-<<<<<<< HEAD
 // NewMsgGetBlockInvs returns a new bitcoin getblockinvs message that conforms
 // to the Message interface using the passed parameters and defaults for the
 // remaining fields.
-func NewMsgGetBlockInvs(hashStop *daghash.Hash) *MsgGetBlockInvs {
+func NewMsgGetBlockInvs(stopHash *daghash.Hash) *MsgGetBlockInvs {
 	return &MsgGetBlockInvs{
-=======
-// NewMsgGetBlocks returns a new bitcoin getblocks message that conforms to the
-// Message interface using the passed parameters and defaults for the remaining
-// fields.
-func NewMsgGetBlocks(stopHash *daghash.Hash) *MsgGetBlocks {
-	return &MsgGetBlocks{
->>>>>>> 594a209f
 		ProtocolVersion:    ProtocolVersion,
 		BlockLocatorHashes: make([]*daghash.Hash, 0, MaxBlockLocatorsPerMsg),
 		StopHash:           stopHash,
