// Copyright (c) 2013-2016 The btcsuite developers
// Use of this source code is governed by an ISC
// license that can be found in the LICENSE file.

package wire

import (
	"bytes"
	"io"
	"reflect"
	"testing"

	"github.com/daglabs/btcd/util/daghash"
	"github.com/davecgh/go-spew/spew"
)

// TestGetHeaders tests the MsgGetHeader API.
func TestGetHeaders(t *testing.T) {
	pver := ProtocolVersion

	// Block 99500 hash.
	hashStr := "000000000002e7ad7b9eef9479e4aabc65cb831269cc20d2632c13684406dee0"
	hashStart, err := daghash.NewHashFromStr(hashStr)
	if err != nil {
		t.Errorf("NewHashFromStr: %v", err)
	}

	// Ensure the command is expected value.
	wantCmd := "getheaders"
	msg := NewMsgGetHeaders(hashStart, &daghash.ZeroHash)
	if cmd := msg.Command(); cmd != wantCmd {
		t.Errorf("NewMsgGetHeaders: wrong command - got %v want %v",
			cmd, wantCmd)
	}

	// Ensure max payload is hash start (32 bytes) + hash stop (32 bytes)..
	wantPayload := uint32(64)
	maxPayload := msg.MaxPayloadLength(pver)
	if maxPayload != wantPayload {
		t.Errorf("MaxPayloadLength: wrong max payload length for "+
			"protocol version %d - got %v, want %v", pver,
			maxPayload, wantPayload)
	}
}

// TestGetHeadersWire tests the MsgGetHeaders wire encode and decode.
func TestGetHeadersWire(t *testing.T) {
	hashStr := "2710f40c87ec93d010a6fd95f42c59a2cbacc60b18cf6b7957535"
	hashStart, err := daghash.NewHashFromStr(hashStr)
	if err != nil {
		t.Errorf("NewHashFromStr: %v", err)
	}

	hashStr = "3ba27aa200b1cecaad478d2b00432346c3f1f3986da1afd33e506"
	stopHash, err := daghash.NewHashFromStr(hashStr)
	if err != nil {
		t.Errorf("NewHashFromStr: %v", err)
	}

	// MsgGetHeaders message with no block locators or stop hash.
	noHashStartAndStopHash := NewMsgGetHeaders(&daghash.ZeroHash, &daghash.ZeroHash)
	noHashStartAndStopHashEncoded := []byte{
		0x00, 0x00, 0x00, 0x00, 0x00, 0x00, 0x00, 0x00,
		0x00, 0x00, 0x00, 0x00, 0x00, 0x00, 0x00, 0x00,
		0x00, 0x00, 0x00, 0x00, 0x00, 0x00, 0x00, 0x00,
		0x00, 0x00, 0x00, 0x00, 0x00, 0x00, 0x00, 0x00, // Hash start
		0x00, 0x00, 0x00, 0x00, 0x00, 0x00, 0x00, 0x00,
		0x00, 0x00, 0x00, 0x00, 0x00, 0x00, 0x00, 0x00,
		0x00, 0x00, 0x00, 0x00, 0x00, 0x00, 0x00, 0x00,
		0x00, 0x00, 0x00, 0x00, 0x00, 0x00, 0x00, 0x00, // Hash stop
	}

	// MsgGetHeaders message with multiple block locators and a stop hash.
<<<<<<< HEAD
	withHashStartAndStopHash := NewMsgGetHeaders(hashStart, hashStop)
	withHashStartAndStopHashEncoded := []byte{
=======
	multiLocators := NewMsgGetHeaders()
	multiLocators.ProtocolVersion = pver
	multiLocators.StopHash = stopHash
	multiLocators.AddBlockLocatorHash(hashLocator2)
	multiLocators.AddBlockLocatorHash(hashLocator)
	multiLocatorsEncoded := []byte{
		0x01, 0x00, 0x00, 0x00, // Protocol version 1
		0x02, // Varint for number of block locator hashes
		0xe0, 0xde, 0x06, 0x44, 0x68, 0x13, 0x2c, 0x63,
		0xd2, 0x20, 0xcc, 0x69, 0x12, 0x83, 0xcb, 0x65,
		0xbc, 0xaa, 0xe4, 0x79, 0x94, 0xef, 0x9e, 0x7b,
		0xad, 0xe7, 0x02, 0x00, 0x00, 0x00, 0x00, 0x00, // Block 99500 hash
>>>>>>> 5f49115c
		0x35, 0x75, 0x95, 0xb7, 0xf6, 0x8c, 0xb1, 0x60,
		0xcc, 0xba, 0x2c, 0x9a, 0xc5, 0x42, 0x5f, 0xd9,
		0x6f, 0x0a, 0x01, 0x3d, 0xc9, 0x7e, 0xc8, 0x40,
		0x0f, 0x71, 0x02, 0x00, 0x00, 0x00, 0x00, 0x00, // Hash start
		0x06, 0xe5, 0x33, 0xfd, 0x1a, 0xda, 0x86, 0x39,
		0x1f, 0x3f, 0x6c, 0x34, 0x32, 0x04, 0xb0, 0xd2,
		0x78, 0xd4, 0xaa, 0xec, 0x1c, 0x0b, 0x20, 0xaa,
		0x27, 0xba, 0x03, 0x00, 0x00, 0x00, 0x00, 0x00, // Hash stop
	}

	tests := []struct {
		in   *MsgGetHeaders // Message to encode
		out  *MsgGetHeaders // Expected decoded message
		buf  []byte         // Wire encoding
		pver uint32         // Protocol version for wire encoding
	}{
		// Message with no hash start and hash stop.
		{
			noHashStartAndStopHash,
			noHashStartAndStopHash,
			noHashStartAndStopHashEncoded,
			ProtocolVersion,
		},

		// Message with hash start and hash stop.
		{
			withHashStartAndStopHash,
			withHashStartAndStopHash,
			withHashStartAndStopHashEncoded,
			ProtocolVersion,
		},
	}

	t.Logf("Running %d tests", len(tests))
	for i, test := range tests {
		// Encode the message to wire format.
		var buf bytes.Buffer
		err := test.in.BtcEncode(&buf, test.pver)
		if err != nil {
			t.Errorf("BtcEncode #%d error %v", i, err)
			continue
		}
		if !bytes.Equal(buf.Bytes(), test.buf) {
			t.Errorf("BtcEncode #%d\n got: %s want: %s", i,
				spew.Sdump(buf.Bytes()), spew.Sdump(test.buf))
			continue
		}

		// Decode the message from wire format.
		var msg MsgGetHeaders
		rbuf := bytes.NewReader(test.buf)
		err = msg.BtcDecode(rbuf, test.pver)
		if err != nil {
			t.Errorf("BtcDecode #%d error %v", i, err)
			continue
		}
		if !reflect.DeepEqual(&msg, test.out) {
			t.Errorf("BtcDecode #%d\n got: %s want: %s", i,
				spew.Sdump(&msg), spew.Sdump(test.out))
			continue
		}
	}
}

// TestGetHeadersWireErrors performs negative tests against wire encode and
// decode of MsgGetHeaders to confirm error paths work correctly.
func TestGetHeadersWireErrors(t *testing.T) {
	// Set protocol inside getheaders message.
	pver := ProtocolVersion

	hashStr := "2710f40c87ec93d010a6fd95f42c59a2cbacc60b18cf6b7957535"
	hashStart, err := daghash.NewHashFromStr(hashStr)
	if err != nil {
		t.Errorf("NewHashFromStr: %v", err)
	}

	hashStr = "3ba27aa200b1cecaad478d2b00432346c3f1f3986da1afd33e506"
	stopHash, err := daghash.NewHashFromStr(hashStr)
	if err != nil {
		t.Errorf("NewHashFromStr: %v", err)
	}

	// MsgGetHeaders message with multiple block locators and a stop hash.
<<<<<<< HEAD
	baseGetHeaders := NewMsgGetHeaders(hashStart, hashStop)
=======
	baseGetHeaders := NewMsgGetHeaders()
	baseGetHeaders.ProtocolVersion = pver
	baseGetHeaders.StopHash = stopHash
	baseGetHeaders.AddBlockLocatorHash(hashLocator2)
	baseGetHeaders.AddBlockLocatorHash(hashLocator)
>>>>>>> 5f49115c
	baseGetHeadersEncoded := []byte{
		0x35, 0x75, 0x95, 0xb7, 0xf6, 0x8c, 0xb1, 0x60,
		0xcc, 0xba, 0x2c, 0x9a, 0xc5, 0x42, 0x5f, 0xd9,
		0x6f, 0x0a, 0x01, 0x3d, 0xc9, 0x7e, 0xc8, 0x40,
		0x0f, 0x71, 0x02, 0x00, 0x00, 0x00, 0x00, 0x00, // Hash start
		0x06, 0xe5, 0x33, 0xfd, 0x1a, 0xda, 0x86, 0x39,
		0x1f, 0x3f, 0x6c, 0x34, 0x32, 0x04, 0xb0, 0xd2,
		0x78, 0xd4, 0xaa, 0xec, 0x1c, 0x0b, 0x20, 0xaa,
		0x27, 0xba, 0x03, 0x00, 0x00, 0x00, 0x00, 0x00, // Hash stop
	}

	tests := []struct {
		in       *MsgGetHeaders // Value to encode
		buf      []byte         // Wire encoding
		pver     uint32         // Protocol version for wire encoding
		max      int            // Max size of fixed buffer to induce errors
		writeErr error          // Expected write error
		readErr  error          // Expected read error
	}{
		// Force error in start hash.
		{baseGetHeaders, baseGetHeadersEncoded, pver, 0, io.ErrShortWrite, io.EOF},
		// Force error in stop hash.
		{baseGetHeaders, baseGetHeadersEncoded, pver, 32, io.ErrShortWrite, io.EOF},
	}

	t.Logf("Running %d tests", len(tests))
	for i, test := range tests {
		// Encode to wire format.
		w := newFixedWriter(test.max)
		err := test.in.BtcEncode(w, test.pver)
		if reflect.TypeOf(err) != reflect.TypeOf(test.writeErr) {
			t.Errorf("BtcEncode #%d wrong error got: %v, want: %v",
				i, err, test.writeErr)
			continue
		}

		// For errors which are not of type MessageError, check them for
		// equality.
		if _, ok := err.(*MessageError); !ok {
			if err != test.writeErr {
				t.Errorf("BtcEncode #%d wrong error got: %v, "+
					"want: %v", i, err, test.writeErr)
				continue
			}
		}

		// Decode from wire format.
		var msg MsgGetHeaders
		r := newFixedReader(test.max, test.buf)
		err = msg.BtcDecode(r, test.pver)
		if reflect.TypeOf(err) != reflect.TypeOf(test.readErr) {
			t.Errorf("BtcDecode #%d wrong error got: %v, want: %v",
				i, err, test.readErr)
			continue
		}

		// For errors which are not of type MessageError, check them for
		// equality.
		if _, ok := err.(*MessageError); !ok {
			if err != test.readErr {
				t.Errorf("BtcDecode #%d wrong error got: %v, "+
					"want: %v", i, err, test.readErr)
				continue
			}
		}
	}
}<|MERGE_RESOLUTION|>--- conflicted
+++ resolved
@@ -46,7 +46,7 @@
 // TestGetHeadersWire tests the MsgGetHeaders wire encode and decode.
 func TestGetHeadersWire(t *testing.T) {
 	hashStr := "2710f40c87ec93d010a6fd95f42c59a2cbacc60b18cf6b7957535"
-	hashStart, err := daghash.NewHashFromStr(hashStr)
+	startHash, err := daghash.NewHashFromStr(hashStr)
 	if err != nil {
 		t.Errorf("NewHashFromStr: %v", err)
 	}
@@ -71,23 +71,8 @@
 	}
 
 	// MsgGetHeaders message with multiple block locators and a stop hash.
-<<<<<<< HEAD
-	withHashStartAndStopHash := NewMsgGetHeaders(hashStart, hashStop)
+	withHashStartAndStopHash := NewMsgGetHeaders(startHash, stopHash)
 	withHashStartAndStopHashEncoded := []byte{
-=======
-	multiLocators := NewMsgGetHeaders()
-	multiLocators.ProtocolVersion = pver
-	multiLocators.StopHash = stopHash
-	multiLocators.AddBlockLocatorHash(hashLocator2)
-	multiLocators.AddBlockLocatorHash(hashLocator)
-	multiLocatorsEncoded := []byte{
-		0x01, 0x00, 0x00, 0x00, // Protocol version 1
-		0x02, // Varint for number of block locator hashes
-		0xe0, 0xde, 0x06, 0x44, 0x68, 0x13, 0x2c, 0x63,
-		0xd2, 0x20, 0xcc, 0x69, 0x12, 0x83, 0xcb, 0x65,
-		0xbc, 0xaa, 0xe4, 0x79, 0x94, 0xef, 0x9e, 0x7b,
-		0xad, 0xe7, 0x02, 0x00, 0x00, 0x00, 0x00, 0x00, // Block 99500 hash
->>>>>>> 5f49115c
 		0x35, 0x75, 0x95, 0xb7, 0xf6, 0x8c, 0xb1, 0x60,
 		0xcc, 0xba, 0x2c, 0x9a, 0xc5, 0x42, 0x5f, 0xd9,
 		0x6f, 0x0a, 0x01, 0x3d, 0xc9, 0x7e, 0xc8, 0x40,
@@ -159,7 +144,7 @@
 	pver := ProtocolVersion
 
 	hashStr := "2710f40c87ec93d010a6fd95f42c59a2cbacc60b18cf6b7957535"
-	hashStart, err := daghash.NewHashFromStr(hashStr)
+	startHash, err := daghash.NewHashFromStr(hashStr)
 	if err != nil {
 		t.Errorf("NewHashFromStr: %v", err)
 	}
@@ -171,15 +156,7 @@
 	}
 
 	// MsgGetHeaders message with multiple block locators and a stop hash.
-<<<<<<< HEAD
-	baseGetHeaders := NewMsgGetHeaders(hashStart, hashStop)
-=======
-	baseGetHeaders := NewMsgGetHeaders()
-	baseGetHeaders.ProtocolVersion = pver
-	baseGetHeaders.StopHash = stopHash
-	baseGetHeaders.AddBlockLocatorHash(hashLocator2)
-	baseGetHeaders.AddBlockLocatorHash(hashLocator)
->>>>>>> 5f49115c
+	baseGetHeaders := NewMsgGetHeaders(startHash, stopHash)
 	baseGetHeadersEncoded := []byte{
 		0x35, 0x75, 0x95, 0xb7, 0xf6, 0x8c, 0xb1, 0x60,
 		0xcc, 0xba, 0x2c, 0x9a, 0xc5, 0x42, 0x5f, 0xd9,
