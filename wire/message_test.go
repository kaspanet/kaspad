// Copyright (c) 2013-2016 The btcsuite developers
// Use of this source code is governed by an ISC
// license that can be found in the LICENSE file.

package wire

import (
	"bytes"
	"encoding/binary"
	"github.com/kaspanet/kaspad/netadapter/id"
	"github.com/kaspanet/kaspad/util/mstime"
	"github.com/pkg/errors"
	"io"
	"math"
	"net"
	"reflect"
	"testing"

	"github.com/davecgh/go-spew/spew"
	"github.com/kaspanet/kaspad/util/daghash"
)

// makeHeader is a convenience function to make a message header in the form of
// a byte slice. It is used to force errors when reading messages.
func makeHeader(kaspaNet KaspaNet, command MessageCommand,
	payloadLen uint32, checksum uint32) []byte {

	// The length of a kaspa message header is 13 bytes.
	// 4 byte magic number of the kaspa network + 4 bytes command + 4 byte
	// payload length + 4 byte checksum.
	buf := make([]byte, 16)
	binary.LittleEndian.PutUint32(buf, uint32(kaspaNet))
	binary.LittleEndian.PutUint32(buf[4:], uint32(command))
	binary.LittleEndian.PutUint32(buf[8:], payloadLen)
	binary.LittleEndian.PutUint32(buf[12:], checksum)
	return buf
}

// TestMessage tests the Read/WriteMessage and Read/WriteMessageN API.
func TestMessage(t *testing.T) {
	pver := ProtocolVersion

	// Create the various types of messages to test.

	// MsgVersion.
	addrYou := &net.TCPAddr{IP: net.ParseIP("192.168.0.1"), Port: 16111}
	you := NewNetAddress(addrYou, SFNodeNetwork)
	you.Timestamp = mstime.Time{} // Version message has zero value timestamp.
	addrMe := &net.TCPAddr{IP: net.ParseIP("127.0.0.1"), Port: 16111}
	me := NewNetAddress(addrMe, SFNodeNetwork)
	me.Timestamp = mstime.Time{} // Version message has zero value timestamp.
	idMeBytes := make([]byte, id.IDLength)
	idMeBytes[0] = 0xff
	idMe := id.FromBytes(idMeBytes)
	msgVersion := NewMsgVersion(me, idMe, &daghash.ZeroHash, nil)

	msgVerack := NewMsgVerAck()
	msgGetAddresses := NewMsgGetAddresses(false, nil)
	msgAddresses := NewMsgAddresses(false, nil)
	msgGetBlockInvs := NewMsgGetBlockInvs(&daghash.Hash{}, &daghash.Hash{})
	msgBlock := &blockOne
	msgInv := NewMsgInv()
	msgGetData := NewMsgGetData()
	msgNotFound := NewMsgNotFound()
	msgTx := NewNativeMsgTx(1, nil, nil)
	msgPing := NewMsgPing(123123)
	msgPong := NewMsgPong(123123)
	msgGetBlockLocator := NewMsgGetBlockLocator(&daghash.ZeroHash, &daghash.ZeroHash)
	msgBlockLocator := NewMsgBlockLocator()
	msgFeeFilter := NewMsgFeeFilter(123456)
	msgFilterAdd := NewMsgFilterAdd([]byte{0x01})
	msgFilterClear := NewMsgFilterClear()
	msgFilterLoad := NewMsgFilterLoad([]byte{0x01}, 10, 0, BloomUpdateNone)
	bh := NewBlockHeader(1, []*daghash.Hash{mainnetGenesisHash, simnetGenesisHash}, &daghash.Hash{}, &daghash.Hash{}, &daghash.Hash{}, 0, 0)
	msgMerkleBlock := NewMsgMerkleBlock(bh)
	msgReject := NewMsgReject(CmdBlock, RejectDuplicate, "duplicate block")

	tests := []struct {
		in       Message  // Value to encode
		out      Message  // Expected decoded value
		pver     uint32   // Protocol version for wire encoding
		kaspaNet KaspaNet // Network to use for wire encoding
		bytes    int      // Expected num bytes read/written
	}{
<<<<<<< HEAD
		{msgVersion, msgVersion, pver, Mainnet, 128},
		{msgVerack, msgVerack, pver, Mainnet, 16},
		{msgGetAddr, msgGetAddr, pver, Mainnet, 18},
		{msgAddr, msgAddr, pver, Mainnet, 19},
		{msgGetBlockInvs, msgGetBlockInvs, pver, Mainnet, 80},
		{msgBlock, msgBlock, pver, Mainnet, 364},
		{msgInv, msgInv, pver, Mainnet, 17},
		{msgGetData, msgGetData, pver, Mainnet, 17},
		{msgNotFound, msgNotFound, pver, Mainnet, 17},
		{msgTx, msgTx, pver, Mainnet, 50},
		{msgPing, msgPing, pver, Mainnet, 24},
		{msgPong, msgPong, pver, Mainnet, 24},
		{msgGetBlockLocator, msgGetBlockLocator, pver, Mainnet, 80},
		{msgBlockLocator, msgBlockLocator, pver, Mainnet, 17},
		{msgFeeFilter, msgFeeFilter, pver, Mainnet, 24},
		{msgFilterAdd, msgFilterAdd, pver, Mainnet, 18},
		{msgFilterClear, msgFilterClear, pver, Mainnet, 16},
		{msgFilterLoad, msgFilterLoad, pver, Mainnet, 27},
		{msgMerkleBlock, msgMerkleBlock, pver, Mainnet, 207},
		{msgReject, msgReject, pver, Mainnet, 69},
=======
		{msgVersion, msgVersion, pver, Mainnet, 136},
		{msgVerack, msgVerack, pver, Mainnet, 24},
		{msgGetAddresses, msgGetAddresses, pver, Mainnet, 26},
		{msgAddresses, msgAddresses, pver, Mainnet, 27},
		{msgGetBlockInvs, msgGetBlockInvs, pver, Mainnet, 88},
		{msgBlock, msgBlock, pver, Mainnet, 372},
		{msgInv, msgInv, pver, Mainnet, 25},
		{msgGetData, msgGetData, pver, Mainnet, 25},
		{msgNotFound, msgNotFound, pver, Mainnet, 25},
		{msgTx, msgTx, pver, Mainnet, 58},
		{msgPing, msgPing, pver, Mainnet, 32},
		{msgPong, msgPong, pver, Mainnet, 32},
		{msgGetBlockLocator, msgGetBlockLocator, pver, Mainnet, 88},
		{msgBlockLocator, msgBlockLocator, pver, Mainnet, 25},
		{msgFeeFilter, msgFeeFilter, pver, Mainnet, 32},
		{msgFilterAdd, msgFilterAdd, pver, Mainnet, 26},
		{msgFilterClear, msgFilterClear, pver, Mainnet, 24},
		{msgFilterLoad, msgFilterLoad, pver, Mainnet, 35},
		{msgMerkleBlock, msgMerkleBlock, pver, Mainnet, 215},
		{msgReject, msgReject, pver, Mainnet, 79},
>>>>>>> 9939671c
	}

	t.Logf("Running %d tests", len(tests))
	for i, test := range tests {
		// Encode to wire format.
		var buf bytes.Buffer
		nw, err := WriteMessageN(&buf, test.in, test.pver, test.kaspaNet)
		if err != nil {
			t.Errorf("WriteMessage #%d error %v", i, err)
			continue
		}

		// Ensure the number of bytes written match the expected value.
		if nw != test.bytes {
			t.Errorf("WriteMessage #%d unexpected num bytes "+
				"written - got %d, want %d", i, nw, test.bytes)
		}

		// Decode from wire format.
		rbuf := bytes.NewReader(buf.Bytes())
		nr, msg, _, err := ReadMessageN(rbuf, test.pver, test.kaspaNet)
		if err != nil {
			t.Errorf("ReadMessage #%d error %v, msg %+v", i, err,
				spew.Sdump(msg))
			continue
		}
		if !reflect.DeepEqual(msg, test.out) {
			t.Errorf("ReadMessage #%d\n got: %v want: %v", i,
				spew.Sdump(msg), spew.Sdump(test.out))
			continue
		}

		// Ensure the number of bytes read match the expected value.
		if nr != test.bytes {
			t.Errorf("ReadMessage #%d unexpected num bytes read - "+
				"got %d, want %d", i, nr, test.bytes)
		}
	}

	// Do the same thing for Read/WriteMessage, but ignore the bytes since
	// they don't return them.
	t.Logf("Running %d tests", len(tests))
	for i, test := range tests {
		// Encode to wire format.
		var buf bytes.Buffer
		err := WriteMessage(&buf, test.in, test.pver, test.kaspaNet)
		if err != nil {
			t.Errorf("WriteMessage #%d error %v", i, err)
			continue
		}

		// Decode from wire format.
		rbuf := bytes.NewReader(buf.Bytes())
		msg, _, err := ReadMessage(rbuf, test.pver, test.kaspaNet)
		if err != nil {
			t.Errorf("ReadMessage #%d error %v, msg %v", i, err,
				spew.Sdump(msg))
			continue
		}
		if !reflect.DeepEqual(msg, test.out) {
			t.Errorf("ReadMessage #%d\n got: %v want: %v", i,
				spew.Sdump(msg), spew.Sdump(test.out))
			continue
		}
	}
}

// TestReadMessageWireErrors performs negative tests against wire decoding into
// concrete messages to confirm error paths work correctly.
func TestReadMessageWireErrors(t *testing.T) {
	pver := ProtocolVersion
	kaspaNet := Mainnet

	// Ensure message errors are as expected with no function specified.
	wantErr := "something bad happened"
	testErr := MessageError{Description: wantErr}
	if testErr.Error() != wantErr {
		t.Errorf("MessageError: wrong error - got %v, want %v",
			testErr.Error(), wantErr)
	}

	// Ensure message errors are as expected with a function specified.
	wantFunc := "foo"
	testErr = MessageError{Func: wantFunc, Description: wantErr}
	if testErr.Error() != wantFunc+": "+wantErr {
		t.Errorf("MessageError: wrong error - got %v, want %v",
			testErr.Error(), wantErr)
	}

	bogusCommand := MessageCommand(math.MaxUint8)

	// Wire encoded bytes for main and testnet networks magic identifiers.
	testnetBytes := makeHeader(Testnet, bogusCommand, 0, 0)

	// Wire encoded bytes for a message that exceeds max overall message
	// length.
	mpl := uint32(MaxMessagePayload)
	exceedMaxPayloadBytes := makeHeader(kaspaNet, CmdAddr, mpl+1, 0)

	// Wire encoded bytes for a command which is invalid utf-8.
	badCommandBytes := makeHeader(kaspaNet, bogusCommand, 0, 0)
	badCommandBytes[4] = 0x81

	// Wire encoded bytes for a command which is valid, but not supported.
	unsupportedCommandBytes := makeHeader(kaspaNet, bogusCommand, 0, 0)

	// Wire encoded bytes for a message which exceeds the max payload for
	// a specific message type.
	exceedTypePayloadBytes := makeHeader(kaspaNet, CmdGetAddr, 23, 0)

	// Wire encoded bytes for a message which does not deliver the full
	// payload according to the header length.
	shortPayloadBytes := makeHeader(kaspaNet, CmdVersion, 115, 0)

	// Wire encoded bytes for a message with a bad checksum.
	badChecksumBytes := makeHeader(kaspaNet, CmdVersion, 2, 0xbeef)
	badChecksumBytes = append(badChecksumBytes, []byte{0x0, 0x0}...)

	// Wire encoded bytes for a message which has a valid header, but is
	// the wrong format. An addr starts with a varint of the number of
	// contained in the message. Claim there is two, but don't provide
	// them. At the same time, forge the header fields so the message is
	// otherwise accurate.
	badMessageBytes := makeHeader(kaspaNet, CmdAddr, 1, 0xeaadc31c)
	badMessageBytes = append(badMessageBytes, 0x2)

	// Wire encoded bytes for a message which the header claims has 15k
	// bytes of data to discard.
	discardBytes := makeHeader(kaspaNet, bogusCommand, 15*1024, 0)

	tests := []struct {
		buf      []byte   // Wire encoding
		pver     uint32   // Protocol version for wire encoding
		kaspaNet KaspaNet // Kaspa network for wire encoding
		max      int      // Max size of fixed buffer to induce errors
		readErr  error    // Expected read error
		bytes    int      // Expected num bytes read
	}{
		// Latest protocol version with intentional read errors.

		// Short header.
		{
			[]byte{},
			pver,
			kaspaNet,
			0,
			io.EOF,
			0,
		},

		// Wrong network. Want Mainnet, but giving Testnet.
		{
			testnetBytes,
			pver,
			kaspaNet,
			len(testnetBytes),
			&MessageError{},
			16,
		},

		// Exceed max overall message payload length.
		{
			exceedMaxPayloadBytes,
			pver,
			kaspaNet,
			len(exceedMaxPayloadBytes),
			&MessageError{},
			16,
		},

		// Invalid UTF-8 command.
		{
			badCommandBytes,
			pver,
			kaspaNet,
			len(badCommandBytes),
			&MessageError{},
			16,
		},

		// Valid, but unsupported command.
		{
			unsupportedCommandBytes,
			pver,
			kaspaNet,
			len(unsupportedCommandBytes),
			&MessageError{},
			16,
		},

		// Exceed max allowed payload for a message of a specific type.
		{
			exceedTypePayloadBytes,
			pver,
			kaspaNet,
			len(exceedTypePayloadBytes),
			&MessageError{},
			16,
		},

		// Message with a payload shorter than the header indicates.
		{
			shortPayloadBytes,
			pver,
			kaspaNet,
			len(shortPayloadBytes),
			io.EOF,
			16,
		},

		// Message with a bad checksum.
		{
			badChecksumBytes,
			pver,
			kaspaNet,
			len(badChecksumBytes),
			&MessageError{},
			18,
		},

		// Message with a valid header, but wrong format.
		{
			badMessageBytes,
			pver,
			kaspaNet,
			len(badMessageBytes),
			io.EOF,
			17,
		},

		// 15k bytes of data to discard.
		{
			discardBytes,
			pver,
			kaspaNet,
			len(discardBytes),
			&MessageError{},
			16,
		},
	}

	t.Logf("Running %d tests", len(tests))
	for i, test := range tests {
		// Decode from wire format.
		r := newFixedReader(test.max, test.buf)
		nr, _, _, err := ReadMessageN(r, test.pver, test.kaspaNet)

		// Ensure the number of bytes written match the expected value.
		if nr != test.bytes {
			t.Errorf("ReadMessage #%d unexpected num bytes read - "+
				"got %d, want %d", i, nr, test.bytes)
		}

		// For errors which are not of type MessageError, check them for
		// equality. If the error is a MessageError, check only if it's
		// the expected type.
		if msgErr := &(MessageError{}); !errors.As(err, &msgErr) {
			if !errors.Is(err, test.readErr) {
				t.Errorf("ReadMessage #%d wrong error got: %v <%T>, "+
					"want: %v <%T>", i, err, err,
					test.readErr, test.readErr)
				continue
			}
		} else if reflect.TypeOf(msgErr) != reflect.TypeOf(test.readErr) {
			t.Errorf("ReadMessage #%d wrong error type got: %T, "+
				"want: %T", i, msgErr, test.readErr)
			continue
		}
	}
}

// TestWriteMessageWireErrors performs negative tests against wire encoding from
// concrete messages to confirm error paths work correctly.
func TestWriteMessageWireErrors(t *testing.T) {
	pver := ProtocolVersion
	kaspaNet := Mainnet
	wireErr := &MessageError{}

	// Fake message with a problem during encoding
	encodeErrMsg := &fakeMessage{forceEncodeErr: true}

	// Fake message that has payload which exceeds max overall message size.
	exceedOverallPayload := make([]byte, MaxMessagePayload+1)
	exceedOverallPayloadErrMsg := &fakeMessage{payload: exceedOverallPayload}

	// Fake message that has payload which exceeds max allowed per message.
	exceedPayload := make([]byte, 1)
	exceedPayloadErrMsg := &fakeMessage{payload: exceedPayload, forceLenErr: true}

	// Fake message that is used to force errors in the header and payload
	// writes.
	bogusPayload := []byte{0x01, 0x02, 0x03, 0x04}
	bogusMsg := &fakeMessage{command: MessageCommand(math.MaxUint8), payload: bogusPayload}

	tests := []struct {
		msg      Message  // Message to encode
		pver     uint32   // Protocol version for wire encoding
		kaspaNet KaspaNet // Kaspa network for wire encoding
		max      int      // Max size of fixed buffer to induce errors
		err      error    // Expected error
		bytes    int      // Expected num bytes written
	}{
		// Force error in payload encode.
		{encodeErrMsg, pver, kaspaNet, 0, wireErr, 0},
		// Force error due to exceeding max overall message payload size.
		{exceedOverallPayloadErrMsg, pver, kaspaNet, 0, wireErr, 0},
		// Force error due to exceeding max payload for message type.
		{exceedPayloadErrMsg, pver, kaspaNet, 0, wireErr, 0},
		// Force error in header write.
		{bogusMsg, pver, kaspaNet, 0, io.ErrShortWrite, 0},
		// Force error in payload write.
		{bogusMsg, pver, kaspaNet, 16, io.ErrShortWrite, 16},
	}

	t.Logf("Running %d tests", len(tests))
	for i, test := range tests {
		// Encode wire format.
		w := newFixedWriter(test.max)
		nw, err := WriteMessageN(w, test.msg, test.pver, test.kaspaNet)
		if reflect.TypeOf(err) != reflect.TypeOf(test.err) {
			t.Errorf("WriteMessage #%d wrong error got: %v <%T>, "+
				"want: %T", i, err, err, test.err)
			continue
		}

		// Ensure the number of bytes written match the expected value.
		if nw != test.bytes {
			t.Errorf("WriteMessage #%d unexpected num bytes "+
				"written - got %d, want %d", i, nw, test.bytes)
		}

		// For errors which are not of type MessageError, check them for
		// equality. If the error is a MessageError, check only if it's
		// the expected type.
		if msgErr := &(MessageError{}); !errors.As(err, &msgErr) {
			if err != test.err {
				t.Errorf("ReadMessage #%d wrong error got: %v <%T>, "+
					"want: %v <%T>", i, err, err,
					test.err, test.err)
				continue
			}
		}
	}
}<|MERGE_RESOLUTION|>--- conflicted
+++ resolved
@@ -82,11 +82,10 @@
 		kaspaNet KaspaNet // Network to use for wire encoding
 		bytes    int      // Expected num bytes read/written
 	}{
-<<<<<<< HEAD
 		{msgVersion, msgVersion, pver, Mainnet, 128},
 		{msgVerack, msgVerack, pver, Mainnet, 16},
-		{msgGetAddr, msgGetAddr, pver, Mainnet, 18},
-		{msgAddr, msgAddr, pver, Mainnet, 19},
+		{msgGetAddresses, msgGetAddresses, pver, Mainnet, 18},
+		{msgAddresses, msgAddresses, pver, Mainnet, 19},
 		{msgGetBlockInvs, msgGetBlockInvs, pver, Mainnet, 80},
 		{msgBlock, msgBlock, pver, Mainnet, 364},
 		{msgInv, msgInv, pver, Mainnet, 17},
@@ -103,28 +102,6 @@
 		{msgFilterLoad, msgFilterLoad, pver, Mainnet, 27},
 		{msgMerkleBlock, msgMerkleBlock, pver, Mainnet, 207},
 		{msgReject, msgReject, pver, Mainnet, 69},
-=======
-		{msgVersion, msgVersion, pver, Mainnet, 136},
-		{msgVerack, msgVerack, pver, Mainnet, 24},
-		{msgGetAddresses, msgGetAddresses, pver, Mainnet, 26},
-		{msgAddresses, msgAddresses, pver, Mainnet, 27},
-		{msgGetBlockInvs, msgGetBlockInvs, pver, Mainnet, 88},
-		{msgBlock, msgBlock, pver, Mainnet, 372},
-		{msgInv, msgInv, pver, Mainnet, 25},
-		{msgGetData, msgGetData, pver, Mainnet, 25},
-		{msgNotFound, msgNotFound, pver, Mainnet, 25},
-		{msgTx, msgTx, pver, Mainnet, 58},
-		{msgPing, msgPing, pver, Mainnet, 32},
-		{msgPong, msgPong, pver, Mainnet, 32},
-		{msgGetBlockLocator, msgGetBlockLocator, pver, Mainnet, 88},
-		{msgBlockLocator, msgBlockLocator, pver, Mainnet, 25},
-		{msgFeeFilter, msgFeeFilter, pver, Mainnet, 32},
-		{msgFilterAdd, msgFilterAdd, pver, Mainnet, 26},
-		{msgFilterClear, msgFilterClear, pver, Mainnet, 24},
-		{msgFilterLoad, msgFilterLoad, pver, Mainnet, 35},
-		{msgMerkleBlock, msgMerkleBlock, pver, Mainnet, 215},
-		{msgReject, msgReject, pver, Mainnet, 79},
->>>>>>> 9939671c
 	}
 
 	t.Logf("Running %d tests", len(tests))
@@ -222,7 +199,7 @@
 	// Wire encoded bytes for a message that exceeds max overall message
 	// length.
 	mpl := uint32(MaxMessagePayload)
-	exceedMaxPayloadBytes := makeHeader(kaspaNet, CmdAddr, mpl+1, 0)
+	exceedMaxPayloadBytes := makeHeader(kaspaNet, CmdAddress, mpl+1, 0)
 
 	// Wire encoded bytes for a command which is invalid utf-8.
 	badCommandBytes := makeHeader(kaspaNet, bogusCommand, 0, 0)
@@ -233,7 +210,7 @@
 
 	// Wire encoded bytes for a message which exceeds the max payload for
 	// a specific message type.
-	exceedTypePayloadBytes := makeHeader(kaspaNet, CmdGetAddr, 23, 0)
+	exceedTypePayloadBytes := makeHeader(kaspaNet, CmdGetAddresses, 23, 0)
 
 	// Wire encoded bytes for a message which does not deliver the full
 	// payload according to the header length.
@@ -248,7 +225,7 @@
 	// contained in the message. Claim there is two, but don't provide
 	// them. At the same time, forge the header fields so the message is
 	// otherwise accurate.
-	badMessageBytes := makeHeader(kaspaNet, CmdAddr, 1, 0xeaadc31c)
+	badMessageBytes := makeHeader(kaspaNet, CmdAddress, 1, 0xeaadc31c)
 	badMessageBytes = append(badMessageBytes, 0x2)
 
 	// Wire encoded bytes for a message which the header claims has 15k
