// Copyright (c) 2013-2016 The btcsuite developers
// Use of this source code is governed by an ISC
// license that can be found in the LICENSE file.

package wire

import (
	"bytes"
	"fmt"
	"io"
	"unicode/utf8"

	"github.com/pkg/errors"

	"github.com/kaspanet/kaspad/util/daghash"
)

// MessageHeaderSize is the number of bytes in a kaspa message header.
// Kaspa network (magic) 4 bytes + command 12 bytes + payload length 4 bytes +
// checksum 4 bytes.
const MessageHeaderSize = 24

// CommandSize is the fixed size of all commands in the common kaspa message
// header. Shorter commands must be zero padded.
const CommandSize = 12

// MaxMessagePayload is the maximum bytes a message can be regardless of other
// individual limits imposed by messages themselves.
const MaxMessagePayload = (1024 * 1024 * 32) // 32MB

// Commands used in kaspa message headers which describe the type of message.
const (
	CmdVersion         = "version"
	CmdVerAck          = "verack"
<<<<<<< HEAD
	CmdGetAddr         = "getaddr"
	CmdAddr            = "addr"
	CmdGetBlocks       = "getblocks"
=======
	CmdGetAddresses    = "getaddr"
	CmdAddress         = "addr"
	CmdGetBlockInvs    = "getblockinvs"
>>>>>>> 9939671c
	CmdInv             = "inv"
	CmdGetData         = "getdata"
	CmdNotFound        = "notfound"
	CmdBlock           = "block"
	CmdIBDBlock        = "ibdblock"
	CmdTx              = "tx"
	CmdPing            = "ping"
	CmdPong            = "pong"
	CmdFilterAdd       = "filteradd"
	CmdFilterClear     = "filterclear"
	CmdFilterLoad      = "filterload"
	CmdMerkleBlock     = "merkleblock"
	CmdReject          = "reject"
	CmdFeeFilter       = "feefilter"
	CmdGetBlockLocator = "getlocator"
	CmdBlockLocator    = "locator"
	CmdSelectedTip     = "selectedtip"
	CmdGetSelectedTip  = "getseltip"
	CmdInvRelayBlock   = "invrelblk"
	CmdGetRelayBlocks  = "getrelblks"
)

// Message is an interface that describes a kaspa message. A type that
// implements Message has complete control over the representation of its data
// and may therefore contain additional or fewer fields than those which
// are used directly in the protocol encoded message.
type Message interface {
	KaspaDecode(io.Reader, uint32) error
	KaspaEncode(io.Writer, uint32) error
	Command() string
	MaxPayloadLength(uint32) uint32
}

// MakeEmptyMessage creates a message of the appropriate concrete type based
// on the command.
func MakeEmptyMessage(command string) (Message, error) {
	var msg Message
	switch command {
	case CmdVersion:
		msg = &MsgVersion{}

	case CmdVerAck:
		msg = &MsgVerAck{}

	case CmdGetAddresses:
		msg = &MsgGetAddresses{}

	case CmdAddress:
		msg = &MsgAddresses{}

	case CmdGetBlocks:
		msg = &MsgGetBlocks{}

	case CmdBlock:
		msg = &MsgBlock{}

	case CmdInv:
		msg = &MsgInv{}

	case CmdGetData:
		msg = &MsgGetData{}

	case CmdGetBlockLocator:
		msg = &MsgGetBlockLocator{}

	case CmdBlockLocator:
		msg = &MsgBlockLocator{}

	case CmdNotFound:
		msg = &MsgNotFound{}

	case CmdTx:
		msg = &MsgTx{}

	case CmdPing:
		msg = &MsgPing{}

	case CmdPong:
		msg = &MsgPong{}

	case CmdFilterAdd:
		msg = &MsgFilterAdd{}

	case CmdFilterClear:
		msg = &MsgFilterClear{}

	case CmdFilterLoad:
		msg = &MsgFilterLoad{}

	case CmdMerkleBlock:
		msg = &MsgMerkleBlock{}

	case CmdReject:
		msg = &MsgReject{}

	case CmdFeeFilter:
		msg = &MsgFeeFilter{}

	case CmdGetSelectedTip:
		msg = &MsgGetSelectedTip{}

	case CmdSelectedTip:
		msg = &MsgSelectedTip{}

	default:
		return nil, errors.Errorf("unhandled command [%s]", command)
	}
	return msg, nil
}

// messageHeader defines the header structure for all kaspa protocol messages.
type messageHeader struct {
	magic    KaspaNet // 4 bytes
	command  string   // 12 bytes
	length   uint32   // 4 bytes
	checksum [4]byte  // 4 bytes
}

// readMessageHeader reads a kaspa message header from r.
func readMessageHeader(r io.Reader) (int, *messageHeader, error) {
	// Since readElements doesn't return the amount of bytes read, attempt
	// to read the entire header into a buffer first in case there is a
	// short read so the proper amount of read bytes are known. This works
	// since the header is a fixed size.
	var headerBytes [MessageHeaderSize]byte
	n, err := io.ReadFull(r, headerBytes[:])
	if err != nil {
		return n, nil, err
	}
	hr := bytes.NewReader(headerBytes[:])

	// Create and populate a messageHeader struct from the raw header bytes.
	hdr := messageHeader{}
	var command [CommandSize]byte
	err = readElements(hr, &hdr.magic, &command, &hdr.length, &hdr.checksum)
	if err != nil {
		return 0, nil, err
	}

	// Strip trailing zeros from command string.
	hdr.command = string(bytes.TrimRight(command[:], string(0)))

	return n, &hdr, nil
}

// discardInput reads n bytes from reader r in chunks and discards the read
// bytes. This is used to skip payloads when various errors occur and helps
// prevent rogue nodes from causing massive memory allocation through forging
// header length.
func discardInput(r io.Reader, n uint32) {
	maxSize := uint32(10 * 1024) // 10k at a time
	numReads := n / maxSize
	bytesRemaining := n % maxSize
	if n > 0 {
		buf := make([]byte, maxSize)
		for i := uint32(0); i < numReads; i++ {
			io.ReadFull(r, buf)
		}
	}
	if bytesRemaining > 0 {
		buf := make([]byte, bytesRemaining)
		io.ReadFull(r, buf)
	}
}

// WriteMessageN writes a kaspa Message to w including the necessary header
// information and returns the number of bytes written. This function is the
// same as WriteMessage except it also returns the number of bytes written.
func WriteMessageN(w io.Writer, msg Message, pver uint32, kaspaNet KaspaNet) (int, error) {
	totalBytes := 0

	// Enforce max command size.
	var command [CommandSize]byte
	cmd := msg.Command()
	if len(cmd) > CommandSize {
		str := fmt.Sprintf("command [%s] is too long [max %d]",
			cmd, CommandSize)
		return totalBytes, messageError("WriteMessage", str)
	}
	copy(command[:], []byte(cmd))

	// Encode the message payload.
	var bw bytes.Buffer
	err := msg.KaspaEncode(&bw, pver)
	if err != nil {
		return totalBytes, err
	}
	payload := bw.Bytes()
	lenp := len(payload)

	// Enforce maximum overall message payload.
	if lenp > MaxMessagePayload {
		str := fmt.Sprintf("message payload is too large - encoded "+
			"%d bytes, but maximum message payload is %d bytes",
			lenp, MaxMessagePayload)
		return totalBytes, messageError("WriteMessage", str)
	}

	// Enforce maximum message payload based on the message type.
	mpl := msg.MaxPayloadLength(pver)
	if uint32(lenp) > mpl {
		str := fmt.Sprintf("message payload is too large - encoded "+
			"%d bytes, but maximum message payload size for "+
			"messages of type [%s] is %d.", lenp, cmd, mpl)
		return totalBytes, messageError("WriteMessage", str)
	}

	// Create header for the message.
	hdr := messageHeader{}
	hdr.magic = kaspaNet
	hdr.command = cmd
	hdr.length = uint32(lenp)
	copy(hdr.checksum[:], daghash.DoubleHashB(payload)[0:4])

	// Encode the header for the message. This is done to a buffer
	// rather than directly to the writer since writeElements doesn't
	// return the number of bytes written.
	hw := bytes.NewBuffer(make([]byte, 0, MessageHeaderSize))
	err = writeElements(hw, hdr.magic, command, hdr.length, hdr.checksum)
	if err != nil {
		return 0, err
	}

	// Write header.
	n, err := w.Write(hw.Bytes())
	totalBytes += n
	if err != nil {
		return totalBytes, err
	}

	// Write payload.
	n, err = w.Write(payload)
	totalBytes += n
	return totalBytes, err
}

// WriteMessage writes a kaspa Message to w including the necessary header
// information. This function is the same as WriteMessageN except it doesn't
// doesn't return the number of bytes written. This function is mainly provided
// for backwards compatibility with the original API, but it's also useful for
// callers that don't care about byte counts.
func WriteMessage(w io.Writer, msg Message, pver uint32, kaspaNet KaspaNet) error {
	_, err := WriteMessageN(w, msg, pver, kaspaNet)
	return err
}

// ReadMessageN reads, validates, and parses the next kaspa Message from r for
// the provided protocol version and kaspa network. It returns the number of
// bytes read in addition to the parsed Message and raw bytes which comprise the
// message. This function is the same as ReadMessage except it also returns the
// number of bytes read.
func ReadMessageN(r io.Reader, pver uint32, kaspaNet KaspaNet) (int, Message, []byte, error) {
	totalBytes := 0
	n, hdr, err := readMessageHeader(r)
	totalBytes += n
	if err != nil {
		return totalBytes, nil, nil, err
	}

	// Enforce maximum message payload.
	if hdr.length > MaxMessagePayload {
		str := fmt.Sprintf("message payload is too large - header "+
			"indicates %d bytes, but max message payload is %d "+
			"bytes.", hdr.length, MaxMessagePayload)
		return totalBytes, nil, nil, messageError("ReadMessage", str)

	}

	// Check for messages from the wrong kaspa network.
	if hdr.magic != kaspaNet {
		discardInput(r, hdr.length)
		str := fmt.Sprintf("message from other network [%s]", hdr.magic)
		return totalBytes, nil, nil, messageError("ReadMessage", str)
	}

	// Check for malformed commands.
	command := hdr.command
	if !utf8.ValidString(command) {
		discardInput(r, hdr.length)
		str := fmt.Sprintf("invalid command %d", []byte(command))
		return totalBytes, nil, nil, messageError("ReadMessage", str)
	}

	// Create struct of appropriate message type based on the command.
	msg, err := MakeEmptyMessage(command)
	if err != nil {
		discardInput(r, hdr.length)
		return totalBytes, nil, nil, messageError("ReadMessage",
			err.Error())
	}

	// Check for maximum length based on the message type as a malicious client
	// could otherwise create a well-formed header and set the length to max
	// numbers in order to exhaust the machine's memory.
	mpl := msg.MaxPayloadLength(pver)
	if hdr.length > mpl {
		discardInput(r, hdr.length)
		str := fmt.Sprintf("payload exceeds max length - header "+
			"indicates %d bytes, but max payload size for "+
			"messages of type [%s] is %d.", hdr.length, command, mpl)
		return totalBytes, nil, nil, messageError("ReadMessage", str)
	}

	// Read payload.
	payload := make([]byte, hdr.length)
	n, err = io.ReadFull(r, payload)
	totalBytes += n
	if err != nil {
		return totalBytes, nil, nil, err
	}

	// Test checksum.
	checksum := daghash.DoubleHashB(payload)[0:4]
	if !bytes.Equal(checksum[:], hdr.checksum[:]) {
		str := fmt.Sprintf("payload checksum failed - header "+
			"indicates %x, but actual checksum is %x.",
			hdr.checksum, checksum)
		return totalBytes, nil, nil, messageError("ReadMessage", str)
	}

	// Unmarshal message. NOTE: This must be a *bytes.Buffer since the
	// MsgVersion KaspaDecode function requires it.
	pr := bytes.NewBuffer(payload)
	err = msg.KaspaDecode(pr, pver)
	if err != nil {
		return totalBytes, nil, nil, err
	}

	return totalBytes, msg, payload, nil
}

// ReadMessage reads, validates, and parses the next kaspa Message from r for
// the provided protocol version and kaspa network. It returns the parsed
// Message and raw bytes which comprise the message. This function only differs
// from ReadMessageN in that it doesn't return the number of bytes read. This
// function is mainly provided for backwards compatibility with the original
// API, but it's also useful for callers that don't care about byte counts.
func ReadMessage(r io.Reader, pver uint32, kaspaNet KaspaNet) (Message, []byte, error) {
	_, msg, buf, err := ReadMessageN(r, pver, kaspaNet)
	return msg, buf, err
}<|MERGE_RESOLUTION|>--- conflicted
+++ resolved
@@ -32,15 +32,9 @@
 const (
 	CmdVersion         = "version"
 	CmdVerAck          = "verack"
-<<<<<<< HEAD
-	CmdGetAddr         = "getaddr"
-	CmdAddr            = "addr"
-	CmdGetBlocks       = "getblocks"
-=======
 	CmdGetAddresses    = "getaddr"
 	CmdAddress         = "addr"
-	CmdGetBlockInvs    = "getblockinvs"
->>>>>>> 9939671c
+	CmdGetBlocks       = "getblocks"
 	CmdInv             = "inv"
 	CmdGetData         = "getdata"
 	CmdNotFound        = "notfound"
