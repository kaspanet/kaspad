--- conflicted
+++ resolved
@@ -61,12 +61,9 @@
 	CmdInvRelayBlock   MessageCommand = 22
 	CmdGetRelayBlocks  MessageCommand = 23
 	CmdRejectMalformed MessageCommand = 24 // Used only for reject message
-<<<<<<< HEAD
 	CmdTxInv           MessageCommand = 25
 	CmdGetTransactions MessageCommand = 26
-=======
-	CmdIBDBlock        MessageCommand = 25
->>>>>>> 2de3c1d0
+	CmdIBDBlock        MessageCommand = 27
 )
 
 var messageCommandToString = map[MessageCommand]string{
@@ -95,12 +92,9 @@
 	CmdInvRelayBlock:   "InvRelayBlock",
 	CmdGetRelayBlocks:  "GetRelayBlocks",
 	CmdRejectMalformed: "RejectMalformed",
-<<<<<<< HEAD
 	CmdTxInv:           "TxInv",
 	CmdGetTransactions: "GetTransactions",
-=======
 	CmdIBDBlock:        "IBDBlock",
->>>>>>> 2de3c1d0
 }
 
 // Message is an interface that describes a kaspa message. A type that
