--- conflicted
+++ resolved
@@ -35,11 +35,10 @@
 
 // Commands used in kaspa message headers which describe the type of message.
 const (
-<<<<<<< HEAD
 	CmdVersion MessageCommand = iota
 	CmdVerAck
-	CmdGetAddr
-	CmdAddr
+	CmdGetAddresses
+	CmdAddress
 	CmdGetBlockInvs
 	CmdInv
 	CmdGetData
@@ -62,39 +61,13 @@
 	CmdGetRelayBlocks
 
 	CmdRejectMalformed // Used only for reject message
-=======
-	CmdVersion         = "version"
-	CmdVerAck          = "verack"
-	CmdGetAddresses    = "getaddr"
-	CmdAddress         = "addr"
-	CmdGetBlockInvs    = "getblockinvs"
-	CmdInv             = "inv"
-	CmdGetData         = "getdata"
-	CmdNotFound        = "notfound"
-	CmdBlock           = "block"
-	CmdTx              = "tx"
-	CmdPing            = "ping"
-	CmdPong            = "pong"
-	CmdFilterAdd       = "filteradd"
-	CmdFilterClear     = "filterclear"
-	CmdFilterLoad      = "filterload"
-	CmdMerkleBlock     = "merkleblock"
-	CmdReject          = "reject"
-	CmdFeeFilter       = "feefilter"
-	CmdGetBlockLocator = "getlocator"
-	CmdBlockLocator    = "locator"
-	CmdSelectedTip     = "selectedtip"
-	CmdGetSelectedTip  = "getseltip"
-	CmdInvRelayBlock   = "invrelblk"
-	CmdGetRelayBlocks  = "getrelblks"
->>>>>>> 9939671c
 )
 
 var messageCommandToString = map[MessageCommand]string{
 	CmdVersion:         "Version",
 	CmdVerAck:          "VerAck",
-	CmdGetAddr:         "GetAddr",
-	CmdAddr:            "Addr",
+	CmdGetAddresses:    "GetAddr",
+	CmdAddress:         "Addr",
 	CmdGetBlockInvs:    "GetBlockInvs",
 	CmdInv:             "Inv",
 	CmdGetData:         "GetData",
