--- conflicted
+++ resolved
@@ -25,71 +25,6 @@
 
 // Commands used in kaspa message headers which describe the type of message.
 const (
-<<<<<<< HEAD
-	CmdVersion          MessageCommand = 0
-	CmdVerAck           MessageCommand = 1
-	CmdGetAddresses     MessageCommand = 2
-	CmdAddress          MessageCommand = 3
-	CmdGetBlocks        MessageCommand = 4
-	CmdInv              MessageCommand = 5
-	CmdGetData          MessageCommand = 6
-	CmdNotFound         MessageCommand = 7
-	CmdBlock            MessageCommand = 8
-	CmdTx               MessageCommand = 9
-	CmdPing             MessageCommand = 10
-	CmdPong             MessageCommand = 11
-	CmdFilterAdd        MessageCommand = 12
-	CmdFilterClear      MessageCommand = 13
-	CmdFilterLoad       MessageCommand = 14
-	CmdMerkleBlock      MessageCommand = 15
-	CmdReject           MessageCommand = 16
-	CmdFeeFilter        MessageCommand = 17
-	CmdGetBlockLocator  MessageCommand = 18
-	CmdBlockLocator     MessageCommand = 19
-	CmdSelectedTip      MessageCommand = 20
-	CmdGetSelectedTip   MessageCommand = 21
-	CmdInvRelayBlock    MessageCommand = 22
-	CmdGetRelayBlocks   MessageCommand = 23
-	CmdRejectMalformed  MessageCommand = 24 // Used only for reject message
-	CmdInvTransaction   MessageCommand = 25
-	CmdGetTransactions  MessageCommand = 26
-	CmdIBDBlock         MessageCommand = 27
-	CmdGetNextIBDBlocks MessageCommand = 28
-	CmdDoneIBDBlocks    MessageCommand = 29
-)
-
-var messageCommandToString = map[MessageCommand]string{
-	CmdVersion:          "Version",
-	CmdVerAck:           "VerAck",
-	CmdGetAddresses:     "GetAddress",
-	CmdAddress:          "Address",
-	CmdGetBlocks:        "GetBlocks",
-	CmdInv:              "Inv",
-	CmdGetData:          "GetData",
-	CmdNotFound:         "NotFound",
-	CmdBlock:            "Block",
-	CmdTx:               "Tx",
-	CmdPing:             "Ping",
-	CmdPong:             "Pong",
-	CmdFilterAdd:        "FilterAdd",
-	CmdFilterClear:      "FilterClear",
-	CmdFilterLoad:       "FilterLoad",
-	CmdMerkleBlock:      "MerkleBlock",
-	CmdReject:           "Reject",
-	CmdFeeFilter:        "FeeFilter",
-	CmdGetBlockLocator:  "GetBlockLocator",
-	CmdBlockLocator:     "BlockLocator",
-	CmdSelectedTip:      "SelectedTip",
-	CmdGetSelectedTip:   "GetSelectedTip",
-	CmdInvRelayBlock:    "InvRelayBlock",
-	CmdGetRelayBlocks:   "GetRelayBlocks",
-	CmdRejectMalformed:  "RejectMalformed",
-	CmdInvTransaction:   "InvTransaction",
-	CmdGetTransactions:  "GetTransactions",
-	CmdIBDBlock:         "IBDBlock",
-	CmdGetNextIBDBlocks: "GetNextIBDBlocks",
-	CmdDoneIBDBlocks:    "DoneIBDBlocks",
-=======
 	CmdVersion MessageCommand = iota
 	CmdVerAck
 	CmdRequestAddresses
@@ -108,6 +43,8 @@
 	CmdInvTransaction
 	CmdRequestTransactions
 	CmdIBDBlock
+	CmdGetNextIBDBlocks
+	CmdDoneIBDBlocks
 )
 
 var messageCommandToString = map[MessageCommand]string{
@@ -129,7 +66,8 @@
 	CmdInvTransaction:      "InvTransaction",
 	CmdRequestTransactions: "RequestTransactions",
 	CmdIBDBlock:            "IBDBlock",
->>>>>>> 16a658a5
+	CmdGetNextIBDBlocks: "GetNextIBDBlocks",
+	CmdDoneIBDBlocks:    "DoneIBDBlocks",
 }
 
 // Message is an interface that describes a kaspa message. A type that
@@ -138,311 +76,4 @@
 // are used directly in the protocol encoded message.
 type Message interface {
 	Command() MessageCommand
-<<<<<<< HEAD
-	MaxPayloadLength(uint32) uint32
-}
-
-// MakeEmptyMessage creates a message of the appropriate concrete type based
-// on the command.
-func MakeEmptyMessage(command MessageCommand) (Message, error) {
-	var msg Message
-	switch command {
-	case CmdVersion:
-		msg = &MsgVersion{}
-
-	case CmdVerAck:
-		msg = &MsgVerAck{}
-
-	case CmdGetAddresses:
-		msg = &MsgGetAddresses{}
-
-	case CmdAddress:
-		msg = &MsgAddresses{}
-
-	case CmdGetBlocks:
-		msg = &MsgGetBlocks{}
-
-	case CmdBlock:
-		msg = &MsgBlock{}
-
-	case CmdInv:
-		msg = &MsgInv{}
-
-	case CmdGetData:
-		msg = &MsgGetData{}
-
-	case CmdGetBlockLocator:
-		msg = &MsgGetBlockLocator{}
-
-	case CmdBlockLocator:
-		msg = &MsgBlockLocator{}
-
-	case CmdNotFound:
-		msg = &MsgNotFound{}
-
-	case CmdTx:
-		msg = &MsgTx{}
-
-	case CmdPing:
-		msg = &MsgPing{}
-
-	case CmdPong:
-		msg = &MsgPong{}
-
-	case CmdFilterAdd:
-		msg = &MsgFilterAdd{}
-
-	case CmdFilterClear:
-		msg = &MsgFilterClear{}
-
-	case CmdFilterLoad:
-		msg = &MsgFilterLoad{}
-
-	case CmdMerkleBlock:
-		msg = &MsgMerkleBlock{}
-
-	case CmdReject:
-		msg = &MsgReject{}
-
-	case CmdFeeFilter:
-		msg = &MsgFeeFilter{}
-
-	case CmdGetSelectedTip:
-		msg = &MsgGetSelectedTip{}
-
-	case CmdSelectedTip:
-		msg = &MsgSelectedTip{}
-
-	case CmdIBDBlock:
-		msg = &MsgIBDBlock{}
-
-	case CmdInvRelayBlock:
-		msg = &MsgInvRelayBlock{}
-
-	case CmdGetRelayBlocks:
-		msg = &MsgGetRelayBlocks{}
-
-	case CmdGetNextIBDBlocks:
-		msg = &MsgGetNextIBDBlocks{}
-
-	case CmdDoneIBDBlocks:
-		msg = &MsgDoneIBDBlocks{}
-
-	default:
-		return nil, errors.Errorf("unhandled command [%s]", command)
-	}
-	return msg, nil
-}
-
-// messageHeader defines the header structure for all kaspa protocol messages.
-type messageHeader struct {
-	magic    KaspaNet       // 4 bytes
-	command  MessageCommand // 4 bytes
-	length   uint32         // 4 bytes
-	checksum [4]byte        // 4 bytes
-}
-
-// readMessageHeader reads a kaspa message header from r.
-func readMessageHeader(r io.Reader) (int, *messageHeader, error) {
-	// Since readElements doesn't return the amount of bytes read, attempt
-	// to read the entire header into a buffer first in case there is a
-	// short read so the proper amount of read bytes are known. This works
-	// since the header is a fixed size.
-	var headerBytes [MessageHeaderSize]byte
-	n, err := io.ReadFull(r, headerBytes[:])
-	if err != nil {
-		return n, nil, err
-	}
-	hr := bytes.NewReader(headerBytes[:])
-
-	// Create and populate a messageHeader struct from the raw header bytes.
-	hdr := messageHeader{}
-	err = readElements(hr, &hdr.magic, &hdr.command, &hdr.length, &hdr.checksum)
-	if err != nil {
-		return 0, nil, err
-	}
-
-	return n, &hdr, nil
-}
-
-// discardInput reads n bytes from reader r in chunks and discards the read
-// bytes. This is used to skip payloads when various errors occur and helps
-// prevent rogue nodes from causing massive memory allocation through forging
-// header length.
-func discardInput(r io.Reader, n uint32) {
-	maxSize := uint32(10 * 1024) // 10k at a time
-	numReads := n / maxSize
-	bytesRemaining := n % maxSize
-	if n > 0 {
-		buf := make([]byte, maxSize)
-		for i := uint32(0); i < numReads; i++ {
-			io.ReadFull(r, buf)
-		}
-	}
-	if bytesRemaining > 0 {
-		buf := make([]byte, bytesRemaining)
-		io.ReadFull(r, buf)
-	}
-}
-
-// WriteMessageN writes a kaspa Message to w including the necessary header
-// information and returns the number of bytes written. This function is the
-// same as WriteMessage except it also returns the number of bytes written.
-func WriteMessageN(w io.Writer, msg Message, pver uint32, kaspaNet KaspaNet) (int, error) {
-	totalBytes := 0
-
-	// Encode the message payload.
-	var bw bytes.Buffer
-	err := msg.KaspaEncode(&bw, pver)
-	if err != nil {
-		return totalBytes, err
-	}
-	payload := bw.Bytes()
-	lenp := len(payload)
-
-	// Enforce maximum overall message payload.
-	if lenp > MaxMessagePayload {
-		str := fmt.Sprintf("message payload is too large - encoded "+
-			"%d bytes, but maximum message payload is %d bytes",
-			lenp, MaxMessagePayload)
-		return totalBytes, messageError("WriteMessage", str)
-	}
-
-	// Enforce maximum message payload based on the message type.
-	mpl := msg.MaxPayloadLength(pver)
-	if uint32(lenp) > mpl {
-		str := fmt.Sprintf("message payload is too large - encoded "+
-			"%d bytes, but maximum message payload size for "+
-			"messages of type [%s] is %d.", lenp, msg.Command(), mpl)
-		return totalBytes, messageError("WriteMessage", str)
-	}
-
-	// Create header for the message.
-	hdr := messageHeader{}
-	hdr.magic = kaspaNet
-	hdr.command = msg.Command()
-	hdr.length = uint32(lenp)
-	copy(hdr.checksum[:], daghash.DoubleHashB(payload)[0:4])
-
-	// Encode the header for the message. This is done to a buffer
-	// rather than directly to the writer since writeElements doesn't
-	// return the number of bytes written.
-	hw := bytes.NewBuffer(make([]byte, 0, MessageHeaderSize))
-	err = writeElements(hw, hdr.magic, hdr.command, hdr.length, hdr.checksum)
-	if err != nil {
-		return 0, err
-	}
-
-	// Write header.
-	n, err := w.Write(hw.Bytes())
-	totalBytes += n
-	if err != nil {
-		return totalBytes, err
-	}
-
-	// Write payload.
-	n, err = w.Write(payload)
-	totalBytes += n
-	return totalBytes, err
-}
-
-// WriteMessage writes a kaspa Message to w including the necessary header
-// information. This function is the same as WriteMessageN except it doesn't
-// doesn't return the number of bytes written. This function is mainly provided
-// for backwards compatibility with the original API, but it's also useful for
-// callers that don't care about byte counts.
-func WriteMessage(w io.Writer, msg Message, pver uint32, kaspaNet KaspaNet) error {
-	_, err := WriteMessageN(w, msg, pver, kaspaNet)
-	return err
-}
-
-// ReadMessageN reads, validates, and parses the next kaspa Message from r for
-// the provided protocol version and kaspa network. It returns the number of
-// bytes read in addition to the parsed Message and raw bytes which comprise the
-// message. This function is the same as ReadMessage except it also returns the
-// number of bytes read.
-func ReadMessageN(r io.Reader, pver uint32, kaspaNet KaspaNet) (int, Message, []byte, error) {
-	totalBytes := 0
-	n, hdr, err := readMessageHeader(r)
-	totalBytes += n
-	if err != nil {
-		return totalBytes, nil, nil, err
-	}
-
-	// Enforce maximum message payload.
-	if hdr.length > MaxMessagePayload {
-		str := fmt.Sprintf("message payload is too large - header "+
-			"indicates %d bytes, but max message payload is %d "+
-			"bytes.", hdr.length, MaxMessagePayload)
-		return totalBytes, nil, nil, messageError("ReadMessage", str)
-
-	}
-
-	// Check for messages from the wrong kaspa network.
-	if hdr.magic != kaspaNet {
-		discardInput(r, hdr.length)
-		str := fmt.Sprintf("message from other network [%s]", hdr.magic)
-		return totalBytes, nil, nil, messageError("ReadMessage", str)
-	}
-
-	command := hdr.command
-	// Create struct of appropriate message type based on the command.
-	msg, err := MakeEmptyMessage(command)
-	if err != nil {
-		discardInput(r, hdr.length)
-		return totalBytes, nil, nil, messageError("ReadMessage",
-			err.Error())
-	}
-
-	// Check for maximum length based on the message type as a malicious client
-	// could otherwise create a well-formed header and set the length to max
-	// numbers in order to exhaust the machine's memory.
-	mpl := msg.MaxPayloadLength(pver)
-	if hdr.length > mpl {
-		discardInput(r, hdr.length)
-		str := fmt.Sprintf("payload exceeds max length - header "+
-			"indicates %d bytes, but max payload size for "+
-			"messages of type [%s] is %d.", hdr.length, command, mpl)
-		return totalBytes, nil, nil, messageError("ReadMessage", str)
-	}
-
-	// Read payload.
-	payload := make([]byte, hdr.length)
-	n, err = io.ReadFull(r, payload)
-	totalBytes += n
-	if err != nil {
-		return totalBytes, nil, nil, err
-	}
-
-	// Test checksum.
-	checksum := daghash.DoubleHashB(payload)[0:4]
-	if !bytes.Equal(checksum[:], hdr.checksum[:]) {
-		str := fmt.Sprintf("payload checksum failed - header "+
-			"indicates %x, but actual checksum is %x.",
-			hdr.checksum, checksum)
-		return totalBytes, nil, nil, messageError("ReadMessage", str)
-	}
-
-	// Unmarshal message. NOTE: This must be a *bytes.Buffer since the
-	// MsgVersion KaspaDecode function requires it.
-	pr := bytes.NewBuffer(payload)
-	err = msg.KaspaDecode(pr, pver)
-	if err != nil {
-		return totalBytes, nil, nil, err
-	}
-
-	return totalBytes, msg, payload, nil
-}
-
-// ReadMessage reads, validates, and parses the next kaspa Message from r for
-// the provided protocol version and kaspa network. It returns the parsed
-// Message and raw bytes which comprise the message. This function only differs
-// from ReadMessageN in that it doesn't return the number of bytes read. This
-// function is mainly provided for backwards compatibility with the original
-// API, but it's also useful for callers that don't care about byte counts.
-func ReadMessage(r io.Reader, pver uint32, kaspaNet KaspaNet) (Message, []byte, error) {
-	_, msg, buf, err := ReadMessageN(r, pver, kaspaNet)
-	return msg, buf, err
-=======
->>>>>>> 16a658a5
 }