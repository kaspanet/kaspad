--- conflicted
+++ resolved
@@ -12,21 +12,9 @@
 )
 
 // maxNetAddressPayload returns the max payload size for a bitcoin NetAddress
-// based on the protocol version.
-<<<<<<< HEAD
 func maxNetAddressPayload() uint32 {
-	// Services 8 bytes + ip 16 bytes + port 2 bytes.
-	plen := uint32(26)
-
-	// Timestamp 8 bytes.
-	plen += 8
-
-	return plen
-=======
-func maxNetAddressPayload(pver uint32) uint32 {
 	// Services 8 bytes + ip 16 bytes + port 2 bytes + timestamp 8 bytes.
 	return uint32(34)
->>>>>>> 58b1b01c
 }
 
 // NetAddress defines information about a peer on the network including the time
@@ -91,17 +79,9 @@
 func readNetAddress(r io.Reader, na *NetAddress) error {
 	var ip [16]byte
 
-<<<<<<< HEAD
 	err := readElement(r, (*int64Time)(&na.Timestamp))
 	if err != nil {
 		return err
-=======
-	if ts {
-		err := readElement(r, (*int64Time)(&na.Timestamp))
-		if err != nil {
-			return err
-		}
->>>>>>> 58b1b01c
 	}
 
 	err = readElements(r, &na.Services, &ip)
@@ -123,23 +103,11 @@
 	return nil
 }
 
-<<<<<<< HEAD
 // writeNetAddress serializes a NetAddress to w.
 func writeNetAddress(w io.Writer, na *NetAddress) error {
 	err := writeElement(w, int64(na.Timestamp.Unix()))
 	if err != nil {
 		return err
-=======
-// writeNetAddress serializes a NetAddress to w depending on the protocol
-// version and whether or not the timestamp is included per ts.  Some messages
-// like version do not include the timestamp.
-func writeNetAddress(w io.Writer, pver uint32, na *NetAddress, ts bool) error {
-	if ts {
-		err := writeElement(w, int64(na.Timestamp.Unix()))
-		if err != nil {
-			return err
-		}
->>>>>>> 58b1b01c
 	}
 
 	// Ensure to always write 16 bytes even if the ip is nil.
