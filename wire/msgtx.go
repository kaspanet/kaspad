// Copyright (c) 2013-2016 The btcsuite developers
// Use of this source code is governed by an ISC
// license that can be found in the LICENSE file.

package wire

import (
	"bytes"
	"encoding/binary"
	"fmt"
	"io"
	"math"
	"strconv"

	"github.com/daglabs/btcd/dagconfig/daghash"
	"github.com/daglabs/btcd/util/subnetworkid"
)

const (
	// TxVersion is the current latest supported transaction version.
	TxVersion = 1

	// MaxTxInSequenceNum is the maximum sequence number the sequence field
	// of a transaction input can be.
	MaxTxInSequenceNum uint64 = math.MaxUint64

	// MaxPrevOutIndex is the maximum index the index field of a previous
	// outpoint can be.
	MaxPrevOutIndex uint32 = 0xffffffff

	// SequenceLockTimeDisabled is a flag that if set on a transaction
	// input's sequence number, the sequence number will not be interpreted
	// as a relative locktime.
	SequenceLockTimeDisabled = 1 << 31

	// SequenceLockTimeIsSeconds is a flag that if set on a transaction
	// input's sequence number, the relative locktime has units of 512
	// seconds.
	SequenceLockTimeIsSeconds = 1 << 22

	// SequenceLockTimeMask is a mask that extracts the relative locktime
	// when masked against the transaction input sequence number.
	SequenceLockTimeMask = 0x0000ffff

	// SequenceLockTimeGranularity is the defined time based granularity
	// for seconds-based relative time locks. When converting from seconds
	// to a sequence number, the value is right shifted by this amount,
	// therefore the granularity of relative time locks in 512 or 2^9
	// seconds. Enforced relative lock times are multiples of 512 seconds.
	SequenceLockTimeGranularity = 9

	// defaultTxInOutAlloc is the default size used for the backing array for
	// transaction inputs and outputs.  The array will dynamically grow as needed,
	// but this figure is intended to provide enough space for the number of
	// inputs and outputs in a typical transaction without needing to grow the
	// backing array multiple times.
	defaultTxInOutAlloc = 15

	// minTxInPayload is the minimum payload size for a transaction input.
	// PreviousOutPoint.TxID + PreviousOutPoint.Index 4 bytes + Varint for
	// SignatureScript length 1 byte + Sequence 4 bytes.
	minTxInPayload = 9 + daghash.HashSize

	// maxTxInPerMessage is the maximum number of transactions inputs that
	// a transaction which fits into a message could possibly have.
	maxTxInPerMessage = (MaxMessagePayload / minTxInPayload) + 1

	// MinTxOutPayload is the minimum payload size for a transaction output.
	// Value 8 bytes + Varint for PkScript length 1 byte.
	MinTxOutPayload = 9

	// maxTxOutPerMessage is the maximum number of transactions outputs that
	// a transaction which fits into a message could possibly have.
	maxTxOutPerMessage = (MaxMessagePayload / MinTxOutPayload) + 1

	// minTxPayload is the minimum payload size for a transaction.  Note
	// that any realistically usable transaction must have at least one
	// input or output, but that is a rule enforced at a higher layer, so
	// it is intentionally not included here.
	// Version 4 bytes + Varint number of transaction inputs 1 byte + Varint
	// number of transaction outputs 1 byte + LockTime 4 bytes + min input
	// payload + min output payload.
	minTxPayload = 10

	// freeListMaxScriptSize is the size of each buffer in the free list
	// that	is used for deserializing scripts from the wire before they are
	// concatenated into a single contiguous buffers.  This value was chosen
	// because it is slightly more than twice the size of the vast majority
	// of all "standard" scripts.  Larger scripts are still deserialized
	// properly as the free list will simply be bypassed for them.
	freeListMaxScriptSize = 512

	// freeListMaxItems is the number of buffers to keep in the free list
	// to use for script deserialization.  This value allows up to 100
	// scripts per transaction being simultaneously deserialized by 125
	// peers.  Thus, the peak usage of the free list is 12,500 * 512 =
	// 6,400,000 bytes.
	freeListMaxItems = 12500
)

// txEncoding is a bitmask defining which transaction fields we
// want to encode and which to ignore.
type txEncoding uint8

const (
	txEncodingFull txEncoding = 0

	txEncodingExcludeSubNetworkData txEncoding = 1 << iota

	txEncodingExcludeSignatureScript
)

// scriptFreeList defines a free list of byte slices (up to the maximum number
// defined by the freeListMaxItems constant) that have a cap according to the
// freeListMaxScriptSize constant.  It is used to provide temporary buffers for
// deserializing scripts in order to greatly reduce the number of allocations
// required.
//
// The caller can obtain a buffer from the free list by calling the Borrow
// function and should return it via the Return function when done using it.
type scriptFreeList chan []byte

// Borrow returns a byte slice from the free list with a length according the
// provided size.  A new buffer is allocated if there are any items available.
//
// When the size is larger than the max size allowed for items on the free list
// a new buffer of the appropriate size is allocated and returned.  It is safe
// to attempt to return said buffer via the Return function as it will be
// ignored and allowed to go the garbage collector.
func (c scriptFreeList) Borrow(size uint64) []byte {
	if size > freeListMaxScriptSize {
		return make([]byte, size)
	}

	var buf []byte
	select {
	case buf = <-c:
	default:
		buf = make([]byte, freeListMaxScriptSize)
	}
	return buf[:size]
}

// Return puts the provided byte slice back on the free list when it has a cap
// of the expected length.  The buffer is expected to have been obtained via
// the Borrow function.  Any slices that are not of the appropriate size, such
// as those whose size is greater than the largest allowed free list item size
// are simply ignored so they can go to the garbage collector.
func (c scriptFreeList) Return(buf []byte) {
	// Ignore any buffers returned that aren't the expected size for the
	// free list.
	if cap(buf) != freeListMaxScriptSize {
		return
	}

	// Return the buffer to the free list when it's not full.  Otherwise let
	// it be garbage collected.
	select {
	case c <- buf:
	default:
		// Let it go to the garbage collector.
	}
}

// Create the concurrent safe free list to use for script deserialization.  As
// previously described, this free list is maintained to significantly reduce
// the number of allocations.
var scriptPool scriptFreeList = make(chan []byte, freeListMaxItems)

// OutPoint defines a bitcoin data type that is used to track previous
// transaction outputs.
type OutPoint struct {
	TxID  daghash.TxID
	Index uint32
}

// NewOutPoint returns a new bitcoin transaction outpoint point with the
// provided hash and index.
func NewOutPoint(txID *daghash.TxID, index uint32) *OutPoint {
	return &OutPoint{
		TxID:  *txID,
		Index: index,
	}
}

// String returns the OutPoint in the human-readable form "txID:index".
func (o OutPoint) String() string {
	// Allocate enough for ID string, colon, and 10 digits.  Although
	// at the time of writing, the number of digits can be no greater than
	// the length of the decimal representation of maxTxOutPerMessage, the
	// maximum message payload may increase in the future and this
	// optimization may go unnoticed, so allocate space for 10 decimal
	// digits, which will fit any uint32.
	buf := make([]byte, 2*daghash.HashSize+1, 2*daghash.HashSize+1+10)
	copy(buf, o.TxID.String())
	buf[2*daghash.HashSize] = ':'
	buf = strconv.AppendUint(buf, uint64(o.Index), 10)
	return string(buf)
}

// TxIn defines a bitcoin transaction input.
type TxIn struct {
	PreviousOutPoint OutPoint
	SignatureScript  []byte
	Sequence         uint64
}

// SerializeSize returns the number of bytes it would take to serialize the
// the transaction input.
func (t *TxIn) SerializeSize() int {
	return t.serializeSize(txEncodingFull)
}

func (t *TxIn) serializeSize(encodingFlags txEncoding) int {
	// Outpoint ID 32 bytes + Outpoint Index 4 bytes + Sequence 8 bytes +
	// serialized varint size for the length of SignatureScript +
	// SignatureScript bytes.
	return 44 + serializeSignatureScriptSize(t.SignatureScript, encodingFlags)
}

func serializeSignatureScriptSize(signatureScript []byte, encodingFlags txEncoding) int {
	if encodingFlags&txEncodingExcludeSignatureScript != txEncodingExcludeSignatureScript {
		return VarIntSerializeSize(uint64(len(signatureScript))) +
			len(signatureScript)
	}
	return VarIntSerializeSize(0)
}

// NewTxIn returns a new bitcoin transaction input with the provided
// previous outpoint point and signature script with a default sequence of
// MaxTxInSequenceNum.
func NewTxIn(prevOut *OutPoint, signatureScript []byte) *TxIn {
	return &TxIn{
		PreviousOutPoint: *prevOut,
		SignatureScript:  signatureScript,
		Sequence:         MaxTxInSequenceNum,
	}
}

// TxOut defines a bitcoin transaction output.
type TxOut struct {
	Value    uint64
	PkScript []byte
}

// SerializeSize returns the number of bytes it would take to serialize the
// the transaction output.
func (t *TxOut) SerializeSize() int {
	// Value 8 bytes + serialized varint size for the length of PkScript +
	// PkScript bytes.
	return 8 + VarIntSerializeSize(uint64(len(t.PkScript))) + len(t.PkScript)
}

// NewTxOut returns a new bitcoin transaction output with the provided
// transaction value and public key script.
func NewTxOut(value uint64, pkScript []byte) *TxOut {
	return &TxOut{
		Value:    value,
		PkScript: pkScript,
	}
}

// MsgTx implements the Message interface and represents a bitcoin tx message.
// It is used to deliver transaction information in response to a getdata
// message (MsgGetData) for a given transaction.
//
// Use the AddTxIn and AddTxOut functions to build up the list of transaction
// inputs and outputs.
type MsgTx struct {
	Version      int32
	TxIn         []*TxIn
	TxOut        []*TxOut
	LockTime     uint64
	SubnetworkID subnetworkid.SubnetworkID
	Gas          uint64
	PayloadHash  *daghash.Hash
	Payload      []byte
}

// AddTxIn adds a transaction input to the message.
func (msg *MsgTx) AddTxIn(ti *TxIn) {
	msg.TxIn = append(msg.TxIn, ti)
}

// AddTxOut adds a transaction output to the message.
func (msg *MsgTx) AddTxOut(to *TxOut) {
	msg.TxOut = append(msg.TxOut, to)
}

// IsCoinBase determines whether or not a transaction is a coinbase.  A coinbase
// is a special transaction created by miners that has no inputs.  This is
// represented in the block dag by a transaction with a single input that has
// a previous output transaction index set to the maximum value along with a
// zero TxID.
func (msg *MsgTx) IsCoinBase() bool {
	// A coin base must only have one transaction input.
	if len(msg.TxIn) != 1 {
		return false
	}

	// The previous output of a coinbase must have a max value index and
	// a zero TxID.
	prevOut := &msg.TxIn[0].PreviousOutPoint
	return prevOut.Index == math.MaxUint32 && prevOut.TxID == daghash.ZeroTxID
}

// IsFeeTransaction determines whether or not a transaction is a fee transaction.  A fee
// transaction is a special transaction created by miners that distributes fees to the
// previous blocks' miners.  Each input of the fee transaction should set index to maximum
// value and reference the relevant block id, instead of previous transaction id.
func (msg *MsgTx) IsFeeTransaction() bool {
	for _, txIn := range msg.TxIn {
		// The previous output of a fee transaction have a max value index and
		// a non-zero TxID (to differentiate from coinbase).
		prevOut := txIn.PreviousOutPoint
		if prevOut.Index != math.MaxUint32 || prevOut.TxID == daghash.ZeroTxID {
			return false
		}
	}
	return true
}

// IsBlockReward determines whether or not a transaction is a block reward (a fee transaction or a coinbase)
func (msg *MsgTx) IsBlockReward() bool {
	return msg.IsFeeTransaction() || msg.IsCoinBase()
}

// TxHash generates the Hash for the transaction.
func (msg *MsgTx) TxHash() *daghash.Hash {
	// Encode the transaction and calculate double sha256 on the result.
	// Ignore the error returns since the only way the encode could fail
	// is being out of memory or due to nil pointers, both of which would
	// cause a run-time panic.
	buf := bytes.NewBuffer(make([]byte, 0, msg.SerializeSize()))
	_ = msg.Serialize(buf)

	hash := daghash.Hash(daghash.DoubleHashH(buf.Bytes()))
	return &hash
}

// TxID generates the Hash for the transaction without the signature script, gas and payload fields.
func (msg *MsgTx) TxID() daghash.TxID {
	// Encode the transaction, replace signature script with zeroes, cut off
	// payload and calculate double sha256 on the result.  Ignore the error
	// returns since the only way the encode could fail is being out of memory or
	// due to nil pointers, both of which would cause a run-time panic.
	var encodingFlags txEncoding
	if !msg.IsCoinBase() {
		encodingFlags = txEncodingExcludeSignatureScript | txEncodingExcludeSubNetworkData
	}
	buf := bytes.NewBuffer(make([]byte, 0, msg.serializeSize(encodingFlags)))
	_ = msg.serialize(buf, encodingFlags)
	return daghash.TxID(daghash.DoubleHashH(buf.Bytes()))
}

// Copy creates a deep copy of a transaction so that the original does not get
// modified when the copy is manipulated.
func (msg *MsgTx) Copy() *MsgTx {
	// Create new tx and start by copying primitive values and making space
	// for the transaction inputs and outputs.
	newTx := MsgTx{
		Version:      msg.Version,
		TxIn:         make([]*TxIn, 0, len(msg.TxIn)),
		TxOut:        make([]*TxOut, 0, len(msg.TxOut)),
		LockTime:     msg.LockTime,
		SubnetworkID: msg.SubnetworkID,
		Gas:          msg.Gas,
		PayloadHash:  msg.PayloadHash,
	}

	if msg.Payload != nil {
		newTx.Payload = make([]byte, len(msg.Payload))
		copy(newTx.Payload, msg.Payload)
	}

	// Deep copy the old TxIn data.
	for _, oldTxIn := range msg.TxIn {
		// Deep copy the old previous outpoint.
		oldOutPoint := oldTxIn.PreviousOutPoint
		newOutPoint := OutPoint{}
		newOutPoint.TxID.SetBytes(oldOutPoint.TxID[:])
		newOutPoint.Index = oldOutPoint.Index

		// Deep copy the old signature script.
		var newScript []byte
		oldScript := oldTxIn.SignatureScript
		oldScriptLen := len(oldScript)
		if oldScriptLen > 0 {
			newScript = make([]byte, oldScriptLen)
			copy(newScript, oldScript[:oldScriptLen])
		}

		// Create new txIn with the deep copied data.
		newTxIn := TxIn{
			PreviousOutPoint: newOutPoint,
			SignatureScript:  newScript,
			Sequence:         oldTxIn.Sequence,
		}

		// Finally, append this fully copied txin.
		newTx.TxIn = append(newTx.TxIn, &newTxIn)
	}

	// Deep copy the old TxOut data.
	for _, oldTxOut := range msg.TxOut {
		// Deep copy the old PkScript
		var newScript []byte
		oldScript := oldTxOut.PkScript
		oldScriptLen := len(oldScript)
		if oldScriptLen > 0 {
			newScript = make([]byte, oldScriptLen)
			copy(newScript, oldScript[:oldScriptLen])
		}

		// Create new txOut with the deep copied data and append it to
		// new Tx.
		newTxOut := TxOut{
			Value:    oldTxOut.Value,
			PkScript: newScript,
		}
		newTx.TxOut = append(newTx.TxOut, &newTxOut)
	}

	return &newTx
}

// BtcDecode decodes r using the bitcoin protocol encoding into the receiver.
// This is part of the Message interface implementation.
// See Deserialize for decoding transactions stored to disk, such as in a
// database, as opposed to decoding transactions from the wire.
func (msg *MsgTx) BtcDecode(r io.Reader, pver uint32) error {
	version, err := binarySerializer.Uint32(r, littleEndian)
	if err != nil {
		return err
	}
	msg.Version = int32(version)

	count, err := ReadVarInt(r, pver)
	if err != nil {
		return err
	}

	// Prevent more input transactions than could possibly fit into a
	// message.  It would be possible to cause memory exhaustion and panics
	// without a sane upper bound on this count.
	if count > uint64(maxTxInPerMessage) {
		str := fmt.Sprintf("too many input transactions to fit into "+
			"max message size [count %d, max %d]", count,
			maxTxInPerMessage)
		return messageError("MsgTx.BtcDecode", str)
	}

	// returnScriptBuffers is a closure that returns any script buffers that
	// were borrowed from the pool when there are any deserialization
	// errors.  This is only valid to call before the final step which
	// replaces the scripts with the location in a contiguous buffer and
	// returns them.
	returnScriptBuffers := func() {
		for _, txIn := range msg.TxIn {
			if txIn == nil || txIn.SignatureScript == nil {
				continue
			}
			scriptPool.Return(txIn.SignatureScript)
		}
		for _, txOut := range msg.TxOut {
			if txOut == nil || txOut.PkScript == nil {
				continue
			}
			scriptPool.Return(txOut.PkScript)
		}
	}

	// Deserialize the inputs.
	var totalScriptSize uint64
	txIns := make([]TxIn, count)
	msg.TxIn = make([]*TxIn, count)
	for i := uint64(0); i < count; i++ {
		// The pointer is set now in case a script buffer is borrowed
		// and needs to be returned to the pool on error.
		ti := &txIns[i]
		msg.TxIn[i] = ti
		err = readTxIn(r, pver, msg.Version, ti)
		if err != nil {
			returnScriptBuffers()
			return err
		}
		totalScriptSize += uint64(len(ti.SignatureScript))
	}

	count, err = ReadVarInt(r, pver)
	if err != nil {
		returnScriptBuffers()
		return err
	}

	// Prevent more output transactions than could possibly fit into a
	// message.  It would be possible to cause memory exhaustion and panics
	// without a sane upper bound on this count.
	if count > uint64(maxTxOutPerMessage) {
		returnScriptBuffers()
		str := fmt.Sprintf("too many output transactions to fit into "+
			"max message size [count %d, max %d]", count,
			maxTxOutPerMessage)
		return messageError("MsgTx.BtcDecode", str)
	}

	// Deserialize the outputs.
	txOuts := make([]TxOut, count)
	msg.TxOut = make([]*TxOut, count)
	for i := uint64(0); i < count; i++ {
		// The pointer is set now in case a script buffer is borrowed
		// and needs to be returned to the pool on error.
		to := &txOuts[i]
		msg.TxOut[i] = to
		err = readTxOut(r, pver, msg.Version, to)
		if err != nil {
			returnScriptBuffers()
			return err
		}
		totalScriptSize += uint64(len(to.PkScript))
	}

	lockTime, err := binarySerializer.Uint64(r, littleEndian)
	msg.LockTime = lockTime
	if err != nil {
		returnScriptBuffers()
		return err
	}

	_, err = io.ReadFull(r, msg.SubnetworkID[:])
	if err != nil {
		returnScriptBuffers()
		return err
	}

	if msg.SubnetworkID.IsEqual(subnetworkid.SubnetworkIDSupportsAll) {
		str := fmt.Sprintf("%s is a reserved sub network and cannot be used as part of a transaction", msg.SubnetworkID)
		return messageError("MsgTx.BtcDecode", str)
	}

	if !msg.SubnetworkID.IsEqual(subnetworkid.SubnetworkIDNative) {
		msg.Gas, err = binarySerializer.Uint64(r, littleEndian)
		if err != nil {
			returnScriptBuffers()
			return err
		}

		var payloadHash daghash.Hash
		err = readElement(r, &payloadHash)
		if err != nil {
			returnScriptBuffers()
			return err
		}
		msg.PayloadHash = &payloadHash

		payloadLength, err := ReadVarInt(r, pver)
		if err != nil {
			returnScriptBuffers()
			return err
		}

		msg.Payload = make([]byte, payloadLength)
		_, err = io.ReadFull(r, msg.Payload)
	}

	// Create a single allocation to house all of the scripts and set each
	// input signature script and output public key script to the
	// appropriate subslice of the overall contiguous buffer.  Then, return
	// each individual script buffer back to the pool so they can be reused
	// for future deserializations.  This is done because it significantly
	// reduces the number of allocations the garbage collector needs to
	// track, which in turn improves performance and drastically reduces the
	// amount of runtime overhead that would otherwise be needed to keep
	// track of millions of small allocations.
	//
	// NOTE: It is no longer valid to call the returnScriptBuffers closure
	// after these blocks of code run because it is already done and the
	// scripts in the transaction inputs and outputs no longer point to the
	// buffers.
	var offset uint64
	scripts := make([]byte, totalScriptSize)
	for i := 0; i < len(msg.TxIn); i++ {
		// Copy the signature script into the contiguous buffer at the
		// appropriate offset.
		signatureScript := msg.TxIn[i].SignatureScript
		copy(scripts[offset:], signatureScript)

		// Reset the signature script of the transaction input to the
		// slice of the contiguous buffer where the script lives.
		scriptSize := uint64(len(signatureScript))
		end := offset + scriptSize
		msg.TxIn[i].SignatureScript = scripts[offset:end:end]
		offset += scriptSize

		// Return the temporary script buffer to the pool.
		scriptPool.Return(signatureScript)
	}
	for i := 0; i < len(msg.TxOut); i++ {
		// Copy the public key script into the contiguous buffer at the
		// appropriate offset.
		pkScript := msg.TxOut[i].PkScript
		copy(scripts[offset:], pkScript)

		// Reset the public key script of the transaction output to the
		// slice of the contiguous buffer where the script lives.
		scriptSize := uint64(len(pkScript))
		end := offset + scriptSize
		msg.TxOut[i].PkScript = scripts[offset:end:end]
		offset += scriptSize

		// Return the temporary script buffer to the pool.
		scriptPool.Return(pkScript)
	}

	return nil
}

// Deserialize decodes a transaction from r into the receiver using a format
// that is suitable for long-term storage such as a database while respecting
// the Version field in the transaction.  This function differs from BtcDecode
// in that BtcDecode decodes from the bitcoin wire protocol as it was sent
// across the network.  The wire encoding can technically differ depending on
// the protocol version and doesn't even really need to match the format of a
// stored transaction at all.  As of the time this comment was written, the
// encoded transaction is the same in both instances, but there is a distinct
// difference and separating the two allows the API to be flexible enough to
// deal with changes.
func (msg *MsgTx) Deserialize(r io.Reader) error {
	// At the current time, there is no difference between the wire encoding
	// at protocol version 0 and the stable long-term storage format.  As
	// a result, make use of BtcDecode.
	return msg.BtcDecode(r, 0)
}

// BtcEncode encodes the receiver to w using the bitcoin protocol encoding.
// This is part of the Message interface implementation.
// See Serialize for encoding transactions to be stored to disk, such as in a
// database, as opposed to encoding transactions for the wire.
func (msg *MsgTx) BtcEncode(w io.Writer, pver uint32) error {
	return msg.encode(w, pver, txEncodingFull)
}

func (msg *MsgTx) encode(w io.Writer, pver uint32, encodingFlags txEncoding) error {
	err := binarySerializer.PutUint32(w, littleEndian, uint32(msg.Version))
	if err != nil {
		return err
	}

	count := uint64(len(msg.TxIn))
	err = WriteVarInt(w, pver, count)
	if err != nil {
		return err
	}

	for _, ti := range msg.TxIn {
		err = writeTxIn(w, pver, msg.Version, ti, encodingFlags)
		if err != nil {
			return err
		}
	}

	count = uint64(len(msg.TxOut))
	err = WriteVarInt(w, pver, count)
	if err != nil {
		return err
	}

	for _, to := range msg.TxOut {
		err = WriteTxOut(w, pver, msg.Version, to)
		if err != nil {
			return err
		}
	}

	err = binarySerializer.PutUint64(w, littleEndian, msg.LockTime)
	if err != nil {
		return err
	}

	_, err = w.Write(msg.SubnetworkID[:])
	if err != nil {
		return err
	}

<<<<<<< HEAD
	if !msg.SubnetworkID.IsEqual(&SubnetworkIDNative) {
		if msg.SubnetworkID == SubnetworkIDRegistry && msg.Gas != 0 {
=======
	if !msg.SubnetworkID.IsEqual(subnetworkid.SubnetworkIDNative) {
		if msg.SubnetworkID.IsEqual(subnetworkid.SubnetworkIDRegistry) && msg.Gas != 0 {
>>>>>>> aacb2ada
			str := fmt.Sprintf("Transactions from subnetwork %s should have 0 gas", msg.SubnetworkID)
			return messageError("MsgTx.BtcEncode", str)
		}

		err = binarySerializer.PutUint64(w, littleEndian, msg.Gas)
		if err != nil {
			return err
		}

		if msg.PayloadHash == nil {
			fmt.Println("hi")
		}
		err = writeElement(w, msg.PayloadHash)
		if err != nil {
			return err
		}

		if encodingFlags&txEncodingExcludeSubNetworkData != txEncodingExcludeSubNetworkData {
			err = WriteVarInt(w, pver, uint64(len(msg.Payload)))
			w.Write(msg.Payload)
		} else {
			err = WriteVarInt(w, pver, 0)
		}
		if err != nil {
			return err
		}
	} else if msg.Payload != nil {
		str := fmt.Sprintf("Transactions from subnetwork %s should have <nil> payload", msg.SubnetworkID)
		return messageError("MsgTx.BtcEncode", str)
	} else if msg.PayloadHash != nil {
		str := fmt.Sprintf("Transactions from subnetwork %s should have <nil> payload hash", msg.SubnetworkID)
		return messageError("MsgTx.BtcEncode", str)
	} else if msg.Gas != 0 {
		str := fmt.Sprintf("Transactions from subnetwork %s should have 0 gas", msg.SubnetworkID)
		return messageError("MsgTx.BtcEncode", str)
	}

	return nil
}

// Serialize encodes the transaction to w using a format that suitable for
// long-term storage such as a database while respecting the Version field in
// the transaction.  This function differs from BtcEncode in that BtcEncode
// encodes the transaction to the bitcoin wire protocol in order to be sent
// across the network.  The wire encoding can technically differ depending on
// the protocol version and doesn't even really need to match the format of a
// stored transaction at all.  As of the time this comment was written, the
// encoded transaction is the same in both instances, but there is a distinct
// difference and separating the two allows the API to be flexible enough to
// deal with changes.
func (msg *MsgTx) Serialize(w io.Writer) error {
	// At the current time, there is no difference between the wire encoding
	// at protocol version 0 and the stable long-term storage format.  As
	// a result, make use of BtcEncode.
	return msg.BtcEncode(w, 0)
}

func (msg *MsgTx) serialize(w io.Writer, encodingFlags txEncoding) error {
	// At the current time, there is no difference between the wire encoding
	// at protocol version 0 and the stable long-term storage format.  As
	// a result, make use of `encode`.
	return msg.encode(w, 0, encodingFlags)
}

// SerializeSize returns the number of bytes it would take to serialize
// the transaction.
func (msg *MsgTx) SerializeSize() int {
	return msg.serializeSize(txEncodingFull)
}

// SerializeSize returns the number of bytes it would take to serialize
// the transaction.
func (msg *MsgTx) serializeSize(encodingFlags txEncoding) int {
	// Version 4 bytes + LockTime 8 bytes + SubnetworkID 20
	// bytes + Serialized varint size for the number of transaction
	// inputs and outputs.
	n := 32 + VarIntSerializeSize(uint64(len(msg.TxIn))) +
		VarIntSerializeSize(uint64(len(msg.TxOut)))

	if !msg.SubnetworkID.IsEqual(subnetworkid.SubnetworkIDNative) {
		// Gas 8 bytes
		n += 8

		// PayloadHash
		n += daghash.HashSize

		// Serialized varint size for the length of the payload
		if encodingFlags&txEncodingExcludeSubNetworkData != txEncodingExcludeSubNetworkData {
			n += VarIntSerializeSize(uint64(len(msg.Payload)))
			n += len(msg.Payload)
		} else {
			n += VarIntSerializeSize(0)
		}
	}

	for _, txIn := range msg.TxIn {
		n += txIn.serializeSize(encodingFlags)
	}

	for _, txOut := range msg.TxOut {
		n += txOut.SerializeSize()
	}

	return n
}

// Command returns the protocol command string for the message.  This is part
// of the Message interface implementation.
func (msg *MsgTx) Command() string {
	return CmdTx
}

// MaxPayloadLength returns the maximum length the payload can be for the
// receiver.  This is part of the Message interface implementation.
func (msg *MsgTx) MaxPayloadLength(pver uint32) uint32 {
	return MaxBlockPayload
}

// PkScriptLocs returns a slice containing the start of each public key script
// within the raw serialized transaction.  The caller can easily obtain the
// length of each script by using len on the script available via the
// appropriate transaction output entry.
func (msg *MsgTx) PkScriptLocs() []int {
	numTxOut := len(msg.TxOut)
	if numTxOut == 0 {
		return nil
	}

	// The starting offset in the serialized transaction of the first
	// transaction output is:
	//
	// Version 4 bytes + serialized varint size for the number of
	// transaction inputs and outputs + serialized size of each transaction
	// input.
	n := 4 + VarIntSerializeSize(uint64(len(msg.TxIn))) +
		VarIntSerializeSize(uint64(numTxOut))

	for _, txIn := range msg.TxIn {
		n += txIn.SerializeSize()
	}

	// Calculate and set the appropriate offset for each public key script.
	pkScriptLocs := make([]int, numTxOut)
	for i, txOut := range msg.TxOut {
		// The offset of the script in the transaction output is:
		//
		// Value 8 bytes + serialized varint size for the length of
		// PkScript.
		n += 8 + VarIntSerializeSize(uint64(len(txOut.PkScript)))
		pkScriptLocs[i] = n
		n += len(txOut.PkScript)
	}

	return pkScriptLocs
}

// IsSubnetworkCompatible return true iff subnetworkID is one or more of the following:
// 1. The SupportsAll subnetwork (full node)
// 2. The native subnetwork
// 3. The transaction's subnetwork
func (msg *MsgTx) IsSubnetworkCompatible(subnetworkID *subnetworkid.SubnetworkID) bool {
	return subnetworkID.IsEqual(subnetworkid.SubnetworkIDSupportsAll) ||
		subnetworkID.IsEqual(subnetworkid.SubnetworkIDNative) ||
		subnetworkID.IsEqual(&msg.SubnetworkID)
}

// NewMsgTx returns a new bitcoin tx message that conforms to the Message
// interface.  The return instance has a default version of TxVersion and there
// are no transaction inputs or outputs.  Also, the lock time is set to zero
// to indicate the transaction is valid immediately as opposed to some time in
// future.
func NewMsgTx(version int32) *MsgTx {
	return &MsgTx{
		Version:      version,
		TxIn:         make([]*TxIn, 0, defaultTxInOutAlloc),
		TxOut:        make([]*TxOut, 0, defaultTxInOutAlloc),
		SubnetworkID: *subnetworkid.SubnetworkIDNative,
	}
}

func newRegistryMsgTx(version int32, gasLimit uint64) *MsgTx {
	tx := NewMsgTx(version)
	tx.SubnetworkID = *subnetworkid.SubnetworkIDRegistry
	tx.Payload = make([]byte, 8)
	tx.PayloadHash = daghash.DoubleHashP(tx.Payload)
	binary.LittleEndian.PutUint64(tx.Payload, gasLimit)
	return tx
}

// readOutPoint reads the next sequence of bytes from r as an OutPoint.
func readOutPoint(r io.Reader, pver uint32, version int32, op *OutPoint) error {
	_, err := io.ReadFull(r, op.TxID[:])
	if err != nil {
		return err
	}

	op.Index, err = binarySerializer.Uint32(r, littleEndian)
	return err
}

// writeOutPoint encodes op to the bitcoin protocol encoding for an OutPoint
// to w.
func writeOutPoint(w io.Writer, pver uint32, version int32, op *OutPoint) error {
	_, err := w.Write(op.TxID[:])
	if err != nil {
		return err
	}

	return binarySerializer.PutUint32(w, littleEndian, op.Index)
}

// readScript reads a variable length byte array that represents a transaction
// script.  It is encoded as a varInt containing the length of the array
// followed by the bytes themselves.  An error is returned if the length is
// greater than the passed maxAllowed parameter which helps protect against
// memory exhaustion attacks and forced panics through malformed messages.  The
// fieldName parameter is only used for the error message so it provides more
// context in the error.
func readScript(r io.Reader, pver uint32, maxAllowed uint32, fieldName string) ([]byte, error) {
	count, err := ReadVarInt(r, pver)
	if err != nil {
		return nil, err
	}

	// Prevent byte array larger than the max message size.  It would
	// be possible to cause memory exhaustion and panics without a sane
	// upper bound on this count.
	if count > uint64(maxAllowed) {
		str := fmt.Sprintf("%s is larger than the max allowed size "+
			"[count %d, max %d]", fieldName, count, maxAllowed)
		return nil, messageError("readScript", str)
	}

	b := scriptPool.Borrow(count)
	_, err = io.ReadFull(r, b)
	if err != nil {
		scriptPool.Return(b)
		return nil, err
	}
	return b, nil
}

// readTxIn reads the next sequence of bytes from r as a transaction input
// (TxIn).
func readTxIn(r io.Reader, pver uint32, version int32, ti *TxIn) error {
	err := readOutPoint(r, pver, version, &ti.PreviousOutPoint)
	if err != nil {
		return err
	}

	ti.SignatureScript, err = readScript(r, pver, MaxMessagePayload,
		"transaction input signature script")
	if err != nil {
		return err
	}

	return readElement(r, &ti.Sequence)
}

// writeTxIn encodes ti to the bitcoin protocol encoding for a transaction
// input (TxIn) to w.
func writeTxIn(w io.Writer, pver uint32, version int32, ti *TxIn, encodingFlags txEncoding) error {
	err := writeOutPoint(w, pver, version, &ti.PreviousOutPoint)
	if err != nil {
		return err
	}

	if encodingFlags&txEncodingExcludeSignatureScript != txEncodingExcludeSignatureScript {
		err = WriteVarBytes(w, pver, ti.SignatureScript)
	} else {
		err = WriteVarBytes(w, pver, []byte{})
	}
	if err != nil {
		return err
	}

	return binarySerializer.PutUint64(w, littleEndian, ti.Sequence)
}

// readTxOut reads the next sequence of bytes from r as a transaction output
// (TxOut).
func readTxOut(r io.Reader, pver uint32, version int32, to *TxOut) error {
	err := readElement(r, &to.Value)
	if err != nil {
		return err
	}

	to.PkScript, err = readScript(r, pver, MaxMessagePayload,
		"transaction output public key script")
	return err
}

// WriteTxOut encodes to into the bitcoin protocol encoding for a transaction
// output (TxOut) to w.
func WriteTxOut(w io.Writer, pver uint32, version int32, to *TxOut) error {
	err := binarySerializer.PutUint64(w, littleEndian, uint64(to.Value))
	if err != nil {
		return err
	}

	return WriteVarBytes(w, pver, to.PkScript)
}<|MERGE_RESOLUTION|>--- conflicted
+++ resolved
@@ -682,13 +682,8 @@
 		return err
 	}
 
-<<<<<<< HEAD
-	if !msg.SubnetworkID.IsEqual(&SubnetworkIDNative) {
-		if msg.SubnetworkID == SubnetworkIDRegistry && msg.Gas != 0 {
-=======
 	if !msg.SubnetworkID.IsEqual(subnetworkid.SubnetworkIDNative) {
 		if msg.SubnetworkID.IsEqual(subnetworkid.SubnetworkIDRegistry) && msg.Gas != 0 {
->>>>>>> aacb2ada
 			str := fmt.Sprintf("Transactions from subnetwork %s should have 0 gas", msg.SubnetworkID)
 			return messageError("MsgTx.BtcEncode", str)
 		}
