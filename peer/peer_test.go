// Copyright (c) 2015-2016 The btcsuite developers
// Use of this source code is governed by an ISC
// license that can be found in the LICENSE file.

package peer_test

import (
	"errors"
	"io"
	"net"
	"strconv"
	"testing"
	"time"

	"github.com/btcsuite/go-socks/socks"
	"github.com/daglabs/btcd/dagconfig"
	"github.com/daglabs/btcd/dagconfig/daghash"
	"github.com/daglabs/btcd/peer"
	"github.com/daglabs/btcd/wire"
)

// conn mocks a network connection by implementing the net.Conn interface.  It
// is used to test peer connection without actually opening a network
// connection.
type conn struct {
	io.Reader
	io.Writer
	io.Closer

	// local network, address for the connection.
	lnet, laddr string

	// remote network, address for the connection.
	rnet, raddr string

	// mocks socks proxy if true
	proxy bool
}

// LocalAddr returns the local address for the connection.
func (c conn) LocalAddr() net.Addr {
	return &addr{c.lnet, c.laddr}
}

// Remote returns the remote address for the connection.
func (c conn) RemoteAddr() net.Addr {
	if !c.proxy {
		return &addr{c.rnet, c.raddr}
	}
	host, strPort, _ := net.SplitHostPort(c.raddr)
	port, _ := strconv.Atoi(strPort)
	return &socks.ProxiedAddr{
		Net:  c.rnet,
		Host: host,
		Port: port,
	}
}

// Close handles closing the connection.
func (c conn) Close() error {
	if c.Closer == nil {
		return nil
	}
	return c.Closer.Close()
}

func (c conn) SetDeadline(t time.Time) error      { return nil }
func (c conn) SetReadDeadline(t time.Time) error  { return nil }
func (c conn) SetWriteDeadline(t time.Time) error { return nil }

// addr mocks a network address
type addr struct {
	net, address string
}

func (m addr) Network() string { return m.net }
func (m addr) String() string  { return m.address }

// pipe turns two mock connections into a full-duplex connection similar to
// net.Pipe to allow pipe's with (fake) addresses.
func pipe(c1, c2 *conn) (*conn, *conn) {
	r1, w1 := io.Pipe()
	r2, w2 := io.Pipe()

	c1.Writer = w1
	c1.Closer = w1
	c2.Reader = r1
	c1.Reader = r2
	c2.Writer = w2
	c2.Closer = w2

	return c1, c2
}

// peerStats holds the expected peer stats used for testing peer.
type peerStats struct {
	wantUserAgent       string
	wantServices        wire.ServiceFlag
	wantProtocolVersion uint32
	wantConnected       bool
	wantVersionKnown    bool
	wantVerAckReceived  bool
	wantLastPingTime    time.Time
	wantLastPingNonce   uint64
	wantLastPingMicros  int64
	wantTimeOffset      int64
	wantBytesSent       uint64
	wantBytesReceived   uint64
}

// testPeer tests the given peer's flags and stats
func testPeer(t *testing.T, p *peer.Peer, s peerStats) {
	if p.UserAgent() != s.wantUserAgent {
		t.Errorf("testPeer: wrong UserAgent - got %v, want %v", p.UserAgent(), s.wantUserAgent)
		return
	}

	if p.Services() != s.wantServices {
		t.Errorf("testPeer: wrong Services - got %v, want %v", p.Services(), s.wantServices)
		return
	}

	if !p.LastPingTime().Equal(s.wantLastPingTime) {
		t.Errorf("testPeer: wrong LastPingTime - got %v, want %v", p.LastPingTime(), s.wantLastPingTime)
		return
	}

	if p.LastPingNonce() != s.wantLastPingNonce {
		t.Errorf("testPeer: wrong LastPingNonce - got %v, want %v", p.LastPingNonce(), s.wantLastPingNonce)
		return
	}

	if p.LastPingMicros() != s.wantLastPingMicros {
		t.Errorf("testPeer: wrong LastPingMicros - got %v, want %v", p.LastPingMicros(), s.wantLastPingMicros)
		return
	}

	if p.VerAckReceived() != s.wantVerAckReceived {
		t.Errorf("testPeer: wrong VerAckReceived - got %v, want %v", p.VerAckReceived(), s.wantVerAckReceived)
		return
	}

	if p.VersionKnown() != s.wantVersionKnown {
		t.Errorf("testPeer: wrong VersionKnown - got %v, want %v", p.VersionKnown(), s.wantVersionKnown)
		return
	}

	if p.ProtocolVersion() != s.wantProtocolVersion {
		t.Errorf("testPeer: wrong ProtocolVersion - got %v, want %v", p.ProtocolVersion(), s.wantProtocolVersion)
		return
	}

	// Allow for a deviation of 1s, as the second may tick when the message is
	// in transit and the protocol doesn't support any further precision.
	if p.TimeOffset() != s.wantTimeOffset && p.TimeOffset() != s.wantTimeOffset-1 {
		t.Errorf("testPeer: wrong TimeOffset - got %v, want %v or %v", p.TimeOffset(),
			s.wantTimeOffset, s.wantTimeOffset-1)
		return
	}

	if p.BytesSent() != s.wantBytesSent {
		t.Errorf("testPeer: wrong BytesSent - got %v, want %v", p.BytesSent(), s.wantBytesSent)
		return
	}

	if p.BytesReceived() != s.wantBytesReceived {
		t.Errorf("testPeer: wrong BytesReceived - got %v, want %v", p.BytesReceived(), s.wantBytesReceived)
		return
	}

	if p.Connected() != s.wantConnected {
		t.Errorf("testPeer: wrong Connected - got %v, want %v", p.Connected(), s.wantConnected)
		return
	}

	stats := p.StatsSnapshot()

	if p.ID() != stats.ID {
		t.Errorf("testPeer: wrong ID - got %v, want %v", p.ID(), stats.ID)
		return
	}

	if p.Addr() != stats.Addr {
		t.Errorf("testPeer: wrong Addr - got %v, want %v", p.Addr(), stats.Addr)
		return
	}

	if p.LastSend() != stats.LastSend {
		t.Errorf("testPeer: wrong LastSend - got %v, want %v", p.LastSend(), stats.LastSend)
		return
	}

	if p.LastRecv() != stats.LastRecv {
		t.Errorf("testPeer: wrong LastRecv - got %v, want %v", p.LastRecv(), stats.LastRecv)
		return
	}
}

// TestPeerConnection tests connection between inbound and outbound peers.
func TestPeerConnection(t *testing.T) {
	verack := make(chan struct{})
	peer1Cfg := &peer.Config{
		Listeners: peer.MessageListeners{
			OnVerAck: func(p *peer.Peer, msg *wire.MsgVerAck) {
				verack <- struct{}{}
			},
			OnWrite: func(p *peer.Peer, bytesWritten int, msg wire.Message,
				err error) {
				if _, ok := msg.(*wire.MsgVerAck); ok {
					verack <- struct{}{}
				}
			},
		},
		UserAgentName:     "peer",
		UserAgentVersion:  "1.0",
		UserAgentComments: []string{"comment"},
		DAGParams:         &dagconfig.MainNetParams,
		ProtocolVersion:   wire.ProtocolVersion, // Configure with older version
		Services:          0,
<<<<<<< HEAD
=======
		SubnetworkID:      subnetworkid.SubnetworkIDSupportsAll,
		SelectedTip:       fakeSelectedTipFn,
>>>>>>> 62d14bf2
	}
	peer2Cfg := &peer.Config{
		Listeners:         peer1Cfg.Listeners,
		UserAgentName:     "peer",
		UserAgentVersion:  "1.0",
		UserAgentComments: []string{"comment"},
		DAGParams:         &dagconfig.MainNetParams,
		ProtocolVersion:   wire.ProtocolVersion + 1,
		Services:          wire.SFNodeNetwork,
<<<<<<< HEAD
=======
		SubnetworkID:      subnetworkid.SubnetworkIDSupportsAll,
		SelectedTip:       fakeSelectedTipFn,
>>>>>>> 62d14bf2
	}

	wantStats1 := peerStats{
		wantUserAgent:       wire.DefaultUserAgent + "peer:1.0(comment)/",
		wantServices:        0,
		wantProtocolVersion: wire.ProtocolVersion,
		wantConnected:       true,
		wantVersionKnown:    true,
		wantVerAckReceived:  true,
		wantLastPingTime:    time.Time{},
		wantLastPingNonce:   uint64(0),
		wantLastPingMicros:  int64(0),
		wantTimeOffset:      int64(0),
<<<<<<< HEAD
		wantBytesSent:       168, // 144 version + 24 verack
		wantBytesReceived:   168,
=======
		wantBytesSent:       215, // 191 version + 24 verack
		wantBytesReceived:   215,
>>>>>>> 62d14bf2
	}
	wantStats2 := peerStats{
		wantUserAgent:       wire.DefaultUserAgent + "peer:1.0(comment)/",
		wantServices:        wire.SFNodeNetwork,
		wantProtocolVersion: wire.ProtocolVersion,
		wantConnected:       true,
		wantVersionKnown:    true,
		wantVerAckReceived:  true,
		wantLastPingTime:    time.Time{},
		wantLastPingNonce:   uint64(0),
		wantLastPingMicros:  int64(0),
		wantTimeOffset:      int64(0),
<<<<<<< HEAD
		wantBytesSent:       168, // 144 version + 24 verack
		wantBytesReceived:   168,
=======
		wantBytesSent:       215, // 191 version + 24 verack
		wantBytesReceived:   215,
>>>>>>> 62d14bf2
	}

	tests := []struct {
		name  string
		setup func() (*peer.Peer, *peer.Peer, error)
	}{
		{
			"basic handshake",
			func() (*peer.Peer, *peer.Peer, error) {
				inConn, outConn := pipe(
					&conn{raddr: "10.0.0.1:8333"},
					&conn{raddr: "10.0.0.2:8333"},
				)
				inPeer := peer.NewInboundPeer(peer1Cfg)
				inPeer.AssociateConnection(inConn)

				outPeer, err := peer.NewOutboundPeer(peer2Cfg, "10.0.0.2:8333")
				if err != nil {
					return nil, nil, err
				}
				outPeer.AssociateConnection(outConn)

				for i := 0; i < 4; i++ {
					select {
					case <-verack:
					case <-time.After(time.Second):
						return nil, nil, errors.New("verack timeout")
					}
				}
				return inPeer, outPeer, nil
			},
		},
		{
			"socks proxy",
			func() (*peer.Peer, *peer.Peer, error) {
				inConn, outConn := pipe(
					&conn{raddr: "10.0.0.1:8333", proxy: true},
					&conn{raddr: "10.0.0.2:8333"},
				)
				inPeer := peer.NewInboundPeer(peer1Cfg)
				inPeer.AssociateConnection(inConn)

				outPeer, err := peer.NewOutboundPeer(peer2Cfg, "10.0.0.2:8333")
				if err != nil {
					return nil, nil, err
				}
				outPeer.AssociateConnection(outConn)

				for i := 0; i < 4; i++ {
					select {
					case <-verack:
					case <-time.After(time.Second):
						return nil, nil, errors.New("verack timeout")
					}
				}
				return inPeer, outPeer, nil
			},
		},
	}
	t.Logf("Running %d tests", len(tests))
	for i, test := range tests {
		inPeer, outPeer, err := test.setup()
		if err != nil {
			t.Errorf("TestPeerConnection setup #%d: unexpected err %v", i, err)
			return
		}
		testPeer(t, inPeer, wantStats2)
		testPeer(t, outPeer, wantStats1)

		inPeer.Disconnect()
		outPeer.Disconnect()
		inPeer.WaitForDisconnect()
		outPeer.WaitForDisconnect()
	}
}

// TestPeerListeners tests that the peer listeners are called as expected.
func TestPeerListeners(t *testing.T) {
	verack := make(chan struct{}, 1)
	ok := make(chan wire.Message, 20)
	peerCfg := &peer.Config{
		Listeners: peer.MessageListeners{
			OnGetAddr: func(p *peer.Peer, msg *wire.MsgGetAddr) {
				ok <- msg
			},
			OnAddr: func(p *peer.Peer, msg *wire.MsgAddr) {
				ok <- msg
			},
			OnPing: func(p *peer.Peer, msg *wire.MsgPing) {
				ok <- msg
			},
			OnPong: func(p *peer.Peer, msg *wire.MsgPong) {
				ok <- msg
			},
			OnAlert: func(p *peer.Peer, msg *wire.MsgAlert) {
				ok <- msg
			},
			OnMemPool: func(p *peer.Peer, msg *wire.MsgMemPool) {
				ok <- msg
			},
			OnTx: func(p *peer.Peer, msg *wire.MsgTx) {
				ok <- msg
			},
			OnBlock: func(p *peer.Peer, msg *wire.MsgBlock, buf []byte) {
				ok <- msg
			},
			OnInv: func(p *peer.Peer, msg *wire.MsgInv) {
				ok <- msg
			},
			OnHeaders: func(p *peer.Peer, msg *wire.MsgHeaders) {
				ok <- msg
			},
			OnNotFound: func(p *peer.Peer, msg *wire.MsgNotFound) {
				ok <- msg
			},
			OnGetData: func(p *peer.Peer, msg *wire.MsgGetData) {
				ok <- msg
			},
			OnGetBlocks: func(p *peer.Peer, msg *wire.MsgGetBlocks) {
				ok <- msg
			},
			OnGetHeaders: func(p *peer.Peer, msg *wire.MsgGetHeaders) {
				ok <- msg
			},
			OnGetCFilters: func(p *peer.Peer, msg *wire.MsgGetCFilters) {
				ok <- msg
			},
			OnGetCFHeaders: func(p *peer.Peer, msg *wire.MsgGetCFHeaders) {
				ok <- msg
			},
			OnGetCFCheckpt: func(p *peer.Peer, msg *wire.MsgGetCFCheckpt) {
				ok <- msg
			},
			OnCFilter: func(p *peer.Peer, msg *wire.MsgCFilter) {
				ok <- msg
			},
			OnCFHeaders: func(p *peer.Peer, msg *wire.MsgCFHeaders) {
				ok <- msg
			},
			OnFeeFilter: func(p *peer.Peer, msg *wire.MsgFeeFilter) {
				ok <- msg
			},
			OnFilterAdd: func(p *peer.Peer, msg *wire.MsgFilterAdd) {
				ok <- msg
			},
			OnFilterClear: func(p *peer.Peer, msg *wire.MsgFilterClear) {
				ok <- msg
			},
			OnFilterLoad: func(p *peer.Peer, msg *wire.MsgFilterLoad) {
				ok <- msg
			},
			OnMerkleBlock: func(p *peer.Peer, msg *wire.MsgMerkleBlock) {
				ok <- msg
			},
			OnVersion: func(p *peer.Peer, msg *wire.MsgVersion) {
				ok <- msg
			},
			OnVerAck: func(p *peer.Peer, msg *wire.MsgVerAck) {
				verack <- struct{}{}
			},
			OnReject: func(p *peer.Peer, msg *wire.MsgReject) {
				ok <- msg
			},
			OnSendHeaders: func(p *peer.Peer, msg *wire.MsgSendHeaders) {
				ok <- msg
			},
		},
		UserAgentName:     "peer",
		UserAgentVersion:  "1.0",
		UserAgentComments: []string{"comment"},
		DAGParams:         &dagconfig.MainNetParams,
		Services:          wire.SFNodeBloom,
<<<<<<< HEAD
=======
		SubnetworkID:      subnetworkid.SubnetworkIDSupportsAll,
		SelectedTip:       fakeSelectedTipFn,
>>>>>>> 62d14bf2
	}
	inConn, outConn := pipe(
		&conn{raddr: "10.0.0.1:8333"},
		&conn{raddr: "10.0.0.2:8333"},
	)
	inPeer := peer.NewInboundPeer(peerCfg)
	inPeer.AssociateConnection(inConn)

	peerCfg.Listeners = peer.MessageListeners{
		OnVerAck: func(p *peer.Peer, msg *wire.MsgVerAck) {
			verack <- struct{}{}
		},
	}
	outPeer, err := peer.NewOutboundPeer(peerCfg, "10.0.0.1:8333")
	if err != nil {
		t.Errorf("NewOutboundPeer: unexpected err %v\n", err)
		return
	}
	outPeer.AssociateConnection(outConn)

	for i := 0; i < 2; i++ {
		select {
		case <-verack:
		case <-time.After(time.Second * 1):
			t.Errorf("TestPeerListeners: verack timeout\n")
			return
		}
	}

	tests := []struct {
		listener string
		msg      wire.Message
	}{
		{
			"OnGetAddr",
			wire.NewMsgGetAddr(false, nil),
		},
		{
			"OnAddr",
			wire.NewMsgAddr(false, nil),
		},
		{
			"OnPing",
			wire.NewMsgPing(42),
		},
		{
			"OnPong",
			wire.NewMsgPong(42),
		},
		{
			"OnAlert",
			wire.NewMsgAlert([]byte("payload"), []byte("signature")),
		},
		{
			"OnMemPool",
			wire.NewMsgMemPool(),
		},
		{
			"OnTx",
			wire.NewNativeMsgTx(wire.TxVersion, nil, nil),
		},
		{
			"OnBlock",
			wire.NewMsgBlock(wire.NewBlockHeader(1,
				[]daghash.Hash{}, &daghash.Hash{}, &daghash.Hash{}, 1, 1)),
		},
		{
			"OnInv",
			wire.NewMsgInv(),
		},
		{
			"OnHeaders",
			wire.NewMsgHeaders(),
		},
		{
			"OnNotFound",
			wire.NewMsgNotFound(),
		},
		{
			"OnGetData",
			wire.NewMsgGetData(),
		},
		{
			"OnGetBlocks",
			wire.NewMsgGetBlocks(&daghash.Hash{}),
		},
		{
			"OnGetHeaders",
			wire.NewMsgGetHeaders(),
		},
		{
			"OnGetCFilters",
			wire.NewMsgGetCFilters(wire.GCSFilterRegular, 0, &daghash.Hash{}),
		},
		{
			"OnGetCFHeaders",
			wire.NewMsgGetCFHeaders(wire.GCSFilterRegular, 0, &daghash.Hash{}),
		},
		{
			"OnGetCFCheckpt",
			wire.NewMsgGetCFCheckpt(wire.GCSFilterRegular, &daghash.Hash{}),
		},
		{
			"OnCFilter",
			wire.NewMsgCFilter(wire.GCSFilterRegular, &daghash.Hash{},
				[]byte("payload")),
		},
		{
			"OnCFHeaders",
			wire.NewMsgCFHeaders(),
		},
		{
			"OnFeeFilter",
			wire.NewMsgFeeFilter(15000),
		},
		{
			"OnFilterAdd",
			wire.NewMsgFilterAdd([]byte{0x01}),
		},
		{
			"OnFilterClear",
			wire.NewMsgFilterClear(),
		},
		{
			"OnFilterLoad",
			wire.NewMsgFilterLoad([]byte{0x01}, 10, 0, wire.BloomUpdateNone),
		},
		{
			"OnMerkleBlock",
			wire.NewMsgMerkleBlock(wire.NewBlockHeader(1,
				[]daghash.Hash{}, &daghash.Hash{}, &daghash.Hash{}, 1, 1)),
		},
		// only one version message is allowed
		// only one verack message is allowed
		{
			"OnReject",
			wire.NewMsgReject("block", wire.RejectDuplicate, "dupe block"),
		},
		{
			"OnSendHeaders",
			wire.NewMsgSendHeaders(),
		},
	}
	t.Logf("Running %d tests", len(tests))
	for _, test := range tests {
		// Queue the test message
		outPeer.QueueMessage(test.msg, nil)
		select {
		case <-ok:
		case <-time.After(time.Second * 1):
			t.Errorf("TestPeerListeners: %s timeout", test.listener)
			return
		}
	}
	inPeer.Disconnect()
	outPeer.Disconnect()
}

// TestOutboundPeer tests that the outbound peer works as expected.
func TestOutboundPeer(t *testing.T) {
	peerCfg := &peer.Config{
		SelectedTip: func() *daghash.Hash {
			return &daghash.ZeroHash
		},
		UserAgentName:     "peer",
		UserAgentVersion:  "1.0",
		UserAgentComments: []string{"comment"},
		DAGParams:         &dagconfig.MainNetParams,
		Services:          0,
	}

	r, w := io.Pipe()
	c := &conn{raddr: "10.0.0.1:8333", Writer: w, Reader: r}

	p, err := peer.NewOutboundPeer(peerCfg, "10.0.0.1:8333")
	if err != nil {
		t.Errorf("NewOutboundPeer: unexpected err - %v\n", err)
		return
	}

	// Test trying to connect twice.
	p.AssociateConnection(c)
	p.AssociateConnection(c)
	p.Disconnect()

	// Test Queue Inv
	fakeBlockHash := &daghash.Hash{0: 0x00, 1: 0x01}
	fakeInv := wire.NewInvVect(wire.InvTypeBlock, fakeBlockHash)

	// Should be noops as the peer could not connect.
	p.QueueInventory(fakeInv)
	p.AddKnownInventory(fakeInv)
	p.QueueInventory(fakeInv)

	fakeMsg := wire.NewMsgVerAck()
	p.QueueMessage(fakeMsg, nil)
	done := make(chan struct{})
	p.QueueMessage(fakeMsg, done)
	<-done
	p.Disconnect()

	// Test SelectedTip
	var selectedTip = func() *daghash.Hash {
		hashStr := "14a0810ac680a3eb3f82edc878cea25ec41d6b790744e5daeef"
		hash, err := daghash.NewHashFromStr(hashStr)
		if err != nil {
			t.Fatalf("daghash.NewHashFromStr: %s", err)
		}
		return hash
	}

	peerCfg.SelectedTip = selectedTip
	r1, w1 := io.Pipe()
	c1 := &conn{raddr: "10.0.0.1:8333", Writer: w1, Reader: r1}
	p1, err := peer.NewOutboundPeer(peerCfg, "10.0.0.1:8333")
	if err != nil {
		t.Errorf("NewOutboundPeer: unexpected err - %v\n", err)
		return
	}
	p1.AssociateConnection(c1)

	// Test Queue Inv after connection
	p1.QueueInventory(fakeInv)
	p1.Disconnect()

	// Test regression
	peerCfg.DAGParams = &dagconfig.RegressionNetParams
	peerCfg.Services = wire.SFNodeBloom
	r2, w2 := io.Pipe()
	c2 := &conn{raddr: "10.0.0.1:8333", Writer: w2, Reader: r2}
	p2, err := peer.NewOutboundPeer(peerCfg, "10.0.0.1:8333")
	if err != nil {
		t.Errorf("NewOutboundPeer: unexpected err - %v\n", err)
		return
	}
	p2.AssociateConnection(c2)

	// Test PushXXX
	var addrs []*wire.NetAddress
	for i := 0; i < 5; i++ {
		na := wire.NetAddress{}
		addrs = append(addrs, &na)
	}
	if _, err := p2.PushAddrMsg(addrs, nil); err != nil {
		t.Errorf("PushAddrMsg: unexpected err %v\n", err)
		return
	}
	if err := p2.PushGetBlocksMsg(nil, &daghash.Hash{}); err != nil {
		t.Errorf("PushGetBlocksMsg: unexpected err %v\n", err)
		return
	}
	if err := p2.PushGetHeadersMsg(nil, &daghash.Hash{}); err != nil {
		t.Errorf("PushGetHeadersMsg: unexpected err %v\n", err)
		return
	}

	p2.PushRejectMsg("block", wire.RejectMalformed, "malformed", nil, false)
	p2.PushRejectMsg("block", wire.RejectInvalid, "invalid", nil, false)

	// Test Queue Messages
	p2.QueueMessage(wire.NewMsgGetAddr(false, nil), nil)
	p2.QueueMessage(wire.NewMsgPing(1), nil)
	p2.QueueMessage(wire.NewMsgMemPool(), nil)
	p2.QueueMessage(wire.NewMsgGetData(), nil)
	p2.QueueMessage(wire.NewMsgGetHeaders(), nil)
	p2.QueueMessage(wire.NewMsgFeeFilter(20000), nil)

	p2.Disconnect()
}

// Tests that the node disconnects from peers with an unsupported protocol
// version.
func TestUnsupportedVersionPeer(t *testing.T) {
	peerCfg := &peer.Config{
		UserAgentName:     "peer",
		UserAgentVersion:  "1.0",
		UserAgentComments: []string{"comment"},
		DAGParams:         &dagconfig.MainNetParams,
		Services:          0,
<<<<<<< HEAD
=======
		SubnetworkID:      subnetworkid.SubnetworkIDSupportsAll,
		SelectedTip:       fakeSelectedTipFn,
>>>>>>> 62d14bf2
	}

	localNA := wire.NewNetAddressIPPort(
		net.ParseIP("10.0.0.1"),
		uint16(8333),
		wire.SFNodeNetwork,
	)
	remoteNA := wire.NewNetAddressIPPort(
		net.ParseIP("10.0.0.2"),
		uint16(8333),
		wire.SFNodeNetwork,
	)
	localConn, remoteConn := pipe(
		&conn{laddr: "10.0.0.1:8333", raddr: "10.0.0.2:8333"},
		&conn{laddr: "10.0.0.2:8333", raddr: "10.0.0.1:8333"},
	)

	p, err := peer.NewOutboundPeer(peerCfg, "10.0.0.1:8333")
	if err != nil {
		t.Fatalf("NewOutboundPeer: unexpected err - %v\n", err)
	}
	p.AssociateConnection(localConn)

	// Read outbound messages to peer into a channel
	outboundMessages := make(chan wire.Message)
	go func() {
		for {
			_, msg, _, err := wire.ReadMessageN(
				remoteConn,
				p.ProtocolVersion(),
				peerCfg.DAGParams.Net,
			)
			if err == io.EOF {
				close(outboundMessages)
				return
			}
			if err != nil {
				t.Errorf("Error reading message from local node: %v\n", err)
				return
			}

			outboundMessages <- msg
		}
	}()

	// Read version message sent to remote peer
	select {
	case msg := <-outboundMessages:
		if _, ok := msg.(*wire.MsgVersion); !ok {
			t.Fatalf("Expected version message, got [%s]", msg.Command())
		}
	case <-time.After(time.Second):
		t.Fatal("Peer did not send version message")
	}

	// Remote peer writes version message advertising invalid protocol version 0
<<<<<<< HEAD
	invalidVersionMsg := wire.NewMsgVersion(remoteNA, localNA, 0, 0, nil)
=======
	invalidVersionMsg := wire.NewMsgVersion(remoteNA, localNA, 0, &daghash.ZeroHash, subnetworkid.SubnetworkIDSupportsAll)
>>>>>>> 62d14bf2
	invalidVersionMsg.ProtocolVersion = 0

	_, err = wire.WriteMessageN(
		remoteConn.Writer,
		invalidVersionMsg,
		uint32(invalidVersionMsg.ProtocolVersion),
		peerCfg.DAGParams.Net,
	)
	if err != nil {
		t.Fatalf("wire.WriteMessageN: unexpected err - %v\n", err)
	}

	// Expect peer to disconnect automatically
	disconnected := make(chan struct{})
	go func() {
		p.WaitForDisconnect()
		disconnected <- struct{}{}
	}()

	select {
	case <-disconnected:
		close(disconnected)
	case <-time.After(time.Second):
		t.Fatal("Peer did not automatically disconnect")
	}

	// Expect no further outbound messages from peer
	select {
	case msg, chanOpen := <-outboundMessages:
		if chanOpen {
			t.Fatalf("Expected no further messages, received [%s]", msg.Command())
		}
	case <-time.After(time.Second):
		t.Fatal("Timeout waiting for remote reader to close")
	}
}

func init() {
	// Allow self connection when running the tests.
	peer.TstAllowSelfConns()
}

func fakeSelectedTipFn() *daghash.Hash {
	return &daghash.Hash{0x12, 0x34}
}<|MERGE_RESOLUTION|>--- conflicted
+++ resolved
@@ -217,11 +217,7 @@
 		DAGParams:         &dagconfig.MainNetParams,
 		ProtocolVersion:   wire.ProtocolVersion, // Configure with older version
 		Services:          0,
-<<<<<<< HEAD
-=======
-		SubnetworkID:      subnetworkid.SubnetworkIDSupportsAll,
 		SelectedTip:       fakeSelectedTipFn,
->>>>>>> 62d14bf2
 	}
 	peer2Cfg := &peer.Config{
 		Listeners:         peer1Cfg.Listeners,
@@ -231,11 +227,7 @@
 		DAGParams:         &dagconfig.MainNetParams,
 		ProtocolVersion:   wire.ProtocolVersion + 1,
 		Services:          wire.SFNodeNetwork,
-<<<<<<< HEAD
-=======
-		SubnetworkID:      subnetworkid.SubnetworkIDSupportsAll,
 		SelectedTip:       fakeSelectedTipFn,
->>>>>>> 62d14bf2
 	}
 
 	wantStats1 := peerStats{
@@ -249,13 +241,8 @@
 		wantLastPingNonce:   uint64(0),
 		wantLastPingMicros:  int64(0),
 		wantTimeOffset:      int64(0),
-<<<<<<< HEAD
-		wantBytesSent:       168, // 144 version + 24 verack
-		wantBytesReceived:   168,
-=======
-		wantBytesSent:       215, // 191 version + 24 verack
-		wantBytesReceived:   215,
->>>>>>> 62d14bf2
+		wantBytesSent:       196, // 172 version + 24 verack
+		wantBytesReceived:   196,
 	}
 	wantStats2 := peerStats{
 		wantUserAgent:       wire.DefaultUserAgent + "peer:1.0(comment)/",
@@ -268,13 +255,8 @@
 		wantLastPingNonce:   uint64(0),
 		wantLastPingMicros:  int64(0),
 		wantTimeOffset:      int64(0),
-<<<<<<< HEAD
-		wantBytesSent:       168, // 144 version + 24 verack
-		wantBytesReceived:   168,
-=======
-		wantBytesSent:       215, // 191 version + 24 verack
-		wantBytesReceived:   215,
->>>>>>> 62d14bf2
+		wantBytesSent:       196, // 172 version + 24 verack
+		wantBytesReceived:   196,
 	}
 
 	tests := []struct {
@@ -447,11 +429,7 @@
 		UserAgentComments: []string{"comment"},
 		DAGParams:         &dagconfig.MainNetParams,
 		Services:          wire.SFNodeBloom,
-<<<<<<< HEAD
-=======
-		SubnetworkID:      subnetworkid.SubnetworkIDSupportsAll,
 		SelectedTip:       fakeSelectedTipFn,
->>>>>>> 62d14bf2
 	}
 	inConn, outConn := pipe(
 		&conn{raddr: "10.0.0.1:8333"},
@@ -731,11 +709,7 @@
 		UserAgentComments: []string{"comment"},
 		DAGParams:         &dagconfig.MainNetParams,
 		Services:          0,
-<<<<<<< HEAD
-=======
-		SubnetworkID:      subnetworkid.SubnetworkIDSupportsAll,
 		SelectedTip:       fakeSelectedTipFn,
->>>>>>> 62d14bf2
 	}
 
 	localNA := wire.NewNetAddressIPPort(
@@ -792,11 +766,7 @@
 	}
 
 	// Remote peer writes version message advertising invalid protocol version 0
-<<<<<<< HEAD
-	invalidVersionMsg := wire.NewMsgVersion(remoteNA, localNA, 0, 0, nil)
-=======
-	invalidVersionMsg := wire.NewMsgVersion(remoteNA, localNA, 0, &daghash.ZeroHash, subnetworkid.SubnetworkIDSupportsAll)
->>>>>>> 62d14bf2
+	invalidVersionMsg := wire.NewMsgVersion(remoteNA, localNA, 0, &daghash.ZeroHash, nil)
 	invalidVersionMsg.ProtocolVersion = 0
 
 	_, err = wire.WriteMessageN(
