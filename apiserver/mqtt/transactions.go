--- conflicted
+++ resolved
@@ -1,11 +1,6 @@
 package mqtt
 
 import (
-<<<<<<< HEAD
-	"fmt"
-=======
-	"encoding/json"
->>>>>>> fab043ef
 	"github.com/daglabs/btcd/apiserver/apimodels"
 	"github.com/daglabs/btcd/apiserver/controllers"
 	"github.com/daglabs/btcd/apiserver/database"
@@ -62,24 +57,8 @@
 	return addresses
 }
 
-<<<<<<< HEAD
-func publishTransactionNotificationForAddress(transaction *apimodels.TransactionResponse, address string) error {
-	return publish(transactionsTopic(address), transaction)
-=======
 func publishTransactionNotificationForAddress(transaction *apimodels.TransactionResponse, address string, topic string) error {
-	payload, err := json.Marshal(transaction)
-	if err != nil {
-		return err
-	}
-
-	token := client.Publish(topic+address, 2, false, payload)
-	token.Wait()
-	if token.Error() != nil {
-		return token.Error()
-	}
-
-	return nil
->>>>>>> fab043ef
+	return publish(topic+address, transaction)
 }
 
 // PublishAcceptedTransactionsNotifications publishes notification for each accepted transaction of the given chain-block
