--- conflicted
+++ resolved
@@ -17,12 +17,7 @@
 	return client, nil
 }
 
-<<<<<<< HEAD
-// IsConnected returns true if MQTT client was connected, false otherwise.
-func IsConnected() bool {
-=======
 func isConnected() bool {
->>>>>>> 8e0e62f2
 	return client != nil
 }
 
