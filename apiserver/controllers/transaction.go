package controllers

import (
	"encoding/hex"
	"fmt"
	"net/http"

	"github.com/daglabs/btcd/apiserver/database"
	"github.com/daglabs/btcd/apiserver/models"
	"github.com/daglabs/btcd/apiserver/utils"
	"github.com/daglabs/btcd/util/daghash"
	"github.com/jinzhu/gorm"
)

const maximumGetTransactionsLimit = 1000

// GetTransactionByIDHandler returns a transaction by a given transaction ID.
func GetTransactionByIDHandler(txID string) (interface{}, *utils.HandlerError) {
	if bytes, err := hex.DecodeString(txID); err != nil || len(bytes) != daghash.TxIDSize {
		return nil, utils.NewHandlerError(http.StatusUnprocessableEntity,
			fmt.Sprintf("The given txid is not a hex-encoded %d-byte hash.", daghash.TxIDSize))
	}

	db, err := database.DB()
	if err != nil {
		return nil, utils.NewHandlerError(http.StatusInternalServerError, http.StatusText(http.StatusInternalServerError))
	}

	tx := &models.Transaction{}
	query := db.Where(&models.Transaction{TransactionID: txID})
	addTxPreloadedFields(query).First(&tx)
	if tx.ID == 0 {
		return nil, utils.NewHandlerError(http.StatusNotFound, "No transaction with the given txid was found.")
	}
	return convertTxModelToTxResponse(tx), nil
}

// GetTransactionByHashHandler returns a transaction by a given transaction hash.
func GetTransactionByHashHandler(txHash string) (interface{}, *utils.HandlerError) {
	if bytes, err := hex.DecodeString(txHash); err != nil || len(bytes) != daghash.HashSize {
		return nil, utils.NewHandlerError(http.StatusUnprocessableEntity,
			fmt.Sprintf("The given txhash is not a hex-encoded %d-byte hash.", daghash.HashSize))
	}

	db, err := database.DB()
	if err != nil {
		return nil, utils.NewHandlerError(http.StatusInternalServerError, http.StatusText(http.StatusInternalServerError))
	}

	tx := &models.Transaction{}
	query := db.Where(&models.Transaction{TransactionHash: txHash})
	addTxPreloadedFields(query).First(&tx)
	if tx.ID == 0 {
		return nil, utils.NewHandlerError(http.StatusNotFound, "No transaction with the given txhash was found.")
	}
	return convertTxModelToTxResponse(tx), nil
}

// GetTransactionsByAddressHandler searches for all transactions
// where the given address is either an input or an output.
func GetTransactionsByAddressHandler(address string, skip uint64, limit uint64) (interface{}, *utils.HandlerError) {
	if limit > maximumGetTransactionsLimit {
		return nil, utils.NewHandlerError(http.StatusUnprocessableEntity,
			fmt.Sprintf("The maximum allowed value for the limit is %d", maximumGetTransactionsLimit))
	}

	db, err := database.DB()
	if err != nil {
		return nil, utils.NewHandlerError(http.StatusInternalServerError, http.StatusText(http.StatusInternalServerError))
	}

	txs := []*models.Transaction{}
	query := db.
		Joins("LEFT JOIN `transaction_outputs` ON `transaction_outputs`.`transaction_id` = `transactions`.`id`").
		Joins("LEFT JOIN `addresses` AS `out_addresses` ON `out_addresses`.`id` = `transaction_outputs`.`address_id`").
		Joins("LEFT JOIN `transaction_inputs` ON `transaction_inputs`.`transaction_id` = `transactions`.`id`").
		Joins("LEFT JOIN `transaction_outputs` AS `inputs_outs` ON `inputs_outs`.`id` = `transaction_inputs`.`transaction_output_id`").
		Joins("LEFT JOIN `addresses` AS `in_addresses` ON `in_addresses`.`id` = `inputs_outs`.`address_id`").
		Where("`out_addresses`.`address` = ?", address).
		Or("`in_addresses`.`address` = ?", address).
		Limit(limit).
		Offset(skip).
		Order("`transactions`.`id` ASC")
	addTxPreloadedFields(query).Find(&txs)
	txResponses := make([]*transactionResponse, len(txs))
	for i, tx := range txs {
		txResponses[i] = convertTxModelToTxResponse(tx)
	}
	return txResponses, nil
}

// GetUTXOsByAddressHandler searches for all UTXOs that belong to a certain address.
func GetUTXOsByAddressHandler(address string) (interface{}, *utils.HandlerError) {
<<<<<<< HEAD
	db, err := database.DB()
	if err != nil {
		return nil, utils.NewHandlerError(http.StatusInternalServerError, http.StatusText(http.StatusInternalServerError))
	}

	utxos := []*models.UTXO{}
	db.
		Joins("LEFT JOIN `transaction_outputs` ON `transaction_outputs`.`id` = `utxos`.`transaction_output_id`").
=======
	var transactionOutputs []*models.TransactionOutput
	database.DB.
>>>>>>> 369031f9
		Joins("LEFT JOIN `addresses` ON `addresses`.`id` = `transaction_outputs`.`address_id`").
		Where("`addresses`.`address` = ? AND `transaction_outputs`.`is_spent` = 0", address).
		Preload("Transaction.AcceptingBlock").
		Find(&transactionOutputs)
	UTXOsResponses := make([]*transactionOutputResponse, len(transactionOutputs))
	for i, transactionOutput := range transactionOutputs {
		UTXOsResponses[i] = &transactionOutputResponse{
			Value:                   transactionOutput.Value,
			ScriptPubKey:            hex.EncodeToString(transactionOutput.ScriptPubKey),
			AcceptingBlockHash:      transactionOutput.Transaction.AcceptingBlock.BlockHash,
			AcceptingBlockBlueScore: transactionOutput.Transaction.AcceptingBlock.BlueScore,
		}
	}
	return UTXOsResponses, nil
}

func addTxPreloadedFields(query *gorm.DB) *gorm.DB {
	return query.Preload("AcceptingBlock").
		Preload("Subnetwork").
		Preload("TransactionOutputs").
		Preload("TransactionOutputs.Address").
		Preload("TransactionInputs.TransactionOutput.Transaction").
		Preload("TransactionInputs.TransactionOutput.Address")
}<|MERGE_RESOLUTION|>--- conflicted
+++ resolved
@@ -91,23 +91,18 @@
 
 // GetUTXOsByAddressHandler searches for all UTXOs that belong to a certain address.
 func GetUTXOsByAddressHandler(address string) (interface{}, *utils.HandlerError) {
-<<<<<<< HEAD
 	db, err := database.DB()
 	if err != nil {
 		return nil, utils.NewHandlerError(http.StatusInternalServerError, http.StatusText(http.StatusInternalServerError))
 	}
 
-	utxos := []*models.UTXO{}
+	var transactionOutputs []*models.TransactionOutput
 	db.
-		Joins("LEFT JOIN `transaction_outputs` ON `transaction_outputs`.`id` = `utxos`.`transaction_output_id`").
-=======
-	var transactionOutputs []*models.TransactionOutput
-	database.DB.
->>>>>>> 369031f9
 		Joins("LEFT JOIN `addresses` ON `addresses`.`id` = `transaction_outputs`.`address_id`").
 		Where("`addresses`.`address` = ? AND `transaction_outputs`.`is_spent` = 0", address).
 		Preload("Transaction.AcceptingBlock").
 		Find(&transactionOutputs)
+
 	UTXOsResponses := make([]*transactionOutputResponse, len(transactionOutputs))
 	for i, transactionOutput := range transactionOutputs {
 		UTXOsResponses[i] = &transactionOutputResponse{
