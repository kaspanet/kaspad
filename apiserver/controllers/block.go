package controllers

import (
	"encoding/hex"
	"fmt"
	"net/http"

	"github.com/daglabs/btcd/apiserver/database"
	"github.com/daglabs/btcd/apiserver/models"
	"github.com/daglabs/btcd/apiserver/utils"
	"github.com/daglabs/btcd/util/daghash"
)

// GetBlockByHashHandler returns a block by a given hash.
func GetBlockByHashHandler(blockHash string) (interface{}, *utils.HandlerError) {
	if bytes, err := hex.DecodeString(blockHash); err != nil || len(bytes) != daghash.HashSize {
		return nil, utils.NewHandlerError(http.StatusUnprocessableEntity,
			fmt.Sprintf("The given block hash is not a hex-encoded %d-byte hash.", daghash.HashSize))
	}

	db, err := database.DB()
	if err != nil {
<<<<<<< HEAD
		return nil, utils.NewHandlerError(500, "Internal server error occured")
=======
		return nil, utils.NewHandlerError(http.StatusInternalServerError, http.StatusText(http.StatusInternalServerError))
>>>>>>> 502b510c
	}

	block := &models.Block{}
	db.Where(&models.Block{BlockHash: blockHash}).Preload("AcceptingBlock").First(block)
	if block.ID == 0 {
		return nil, utils.NewHandlerError(http.StatusNotFound, "No block with the given block hash was found.")
	}
	return convertBlockModelToBlockResponse(block), nil
}<|MERGE_RESOLUTION|>--- conflicted
+++ resolved
@@ -20,11 +20,7 @@
 
 	db, err := database.DB()
 	if err != nil {
-<<<<<<< HEAD
-		return nil, utils.NewHandlerError(500, "Internal server error occured")
-=======
 		return nil, utils.NewHandlerError(http.StatusInternalServerError, http.StatusText(http.StatusInternalServerError))
->>>>>>> 502b510c
 	}
 
 	block := &models.Block{}
