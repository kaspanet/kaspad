package server

import (
	"encoding/json"
	"fmt"
	"io/ioutil"
	"net/http"
	"strconv"

	"github.com/daglabs/btcd/apiserver/controllers"
	"github.com/daglabs/btcd/apiserver/utils"
	"github.com/gorilla/mux"
)

const (
	routeParamTxID      = "txID"
	routeParamTxHash    = "txHash"
	routeParamAddress   = "address"
	routeParamBlockHash = "blockHash"
)

const (
	queryParamSkip  = "skip"
	queryParamLimit = "limit"
	queryParamOrder = "order"
)

const (
	defaultGetTransactionsLimit = 100
	defaultGetBlocksLimit       = 25
	defaultGetBlocksOrder       = controllers.OrderAscending
)

type handlerFunc func(ctx *utils.APIServerContext, routeParams map[string]string, queryParams map[string]string, requestBody []byte) (
	interface{}, *utils.HandlerError)

func makeHandler(handler handlerFunc) func(http.ResponseWriter, *http.Request) {
	return func(w http.ResponseWriter, r *http.Request) {
		ctx := utils.ToAPIServerContext(r.Context())

		var requestBody []byte
		if r.Method == "POST" {
			var err error
			requestBody, err = ioutil.ReadAll(r.Body)
			if err != nil {
				sendErr(ctx, w, utils.NewHandlerError(500, "Internal server error occured"))
			}
		}

		flattenedQueryParams, hErr := flattenQueryParams(r.URL.Query())
		if hErr != nil {
			sendErr(ctx, w, hErr)
			return
		}

		response, hErr := handler(ctx, mux.Vars(r), flattenedQueryParams, requestBody)
		if hErr != nil {
			sendErr(ctx, w, hErr)
			return
		}
		if response != nil {
			sendJSONResponse(w, response)
		}
	}
}

func flattenQueryParams(queryParams map[string][]string) (map[string]string, *utils.HandlerError) {
	flattenedMap := make(map[string]string)
	for param, valuesSlice := range queryParams {
		if len(valuesSlice) > 1 {
			return nil, utils.NewHandlerError(http.StatusUnprocessableEntity, fmt.Sprintf("Couldn't parse the '%s' query parameter:"+
				" expected a single value but got multiple values", param))
		}
		flattenedMap[param] = valuesSlice[0]
	}
	return flattenedMap, nil
}

type clientError struct {
	ErrorCode    int    `json:"errorCode"`
	ErrorMessage string `json:"errorMessage"`
}

func sendErr(ctx *utils.APIServerContext, w http.ResponseWriter, hErr *utils.HandlerError) {
	errMsg := fmt.Sprintf("got error: %s", hErr)
	ctx.Warnf(errMsg)
	w.WriteHeader(hErr.Code)
	sendJSONResponse(w, &clientError{
		ErrorCode:    hErr.Code,
		ErrorMessage: hErr.ClientMessage,
	})
}

func sendJSONResponse(w http.ResponseWriter, response interface{}) {
	b, err := json.Marshal(response)
	if err != nil {
		panic(err)
	}
	_, err = fmt.Fprintf(w, string(b))
	if err != nil {
		panic(err)
	}
}

<<<<<<< HEAD
func mainHandler(_ *utils.APIServerContext, routeParams map[string]string, _ map[string]string, _ []byte) (interface{}, *utils.HandlerError) {
	return "API server is running", nil
=======
func mainHandler(_ *utils.APIServerContext, _ map[string]string, _ map[string]string) (interface{}, *utils.HandlerError) {
	return struct {
		Message string `json:"message"`
	}{
		Message: "API server is running",
	}, nil
>>>>>>> 47c5eddf
}

func addRoutes(router *mux.Router) {
	router.HandleFunc("/", makeHandler(mainHandler))

	router.HandleFunc(
		fmt.Sprintf("/transaction/id/{%s}", routeParamTxID),
		makeHandler(getTransactionByIDHandler)).
		Methods("GET")

	router.HandleFunc(
		fmt.Sprintf("/transaction/hash/{%s}", routeParamTxHash),
		makeHandler(getTransactionByHashHandler)).
		Methods("GET")

	router.HandleFunc(
		fmt.Sprintf("/transactions/address/{%s}", routeParamAddress),
		makeHandler(getTransactionsByAddressHandler)).
		Methods("GET")

	router.HandleFunc(
		fmt.Sprintf("/utxos/address/{%s}", routeParamAddress),
		makeHandler(getUTXOsByAddressHandler)).
		Methods("GET")

	router.HandleFunc(
		fmt.Sprintf("/block/{%s}", routeParamBlockHash),
		makeHandler(getBlockByHashHandler)).
		Methods("GET")

	router.HandleFunc(
		"/blocks",
		makeHandler(getBlocksHandler)).
		Methods("GET")

	router.HandleFunc(
		"/fee-estimates",
		makeHandler(getFeeEstimatesHandler)).
		Methods("GET")

	router.HandleFunc(
		"/transaction",
		makeHandler(postTransactionHandler)).
		Methods("POST")
}

func convertQueryParamToInt(queryParams map[string]string, param string, defaultValue int) (int, *utils.HandlerError) {
	if _, ok := queryParams[param]; ok {
		intValue, err := strconv.Atoi(queryParams[param])
		if err != nil {
			return 0, utils.NewHandlerError(http.StatusUnprocessableEntity, fmt.Sprintf("Couldn't parse the '%s' query parameter: %s", param, err))
		}
		return intValue, nil
	}
	return defaultValue, nil
}

func getTransactionByIDHandler(_ *utils.APIServerContext, routeParams map[string]string, _ map[string]string,
	_ []byte) (interface{}, *utils.HandlerError) {

	return controllers.GetTransactionByIDHandler(routeParams[routeParamTxID])
}

func getTransactionByHashHandler(_ *utils.APIServerContext, routeParams map[string]string, _ map[string]string,
	_ []byte) (interface{}, *utils.HandlerError) {

	return controllers.GetTransactionByHashHandler(routeParams[routeParamTxHash])
}

func getTransactionsByAddressHandler(_ *utils.APIServerContext, routeParams map[string]string, queryParams map[string]string,
	_ []byte) (interface{}, *utils.HandlerError) {

	skip, hErr := convertQueryParamToInt(queryParams, queryParamSkip, 0)
	if hErr != nil {
		return nil, hErr
	}
	limit, hErr := convertQueryParamToInt(queryParams, queryParamLimit, defaultGetTransactionsLimit)
	if hErr != nil {
		return nil, hErr
	}
	if _, ok := queryParams[queryParamLimit]; ok {
		var err error
		skip, err = strconv.Atoi(queryParams[queryParamLimit])
		if err != nil {
			return nil, utils.NewHandlerError(http.StatusUnprocessableEntity,
				fmt.Sprintf("Couldn't parse the '%s' query parameter: %s", queryParamLimit, err))
		}
	}
	return controllers.GetTransactionsByAddressHandler(routeParams[routeParamAddress], uint64(skip), uint64(limit))
}

func getUTXOsByAddressHandler(_ *utils.APIServerContext, routeParams map[string]string, _ map[string]string,
	_ []byte) (interface{}, *utils.HandlerError) {

	return controllers.GetUTXOsByAddressHandler(routeParams[routeParamAddress])
}

func getBlockByHashHandler(_ *utils.APIServerContext, routeParams map[string]string, _ map[string]string,
	_ []byte) (interface{}, *utils.HandlerError) {

	return controllers.GetBlockByHashHandler(routeParams[routeParamBlockHash])
}

func getFeeEstimatesHandler(_ *utils.APIServerContext, _ map[string]string, _ map[string]string,
	_ []byte) (interface{}, *utils.HandlerError) {

	return controllers.GetFeeEstimatesHandler()
}

func getBlocksHandler(_ *utils.APIServerContext, _ map[string]string, queryParams map[string]string,
	_ []byte) (interface{}, *utils.HandlerError) {

	skip, hErr := convertQueryParamToInt(queryParams, queryParamSkip, 0)
	if hErr != nil {
		return nil, hErr
	}
	limit, hErr := convertQueryParamToInt(queryParams, queryParamLimit, defaultGetBlocksLimit)
	if hErr != nil {
		return nil, hErr
	}
	order := defaultGetBlocksOrder
	if orderParamValue, ok := queryParams[queryParamOrder]; ok {
		if orderParamValue != controllers.OrderAscending && orderParamValue != controllers.OrderDescending {
			return nil, utils.NewHandlerError(http.StatusUnprocessableEntity, fmt.Sprintf("'%s' is not a valid value for the '%s' query parameter", orderParamValue, queryParamLimit))
		}
		order = orderParamValue
	}
	return controllers.GetBlocksHandler(order, uint64(skip), uint64(limit))
}

func postTransactionHandler(_ *utils.APIServerContext, _ map[string]string, _ map[string]string,
	requestBody []byte) (interface{}, *utils.HandlerError) {
	return nil, controllers.PostTransaction(requestBody)
}<|MERGE_RESOLUTION|>--- conflicted
+++ resolved
@@ -102,17 +102,12 @@
 	}
 }
 
-<<<<<<< HEAD
 func mainHandler(_ *utils.APIServerContext, routeParams map[string]string, _ map[string]string, _ []byte) (interface{}, *utils.HandlerError) {
-	return "API server is running", nil
-=======
-func mainHandler(_ *utils.APIServerContext, _ map[string]string, _ map[string]string) (interface{}, *utils.HandlerError) {
 	return struct {
 		Message string `json:"message"`
 	}{
 		Message: "API server is running",
 	}, nil
->>>>>>> 47c5eddf
 }
 
 func addRoutes(router *mux.Router) {
