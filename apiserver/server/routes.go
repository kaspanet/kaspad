package server

import (
	"encoding/json"
	"fmt"
	"net/http"
	"strconv"

	"github.com/daglabs/btcd/apiserver/controllers"
	"github.com/daglabs/btcd/apiserver/utils"
	"github.com/gorilla/mux"
)

const (
	routeParamTxID      = "txID"
	routeParamTxHash    = "txHash"
	routeParamAddress   = "address"
	routeParamBlockHash = "blockHash"
)

const (
	queryParamSkip  = "skip"
	queryParamLimit = "limit"
	queryParamOrder = "order"
)

const (
	defaultGetTransactionsLimit = 100
	defaultGetBlocksLimit       = 25
	defaultGetBlocksOrder       = controllers.OrderAscending
)

func makeHandler(
	handler func(ctx *utils.APIServerContext, routeParams map[string]string, queryParams map[string]string) (
		interface{}, *utils.HandlerError)) func(http.ResponseWriter, *http.Request) {
	return func(w http.ResponseWriter, r *http.Request) {

		ctx := utils.ToAPIServerContext(r.Context())
		flattenedQueryParams, hErr := flattenQueryParams(r.URL.Query())
		if hErr != nil {
			sendErr(ctx, w, hErr)
			return
		}
		response, hErr := handler(ctx, mux.Vars(r), flattenedQueryParams)
		if hErr != nil {
			sendErr(ctx, w, hErr)
			return
		}
		sendJSONResponse(w, response)
	}
}

<<<<<<< HEAD
func flattenQueryParams(queryParams map[string][]string) (map[string]string, *utils.HandlerError) {
	flattenedMap := make(map[string]string)
	for param, valuesSlice := range queryParams {
		if len(valuesSlice) > 1 {
			return nil, utils.NewHandlerError(http.StatusUnprocessableEntity, fmt.Sprintf("Couldn't parse the '%s' query parameter:"+
				" expected a single value but got multiple values", param))
		}
		flattenedMap[param] = valuesSlice[0]
	}
	return flattenedMap, nil
=======
type clientError struct {
	ErrorCode    int    `json:"errorCode"`
	ErrorMessage string `json:"errorMessage"`
>>>>>>> 31ccedf1
}

func sendErr(ctx *utils.APIServerContext, w http.ResponseWriter, hErr *utils.HandlerError) {
	errMsg := fmt.Sprintf("got error: %s", hErr)
	ctx.Warnf(errMsg)
	w.WriteHeader(hErr.Code)
	sendJSONResponse(w, &clientError{
		ErrorCode:    hErr.Code,
		ErrorMessage: hErr.ClientMessage,
	})
}

func sendJSONResponse(w http.ResponseWriter, response interface{}) {
	b, err := json.Marshal(response)
	if err != nil {
		panic(err)
	}
	_, err = fmt.Fprintf(w, string(b))
	if err != nil {
		panic(err)
	}
}

func mainHandler(_ *utils.APIServerContext, _ map[string]string, _ map[string]string) (interface{}, *utils.HandlerError) {
	return "API server is running", nil
}

func addRoutes(router *mux.Router) {
	router.HandleFunc("/", makeHandler(mainHandler))

	router.HandleFunc(
		fmt.Sprintf("/transaction/id/{%s}", routeParamTxID),
		makeHandler(getTransactionByIDHandler)).
		Methods("GET")

	router.HandleFunc(
		fmt.Sprintf("/transaction/hash/{%s}", routeParamTxHash),
		makeHandler(getTransactionByHashHandler)).
		Methods("GET")

	router.HandleFunc(
		fmt.Sprintf("/transactions/address/{%s}", routeParamAddress),
		makeHandler(getTransactionsByAddressHandler)).
		Methods("GET")

	router.HandleFunc(
		fmt.Sprintf("/utxos/address/{%s}", routeParamAddress),
		makeHandler(getUTXOsByAddressHandler)).
		Methods("GET")

	router.HandleFunc(
		fmt.Sprintf("/block/{%s}", routeParamBlockHash),
		makeHandler(getBlockByHashHandler)).
		Methods("GET")

	router.HandleFunc(
		"/blocks",
		makeHandler(getBlocksHandler)).
		Methods("GET")

	router.HandleFunc(
		"/fee-estimates",
		makeHandler(getFeeEstimatesHandler)).
		Methods("GET")
}

func convertQueryParamToInt(queryParams map[string]string, param string, defaultValue int) (int, *utils.HandlerError) {
	if _, ok := queryParams[param]; ok {
		intValue, err := strconv.Atoi(queryParams[param])
		if err != nil {
			return 0, utils.NewHandlerError(http.StatusUnprocessableEntity, fmt.Sprintf("Couldn't parse the '%s' query parameter: %s", param, err))
		}
		return intValue, nil
	}
	return defaultValue, nil
}

func getTransactionByIDHandler(_ *utils.APIServerContext, routeParams map[string]string, _ map[string]string) (interface{}, *utils.HandlerError) {
	return controllers.GetTransactionByIDHandler(routeParams[routeParamTxID])
}

func getTransactionByHashHandler(_ *utils.APIServerContext, routeParams map[string]string, _ map[string]string) (interface{}, *utils.HandlerError) {
	return controllers.GetTransactionByHashHandler(routeParams[routeParamTxHash])
}

func getTransactionsByAddressHandler(_ *utils.APIServerContext, routeParams map[string]string, queryParams map[string]string) (interface{}, *utils.HandlerError) {
	skip, hErr := convertQueryParamToInt(queryParams, queryParamSkip, 0)
	if hErr != nil {
		return nil, hErr
	}
	limit, hErr := convertQueryParamToInt(queryParams, queryParamLimit, defaultGetTransactionsLimit)
	if hErr != nil {
		return nil, hErr
	}
	if _, ok := queryParams[queryParamLimit]; ok {
		var err error
		skip, err = strconv.Atoi(queryParams[queryParamLimit])
		if err != nil {
			return nil, utils.NewHandlerError(http.StatusUnprocessableEntity, fmt.Sprintf("Couldn't parse the '%s' query parameter: %s", queryParamLimit, err))
		}
	}
	return controllers.GetTransactionsByAddressHandler(routeParams[routeParamAddress], uint64(skip), uint64(limit))
}

func getUTXOsByAddressHandler(_ *utils.APIServerContext, routeParams map[string]string, _ map[string]string) (interface{}, *utils.HandlerError) {
	return controllers.GetUTXOsByAddressHandler(routeParams[routeParamAddress])
}

func getBlockByHashHandler(_ *utils.APIServerContext, routeParams map[string]string, _ map[string]string) (interface{}, *utils.HandlerError) {
	return controllers.GetBlockByHashHandler(routeParams[routeParamBlockHash])
}

func getFeeEstimatesHandler(_ *utils.APIServerContext, _ map[string]string, _ map[string]string) (interface{}, *utils.HandlerError) {
	return controllers.GetFeeEstimatesHandler()
}

func getBlocksHandler(_ *utils.APIServerContext, _ map[string]string, queryParams map[string]string) (interface{}, *utils.HandlerError) {
	skip, hErr := convertQueryParamToInt(queryParams, queryParamSkip, 0)
	if hErr != nil {
		return nil, hErr
	}
	limit, hErr := convertQueryParamToInt(queryParams, queryParamLimit, defaultGetBlocksLimit)
	if hErr != nil {
		return nil, hErr
	}
	order := defaultGetBlocksOrder
	if orderParamValue, ok := queryParams[queryParamOrder]; ok {
		if orderParamValue != controllers.OrderAscending && orderParamValue != controllers.OrderDescending {
			return nil, utils.NewHandlerError(http.StatusUnprocessableEntity, fmt.Sprintf("'%s' is not a valid value for the '%s' query parameter", orderParamValue, queryParamLimit))
		}
		order = orderParamValue
	}
	return controllers.GetBlocksHandler(order, uint64(skip), uint64(limit))
}<|MERGE_RESOLUTION|>--- conflicted
+++ resolved
@@ -50,7 +50,6 @@
 	}
 }
 
-<<<<<<< HEAD
 func flattenQueryParams(queryParams map[string][]string) (map[string]string, *utils.HandlerError) {
 	flattenedMap := make(map[string]string)
 	for param, valuesSlice := range queryParams {
@@ -61,11 +60,11 @@
 		flattenedMap[param] = valuesSlice[0]
 	}
 	return flattenedMap, nil
-=======
+}
+
 type clientError struct {
 	ErrorCode    int    `json:"errorCode"`
 	ErrorMessage string `json:"errorMessage"`
->>>>>>> 31ccedf1
 }
 
 func sendErr(ctx *utils.APIServerContext, w http.ResponseWriter, hErr *utils.HandlerError) {
