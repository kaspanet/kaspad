--- conflicted
+++ resolved
@@ -11,11 +11,7 @@
 const (
 	appMajor uint = 0
 	appMinor uint = 8
-<<<<<<< HEAD
-	appPatch uint = 5
-=======
 	appPatch uint = 6
->>>>>>> 716e89c4
 )
 
 // appBuild is defined as a variable so it can be overridden during the build
