--- conflicted
+++ resolved
@@ -1,12 +1,8 @@
 package dbaccess
 
 import (
-	"encoding/hex"
 	"github.com/kaspanet/kaspad/database2"
-<<<<<<< HEAD
-=======
 	"github.com/kaspanet/kaspad/util/daghash"
->>>>>>> 187a88ec
 	"github.com/pkg/errors"
 )
 
@@ -19,11 +15,7 @@
 )
 
 // StoreBlock stores the given block in the database.
-<<<<<<< HEAD
-func StoreBlock(context Context, hash []byte, blockBytes []byte) error {
-=======
 func StoreBlock(context Context, hash *daghash.Hash, blockBytes []byte) error {
->>>>>>> 187a88ec
 	accessor, err := context.accessor()
 	if err != nil {
 		return err
@@ -35,7 +27,7 @@
 		return err
 	}
 	if exists {
-		return errors.Errorf("block %s already exists", hex.EncodeToString(hash))
+		return errors.Errorf("block %s already exists", hash)
 	}
 
 	// Write the block's bytes to the block store
@@ -56,7 +48,7 @@
 
 // HasBlock returns whether the block of the given hash has been
 // previously inserted into the database.
-func HasBlock(context Context, hash []byte) (bool, error) {
+func HasBlock(context Context, hash *daghash.Hash) (bool, error) {
 	accessor, err := context.accessor()
 	if err != nil {
 		return false, err
@@ -70,11 +62,7 @@
 // FetchBlock returns the block of the given hash. Returns
 // found=false if the block had not been previously inserted
 // into the database.
-<<<<<<< HEAD
-func FetchBlock(context Context, hash []byte) (block []byte, found bool, err error) {
-=======
 func FetchBlock(context Context, hash *daghash.Hash) (block []byte, found bool, err error) {
->>>>>>> 187a88ec
 	accessor, err := context.accessor()
 	if err != nil {
 		return nil, false, err
@@ -99,6 +87,6 @@
 	return bytes, true, nil
 }
 
-func blockLocationKey(hash []byte) []byte {
-	return blockLocationsBucket.Key(hash)
+func blockLocationKey(hash *daghash.Hash) []byte {
+	return blockLocationsBucket.Key(hash[:])
 }