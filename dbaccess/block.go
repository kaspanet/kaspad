package dbaccess

import (
	"encoding/hex"
	"github.com/kaspanet/kaspad/database2"
	"github.com/pkg/errors"
)

const (
	blockStoreName = "blocks"
)

var (
	blockLocationsBucket = database2.MakeBucket([]byte("block-locations"))
)

// StoreBlock stores the given block in the database.
<<<<<<< HEAD
func StoreBlock(context Context, hash []byte, blockBytes []byte) error {
	db, err := context.db()
=======
func StoreBlock(context Context, block *util.Block) error {
	accessor, err := context.accessor()
>>>>>>> 94a3d3c5
	if err != nil {
		return err
	}

	// Make sure that the block does not already exist.
	exists, err := HasBlock(context, hash)
	if err != nil {
		return err
	}
	if exists {
		return errors.Errorf("block %s already exists", hex.EncodeToString(hash))
	}

	// Write the block's bytes to the block store
<<<<<<< HEAD
	blockLocation, err := db.AppendToStore(blockStoreName, blockBytes)
=======
	bytes, err := block.Bytes()
	if err != nil {
		return err
	}
	blockLocation, err := accessor.AppendToStore(blockStoreName, bytes)
>>>>>>> 94a3d3c5
	if err != nil {
		return err
	}

	// Write the block's hash to the blockLocations bucket
	blockLocationsKey := blockLocationKey(hash)
	err = accessor.Put(blockLocationsKey, blockLocation)
	if err != nil {
		return err
	}

	return nil
}

// HasBlock returns whether the block of the given hash has been
// previously inserted into the database.
<<<<<<< HEAD
func HasBlock(context Context, hash []byte) (bool, error) {
	db, err := context.db()
=======
func HasBlock(context Context, hash *daghash.Hash) (bool, error) {
	accessor, err := context.accessor()
>>>>>>> 94a3d3c5
	if err != nil {
		return false, err
	}

	blockLocationsKey := blockLocationKey(hash)

	return accessor.Has(blockLocationsKey)
}

<<<<<<< HEAD
// FetchBlock returns the block of the given hash. Returns an
// error if the block had not been previously inserted into the
// database.
func FetchBlock(context Context, hash []byte) ([]byte, error) {
	db, err := context.db()
=======
// FetchBlock returns the block of the given hash. Returns
// found=false if the block had not been previously inserted
// into the database.
func FetchBlock(context Context, hash *daghash.Hash) (block *util.Block, found bool, err error) {
	accessor, err := context.accessor()
>>>>>>> 94a3d3c5
	if err != nil {
		return nil, false, err
	}

	blockLocationsKey := blockLocationKey(hash)
	blockLocation, found, err := accessor.Get(blockLocationsKey)
	if err != nil {
		return nil, false, err
	}
<<<<<<< HEAD
	if blockLocation == nil {
		return nil, errors.Errorf("block %s not found", hex.EncodeToString(hash))
=======
	if !found {
		return nil, false, nil
>>>>>>> 94a3d3c5
	}
	bytes, found, err := accessor.RetrieveFromStore(blockStoreName, blockLocation)
	if err != nil {
		return nil, false, err
	}
	if !found {
		return nil, false, nil
	}

<<<<<<< HEAD
	return bytes, nil
=======
	block, err = util.NewBlockFromBytes(bytes)
	if err != nil {
		return nil, false, err
	}
	return block, true, nil
>>>>>>> 94a3d3c5
}

func blockLocationKey(hash []byte) []byte {
	return blockLocationsBucket.Key(hash)
}<|MERGE_RESOLUTION|>--- conflicted
+++ resolved
@@ -15,13 +15,8 @@
 )
 
 // StoreBlock stores the given block in the database.
-<<<<<<< HEAD
 func StoreBlock(context Context, hash []byte, blockBytes []byte) error {
-	db, err := context.db()
-=======
-func StoreBlock(context Context, block *util.Block) error {
 	accessor, err := context.accessor()
->>>>>>> 94a3d3c5
 	if err != nil {
 		return err
 	}
@@ -36,15 +31,12 @@
 	}
 
 	// Write the block's bytes to the block store
-<<<<<<< HEAD
 	blockLocation, err := db.AppendToStore(blockStoreName, blockBytes)
-=======
 	bytes, err := block.Bytes()
 	if err != nil {
 		return err
 	}
 	blockLocation, err := accessor.AppendToStore(blockStoreName, bytes)
->>>>>>> 94a3d3c5
 	if err != nil {
 		return err
 	}
@@ -61,13 +53,8 @@
 
 // HasBlock returns whether the block of the given hash has been
 // previously inserted into the database.
-<<<<<<< HEAD
 func HasBlock(context Context, hash []byte) (bool, error) {
-	db, err := context.db()
-=======
-func HasBlock(context Context, hash *daghash.Hash) (bool, error) {
 	accessor, err := context.accessor()
->>>>>>> 94a3d3c5
 	if err != nil {
 		return false, err
 	}
@@ -77,19 +64,11 @@
 	return accessor.Has(blockLocationsKey)
 }
 
-<<<<<<< HEAD
-// FetchBlock returns the block of the given hash. Returns an
-// error if the block had not been previously inserted into the
-// database.
-func FetchBlock(context Context, hash []byte) ([]byte, error) {
-	db, err := context.db()
-=======
 // FetchBlock returns the block of the given hash. Returns
 // found=false if the block had not been previously inserted
 // into the database.
-func FetchBlock(context Context, hash *daghash.Hash) (block *util.Block, found bool, err error) {
+func FetchBlock(context Context, hash []byte) (block []byte, found bool, err error) {
 	accessor, err := context.accessor()
->>>>>>> 94a3d3c5
 	if err != nil {
 		return nil, false, err
 	}
@@ -99,13 +78,8 @@
 	if err != nil {
 		return nil, false, err
 	}
-<<<<<<< HEAD
-	if blockLocation == nil {
-		return nil, errors.Errorf("block %s not found", hex.EncodeToString(hash))
-=======
 	if !found {
 		return nil, false, nil
->>>>>>> 94a3d3c5
 	}
 	bytes, found, err := accessor.RetrieveFromStore(blockStoreName, blockLocation)
 	if err != nil {
@@ -115,15 +89,7 @@
 		return nil, false, nil
 	}
 
-<<<<<<< HEAD
 	return bytes, nil
-=======
-	block, err = util.NewBlockFromBytes(bytes)
-	if err != nil {
-		return nil, false, err
-	}
-	return block, true, nil
->>>>>>> 94a3d3c5
 }
 
 func blockLocationKey(hash []byte) []byte {
