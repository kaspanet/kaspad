package dbaccess

import (
	"github.com/kaspanet/kaspad/dagconfig"
	"github.com/kaspanet/kaspad/util"
	"io/ioutil"
	"reflect"
	"testing"
)

func TestBlockStoreSanity(t *testing.T) {
	// Create a temp db to run tests against
	path, err := ioutil.TempDir("", "TestBlockStoreSanity")
	if err != nil {
		t.Fatalf("TestBlockStoreSanity: TempDir unexpectedly "+
			"failed: %s", err)
	}
	err = Open(path)
	if err != nil {
		t.Fatalf("TestBlockStoreSanity: Open unexpectedly "+
			"failed: %s", err)
	}
	defer func() {
		err := Close()
		if err != nil {
			t.Fatalf("TestBlockStoreSanity: Close unexpectedly "+
				"failed: %s", err)
		}
	}()

	// Store the genesis block
	genesis := util.NewBlock(dagconfig.MainnetParams.GenesisBlock)
	genesisHash := genesis.Hash()
	genesisBytes, err := genesis.Bytes()
	if err != nil {
		t.Fatalf("TestBlockStoreSanity: util.Block.Bytes unexpectedly "+
			"failed: %s", err)
	}
	err = StoreBlock(NoTx(), genesisHash[:], genesisBytes)
	if err != nil {
		t.Fatalf("TestBlockStoreSanity: StoreBlock unexpectedly "+
			"failed: %s", err)
	}

	// Make sure the genesis block now exists in the db
	exists, err := HasBlock(NoTx(), genesisHash[:])
	if err != nil {
		t.Fatalf("TestBlockStoreSanity: HasBlock unexpectedly "+
			"failed: %s", err)
	}
	if !exists {
		t.Fatalf("TestBlockStoreSanity: just-inserted block is " +
			"missing from the database")
	}

	// Fetch the genesis block back from the db and make sure
	// that it's equal to the original
<<<<<<< HEAD
	fetchedGenesisBytes, err := FetchBlock(NoTx(), genesisHash[:])
=======
	fetchedGenesis, found, err := FetchBlock(NoTx(), genesis.Hash())
>>>>>>> 94a3d3c5
	if err != nil {
		t.Fatalf("TestBlockStoreSanity: FetchBlock unexpectedly "+
			"failed: %s", err)
	}
<<<<<<< HEAD
	fetchedGenesis, err := util.NewBlockFromBytes(fetchedGenesisBytes)
	if err != nil {
		t.Fatalf("TestBlockStoreSanity: NewBlockFromBytes unexpectedly "+
			"failed: %s", err)
=======
	if !found {
		t.Fatalf("TestBlockStoreSanity: just-inserted block is " +
			"not found in the database")
>>>>>>> 94a3d3c5
	}
	if !reflect.DeepEqual(genesis.MsgBlock(), fetchedGenesis.MsgBlock()) {
		t.Fatalf("TestBlockStoreSanity: just-inserted block is " +
			"not equal to its database counterpart.")
	}
}<|MERGE_RESOLUTION|>--- conflicted
+++ resolved
@@ -55,25 +55,19 @@
 
 	// Fetch the genesis block back from the db and make sure
 	// that it's equal to the original
-<<<<<<< HEAD
-	fetchedGenesisBytes, err := FetchBlock(NoTx(), genesisHash[:])
-=======
-	fetchedGenesis, found, err := FetchBlock(NoTx(), genesis.Hash())
->>>>>>> 94a3d3c5
+	fetchedGenesisBytes, found, err := FetchBlock(NoTx(), genesisHash[:])
 	if err != nil {
 		t.Fatalf("TestBlockStoreSanity: FetchBlock unexpectedly "+
 			"failed: %s", err)
 	}
-<<<<<<< HEAD
+	if !found {
+		t.Fatalf("TestBlockStoreSanity: just-inserted block is " +
+			"not found in the database")
+	}
 	fetchedGenesis, err := util.NewBlockFromBytes(fetchedGenesisBytes)
 	if err != nil {
 		t.Fatalf("TestBlockStoreSanity: NewBlockFromBytes unexpectedly "+
 			"failed: %s", err)
-=======
-	if !found {
-		t.Fatalf("TestBlockStoreSanity: just-inserted block is " +
-			"not found in the database")
->>>>>>> 94a3d3c5
 	}
 	if !reflect.DeepEqual(genesis.MsgBlock(), fetchedGenesis.MsgBlock()) {
 		t.Fatalf("TestBlockStoreSanity: just-inserted block is " +
