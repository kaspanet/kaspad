--- conflicted
+++ resolved
@@ -216,27 +216,16 @@
 //
 // NOTE: This is a btcsuite extension ported from
 // github.com/decred/dcrrpcclient.
-<<<<<<< HEAD
-func (c *Client) GetHeadersAsync(hashStart, hashStop *daghash.Hash) FutureGetHeadersResult {
-	hashStartStr := ""
-	if hashStart != nil {
-		hashStartStr = hashStop.String()
-	}
-	hashStopStr := ""
-	if hashStop != nil {
-		hashStopStr = hashStop.String()
-=======
-func (c *Client) GetHeadersAsync(blockLocators []*daghash.Hash, stopHash *daghash.Hash) FutureGetHeadersResult {
-	locators := make([]string, len(blockLocators))
-	for i := range blockLocators {
-		locators[i] = blockLocators[i].String()
-	}
-	hash := ""
+func (c *Client) GetHeadersAsync(startHash, stopHash *daghash.Hash) FutureGetHeadersResult {
+	startHashStr := ""
+	if startHash != nil {
+		startHashStr = startHash.String()
+	}
+	stopHashStr := ""
 	if stopHash != nil {
-		hash = stopHash.String()
->>>>>>> 5f49115c
-	}
-	cmd := btcjson.NewGetHeadersCmd(hashStartStr, hashStopStr)
+		stopHashStr = stopHash.String()
+	}
+	cmd := btcjson.NewGetHeadersCmd(startHashStr, stopHashStr)
 	return c.sendCmd(cmd)
 }
 
@@ -246,82 +235,8 @@
 //
 // NOTE: This is a btcsuite extension ported from
 // github.com/decred/dcrrpcclient.
-<<<<<<< HEAD
-func (c *Client) GetHeaders(hashStart, hashStop *daghash.Hash) ([]wire.BlockHeader, error) {
-	return c.GetHeadersAsync(hashStart, hashStop).Receive()
-}
-
-// FutureExportWatchingWalletResult is a future promise to deliver the result of
-// an ExportWatchingWalletAsync RPC invocation (or an applicable error).
-type FutureExportWatchingWalletResult chan *response
-
-// Receive waits for the response promised by the future and returns the
-// exported wallet.
-func (r FutureExportWatchingWalletResult) Receive() ([]byte, []byte, error) {
-	res, err := receiveFuture(r)
-	if err != nil {
-		return nil, nil, err
-	}
-
-	// Unmarshal result as a JSON object.
-	var obj map[string]interface{}
-	err = json.Unmarshal(res, &obj)
-	if err != nil {
-		return nil, nil, err
-	}
-
-	// Check for the wallet and tx string fields in the object.
-	base64Wallet, ok := obj["wallet"].(string)
-	if !ok {
-		return nil, nil, fmt.Errorf("unexpected response type for "+
-			"exportwatchingwallet 'wallet' field: %T\n",
-			obj["wallet"])
-	}
-	base64TxStore, ok := obj["tx"].(string)
-	if !ok {
-		return nil, nil, fmt.Errorf("unexpected response type for "+
-			"exportwatchingwallet 'tx' field: %T\n",
-			obj["tx"])
-	}
-
-	walletBytes, err := base64.StdEncoding.DecodeString(base64Wallet)
-	if err != nil {
-		return nil, nil, err
-	}
-
-	txStoreBytes, err := base64.StdEncoding.DecodeString(base64TxStore)
-	if err != nil {
-		return nil, nil, err
-	}
-
-	return walletBytes, txStoreBytes, nil
-
-}
-
-// ExportWatchingWalletAsync returns an instance of a type that can be used to
-// get the result of the RPC at some future time by invoking the Receive
-// function on the returned instance.
-//
-// See ExportWatchingWallet for the blocking version and more details.
-//
-// NOTE: This is a btcwallet extension.
-func (c *Client) ExportWatchingWalletAsync(account string) FutureExportWatchingWalletResult {
-	cmd := btcjson.NewExportWatchingWalletCmd(&account, btcjson.Bool(true))
-	return c.sendCmd(cmd)
-}
-
-// ExportWatchingWallet returns the raw bytes for a watching-only version of
-// wallet.bin and tx.bin, respectively, for the specified account that can be
-// used by btcwallet to enable a wallet which does not have the private keys
-// necessary to spend funds.
-//
-// NOTE: This is a btcwallet extension.
-func (c *Client) ExportWatchingWallet(account string) ([]byte, []byte, error) {
-	return c.ExportWatchingWalletAsync(account).Receive()
-=======
-func (c *Client) GetHeaders(blockLocators []*daghash.Hash, stopHash *daghash.Hash) ([]wire.BlockHeader, error) {
-	return c.GetHeadersAsync(blockLocators, stopHash).Receive()
->>>>>>> 5f49115c
+func (c *Client) GetHeaders(startHash, stopHash *daghash.Hash) ([]wire.BlockHeader, error) {
+	return c.GetHeadersAsync(startHash, stopHash).Receive()
 }
 
 // FutureSessionResult is a future promise to deliver the result of a
