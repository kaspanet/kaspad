--- conflicted
+++ resolved
@@ -69,13 +69,10 @@
 	CmdReady
 	CmdTrustedData
 	CmdBlockWithTrustedDataV4
-<<<<<<< HEAD
 	CmdRequestNextPruningPointAndItsAnticoneBlocks
-=======
 	CmdRequestIBDChainBlockLocator
 	CmdIBDChainBlockLocator
 	CmdRequestAnticone
->>>>>>> e5598c15
 
 	// rpc
 	CmdGetCurrentNetworkRequestMessage
@@ -202,12 +199,10 @@
 	CmdReady:                               "Ready",
 	CmdTrustedData:                         "TrustedData",
 	CmdBlockWithTrustedDataV4:              "BlockWithTrustedDataV4",
-<<<<<<< HEAD
 	CmdRequestNextPruningPointAndItsAnticoneBlocks: "RequestNextPruningPointAndItsAnticoneBlocks",
-=======
-	CmdRequestIBDChainBlockLocator:         "RequestIBDChainBlockLocator",
-	CmdIBDChainBlockLocator:                "IBDChainBlockLocator",
->>>>>>> e5598c15
+	CmdRequestIBDChainBlockLocator:                 "RequestIBDChainBlockLocator",
+	CmdIBDChainBlockLocator:                        "IBDChainBlockLocator",
+	CmdRequestAnticone:                             "RequestAnticone",
 }
 
 // RPCMessageCommandToString maps all MessageCommands to their string representation
