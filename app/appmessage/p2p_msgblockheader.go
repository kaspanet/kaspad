// Copyright (c) 2013-2016 The btcsuite developers
// Use of this source code is governed by an ISC
// license that can be found in the LICENSE file.

package appmessage

import (
	"math/big"

	"github.com/kaspanet/kaspad/domain/consensus/utils/consensushashing"

	"github.com/kaspanet/kaspad/domain/consensus/model/externalapi"
	"github.com/kaspanet/kaspad/util/mstime"
)

// BaseBlockHeaderPayload is the base number of bytes a block header can be,
// not including the list of parent block headers.
// Version 4 bytes + Timestamp 8 bytes + Bits 4 bytes + Nonce 8 bytes +
// + NumParentBlocks 1 byte + HashMerkleRoot hash +
// + AcceptedIDMerkleRoot hash + UTXOCommitment hash.
// To get total size of block header len(ParentHashes) * externalapi.DomainHashSize should be
// added to this value
const BaseBlockHeaderPayload = 25 + 3*(externalapi.DomainHashSize)

// MaxNumParentBlocks is the maximum number of parent blocks a block can reference.
// Currently set to 255 as the maximum number NumParentBlocks can be due to it being a byte
const MaxNumParentBlocks = 255

// MaxBlockHeaderPayload is the maximum number of bytes a block header can be.
// BaseBlockHeaderPayload + up to MaxNumParentBlocks hashes of parent blocks
const MaxBlockHeaderPayload = BaseBlockHeaderPayload + (MaxNumParentBlocks * externalapi.DomainHashSize)

// MsgBlockHeader defines information about a block and is used in the kaspa
// block (MsgBlock) and headers (MsgHeader) messages.
type MsgBlockHeader struct {
	baseMessage

	// Version of the block. This is not the same as the protocol version.
	Version uint16

	// Parents are the parent block hashes of the block in the DAG per superblock level.
	Parents []externalapi.BlockLevelParents

	// HashMerkleRoot is the merkle tree reference to hash of all transactions for the block.
	HashMerkleRoot *externalapi.DomainHash

	// AcceptedIDMerkleRoot is merkle tree reference to hash all transactions
	// accepted form the block.Blues
	AcceptedIDMerkleRoot *externalapi.DomainHash

	// UTXOCommitment is an ECMH UTXO commitment to the block UTXO.
	UTXOCommitment *externalapi.DomainHash

	// Time the block was created.
	Timestamp mstime.Time

	// Difficulty target for the block.
	Bits uint32

	// Nonce used to generate the block.
	Nonce uint64

	// DAASCore is the DAA score of the block.
	DAAScore uint64

	BlueScore uint64

	// BlueWork is the blue work of the block.
	BlueWork *big.Int

	PruningPoint *externalapi.DomainHash
}

// BlockHash computes the block identifier hash for the given block header.
func (h *MsgBlockHeader) BlockHash() *externalapi.DomainHash {
	return consensushashing.HeaderHash(BlockHeaderToDomainBlockHeader(h))
}

// NewBlockHeader returns a new MsgBlockHeader using the provided version, previous
// block hash, hash merkle root, accepted ID merkle root, difficulty bits, and nonce used to generate the
// block with defaults or calclulated values for the remaining fields.
<<<<<<< HEAD
func NewBlockHeader(version uint16, parentHashes []*externalapi.DomainHash, hashMerkleRoot *externalapi.DomainHash,
	acceptedIDMerkleRoot *externalapi.DomainHash, utxoCommitment *externalapi.DomainHash, bits uint32, nonce,
	daaScore, blueScore uint64, blueWork *big.Int, pruningPoint *externalapi.DomainHash) *MsgBlockHeader {
=======
func NewBlockHeader(version uint16, parents []externalapi.BlockLevelParents, hashMerkleRoot *externalapi.DomainHash,
	acceptedIDMerkleRoot *externalapi.DomainHash, utxoCommitment *externalapi.DomainHash, bits uint32, nonce uint64,
	daaScore uint64, blueWork *big.Int, finalityPoint *externalapi.DomainHash) *MsgBlockHeader {
>>>>>>> 837dac68

	// Limit the timestamp to one millisecond precision since the protocol
	// doesn't support better.
	return &MsgBlockHeader{
		Version:              version,
		Parents:              parents,
		HashMerkleRoot:       hashMerkleRoot,
		AcceptedIDMerkleRoot: acceptedIDMerkleRoot,
		UTXOCommitment:       utxoCommitment,
		Timestamp:            mstime.Now(),
		Bits:                 bits,
		Nonce:                nonce,
		DAAScore:             daaScore,
		BlueScore:            blueScore,
		BlueWork:             blueWork,
		PruningPoint:         pruningPoint,
	}
}<|MERGE_RESOLUTION|>--- conflicted
+++ resolved
@@ -79,15 +79,9 @@
 // NewBlockHeader returns a new MsgBlockHeader using the provided version, previous
 // block hash, hash merkle root, accepted ID merkle root, difficulty bits, and nonce used to generate the
 // block with defaults or calclulated values for the remaining fields.
-<<<<<<< HEAD
-func NewBlockHeader(version uint16, parentHashes []*externalapi.DomainHash, hashMerkleRoot *externalapi.DomainHash,
+func NewBlockHeader(version uint16, parents []externalapi.BlockLevelParents, hashMerkleRoot *externalapi.DomainHash,
 	acceptedIDMerkleRoot *externalapi.DomainHash, utxoCommitment *externalapi.DomainHash, bits uint32, nonce,
 	daaScore, blueScore uint64, blueWork *big.Int, pruningPoint *externalapi.DomainHash) *MsgBlockHeader {
-=======
-func NewBlockHeader(version uint16, parents []externalapi.BlockLevelParents, hashMerkleRoot *externalapi.DomainHash,
-	acceptedIDMerkleRoot *externalapi.DomainHash, utxoCommitment *externalapi.DomainHash, bits uint32, nonce uint64,
-	daaScore uint64, blueWork *big.Int, finalityPoint *externalapi.DomainHash) *MsgBlockHeader {
->>>>>>> 837dac68
 
 	// Limit the timestamp to one millisecond precision since the protocol
 	// doesn't support better.
