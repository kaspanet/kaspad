package appmessage

import (
	"github.com/kaspanet/kaspad/domain/consensus/model/externalapi"
	"github.com/kaspanet/kaspad/util/mstime"
)

// DomainBlockToMsgBlock converts an externalapi.DomainBlock to MsgBlock
func DomainBlockToMsgBlock(domainBlock *externalapi.DomainBlock) *MsgBlock {
	msgTxs := make([]*MsgTx, 0, len(domainBlock.Transactions))
	for _, domainTransaction := range domainBlock.Transactions {
		msgTxs = append(msgTxs, DomainTransactionToMsgTx(domainTransaction))
	}
	return &MsgBlock{
		Header:       *DomainBlockHeaderToBlockHeader(domainBlock.Header),
		Transactions: msgTxs,
	}
}

// DomainBlockHeaderToBlockHeader converts an externalapi.DomainBlockHeader to MsgBlockHeader
func DomainBlockHeaderToBlockHeader(domainBlockHeader *externalapi.DomainBlockHeader) *MsgBlockHeader {
	return &MsgBlockHeader{
		Version:              domainBlockHeader.Version,
		ParentHashes:         domainBlockHeader.ParentHashes,
		HashMerkleRoot:       &domainBlockHeader.HashMerkleRoot,
		AcceptedIDMerkleRoot: &domainBlockHeader.AcceptedIDMerkleRoot,
		UTXOCommitment:       &domainBlockHeader.UTXOCommitment,
		Timestamp:            mstime.UnixMilliseconds(domainBlockHeader.TimeInMilliseconds),
		Bits:                 domainBlockHeader.Bits,
		Nonce:                domainBlockHeader.Nonce,
	}
}

// MsgBlockToDomainBlock converts a MsgBlock to externalapi.DomainBlock
func MsgBlockToDomainBlock(msgBlock *MsgBlock) *externalapi.DomainBlock {
	transactions := make([]*externalapi.DomainTransaction, 0, len(msgBlock.Transactions))
	for _, msgTx := range msgBlock.Transactions {
		transactions = append(transactions, MsgTxToDomainTransaction(msgTx))
	}

	return &externalapi.DomainBlock{
		Header:       BlockHeaderToDomainBlockHeader(&msgBlock.Header),
		Transactions: transactions,
	}
}

// BlockHeaderToDomainBlockHeader converts a MsgBlockHeader to externalapi.DomainBlockHeader
func BlockHeaderToDomainBlockHeader(blockHeader *MsgBlockHeader) *externalapi.DomainBlockHeader {
	return &externalapi.DomainBlockHeader{
		Version:              blockHeader.Version,
		ParentHashes:         blockHeader.ParentHashes,
		HashMerkleRoot:       *blockHeader.HashMerkleRoot,
		AcceptedIDMerkleRoot: *blockHeader.AcceptedIDMerkleRoot,
		UTXOCommitment:       *blockHeader.UTXOCommitment,
		TimeInMilliseconds:   blockHeader.Timestamp.UnixMilliseconds(),
		Bits:                 blockHeader.Bits,
		Nonce:                blockHeader.Nonce,
	}
}

// DomainTransactionToMsgTx converts an externalapi.DomainTransaction into an MsgTx
func DomainTransactionToMsgTx(domainTransaction *externalapi.DomainTransaction) *MsgTx {
	txIns := make([]*TxIn, 0, len(domainTransaction.Inputs))
	for _, input := range domainTransaction.Inputs {
		txIns = append(txIns, domainTransactionInputToTxIn(input))
	}

	txOuts := make([]*TxOut, 0, len(domainTransaction.Outputs))
	for _, output := range domainTransaction.Outputs {
		txOuts = append(txOuts, domainTransactionOutputToTxOut(output))
	}

	return &MsgTx{
		Version:      domainTransaction.Version,
		TxIn:         txIns,
		TxOut:        txOuts,
		LockTime:     domainTransaction.LockTime,
		SubnetworkID: domainTransaction.SubnetworkID,
		Gas:          domainTransaction.Gas,
		PayloadHash:  domainTransaction.PayloadHash,
		Payload:      domainTransaction.Payload,
	}
}

func domainTransactionOutputToTxOut(domainTransactionOutput *externalapi.DomainTransactionOutput) *TxOut {
	return &TxOut{
		Value:        domainTransactionOutput.Value,
		ScriptPubKey: domainTransactionOutput.ScriptPublicKey,
	}
}

func domainTransactionInputToTxIn(domainTransactionInput *externalapi.DomainTransactionInput) *TxIn {
	return &TxIn{
		PreviousOutpoint: *domainOutpointToOutpoint(domainTransactionInput.PreviousOutpoint),
		SignatureScript:  domainTransactionInput.SignatureScript,
		Sequence:         domainTransactionInput.Sequence,
	}
}

func domainOutpointToOutpoint(domainOutpoint externalapi.DomainOutpoint) *Outpoint {
	return NewOutpoint(
		&domainOutpoint.TransactionID,
		domainOutpoint.Index)
}

// MsgTxToDomainTransaction converts an MsgTx into externalapi.DomainTransaction
func MsgTxToDomainTransaction(msgTx *MsgTx) *externalapi.DomainTransaction {
	transactionInputs := make([]*externalapi.DomainTransactionInput, 0, len(msgTx.TxIn))
	for _, txIn := range msgTx.TxIn {
		transactionInputs = append(transactionInputs, txInToDomainTransactionInput(txIn))
	}

	transactionOutputs := make([]*externalapi.DomainTransactionOutput, 0, len(msgTx.TxOut))
	for _, txOut := range msgTx.TxOut {
		transactionOutputs = append(transactionOutputs, txOutToDomainTransactionOutput(txOut))
	}

	payload := make([]byte, 0)
	if msgTx.Payload != nil {
		payload = msgTx.Payload
	}

	var payloadHash externalapi.DomainHash
	if msgTx.PayloadHash != nil {
		payloadHash = *msgTx.PayloadHash
	}

	return &externalapi.DomainTransaction{
		Version:      msgTx.Version,
		Inputs:       transactionInputs,
		Outputs:      transactionOutputs,
		LockTime:     msgTx.LockTime,
		SubnetworkID: msgTx.SubnetworkID,
		Gas:          msgTx.Gas,
<<<<<<< HEAD
		PayloadHash:  payloadHash,
		Payload:      payload,
=======
		PayloadHash:  msgTx.PayloadHash,
		Payload:      msgTx.Payload,
>>>>>>> 37fbdcb4
	}
}

func txOutToDomainTransactionOutput(txOut *TxOut) *externalapi.DomainTransactionOutput {
	return &externalapi.DomainTransactionOutput{
		Value:           txOut.Value,
		ScriptPublicKey: txOut.ScriptPubKey,
	}
}

func txInToDomainTransactionInput(txIn *TxIn) *externalapi.DomainTransactionInput {
	return &externalapi.DomainTransactionInput{
		PreviousOutpoint: *outpointToDomainOutpoint(&txIn.PreviousOutpoint), //TODO
		SignatureScript:  txIn.SignatureScript,
		Sequence:         txIn.Sequence,
	}
}

func outpointToDomainOutpoint(outpoint *Outpoint) *externalapi.DomainOutpoint {
	return &externalapi.DomainOutpoint{
		TransactionID: outpoint.TxID,
		Index:         outpoint.Index,
	}
}<|MERGE_RESOLUTION|>--- conflicted
+++ resolved
@@ -132,13 +132,8 @@
 		LockTime:     msgTx.LockTime,
 		SubnetworkID: msgTx.SubnetworkID,
 		Gas:          msgTx.Gas,
-<<<<<<< HEAD
-		PayloadHash:  payloadHash,
-		Payload:      payload,
-=======
 		PayloadHash:  msgTx.PayloadHash,
 		Payload:      msgTx.Payload,
->>>>>>> 37fbdcb4
 	}
 }
 
