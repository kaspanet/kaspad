--- conflicted
+++ resolved
@@ -120,14 +120,6 @@
 		payload = msgTx.Payload
 	}
 
-<<<<<<< HEAD
-	var payloadHash externalapi.DomainHash
-	if msgTx.PayloadHash != nil {
-		payloadHash = *msgTx.PayloadHash
-	}
-
-=======
->>>>>>> eef5e376
 	return &externalapi.DomainTransaction{
 		Version:      msgTx.Version,
 		Inputs:       transactionInputs,
@@ -135,11 +127,7 @@
 		LockTime:     msgTx.LockTime,
 		SubnetworkID: msgTx.SubnetworkID,
 		Gas:          msgTx.Gas,
-<<<<<<< HEAD
-		PayloadHash:  payloadHash,
-=======
 		PayloadHash:  msgTx.PayloadHash,
->>>>>>> eef5e376
 		Payload:      payload,
 	}
 }
