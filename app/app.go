package app

import (
	"fmt"
	"sync/atomic"

	"github.com/kaspanet/kaspad/addressmanager"

	"github.com/kaspanet/kaspad/netadapter/id"

	"github.com/kaspanet/kaspad/blockdag"
	"github.com/kaspanet/kaspad/blockdag/indexers"
	"github.com/kaspanet/kaspad/config"
	"github.com/kaspanet/kaspad/connmanager"
	"github.com/kaspanet/kaspad/dbaccess"
	"github.com/kaspanet/kaspad/dnsseed"
	"github.com/kaspanet/kaspad/domainmessage"
	"github.com/kaspanet/kaspad/mempool"
	"github.com/kaspanet/kaspad/mining"
	"github.com/kaspanet/kaspad/netadapter"
	"github.com/kaspanet/kaspad/protocol"
	"github.com/kaspanet/kaspad/rpc"
	"github.com/kaspanet/kaspad/signal"
	"github.com/kaspanet/kaspad/txscript"
	"github.com/kaspanet/kaspad/util"
	"github.com/kaspanet/kaspad/util/panics"
)

// App is a wrapper for all the kaspad services
type App struct {
	cfg               *config.Config
	rpcServer         *rpc.Server
	addressManager    *addressmanager.AddressManager
	protocolManager   *protocol.Manager
	connectionManager *connmanager.ConnectionManager
	netAdapter        *netadapter.NetAdapter

	started, shutdown int32
}

// Start launches all the kaspad services.
func (a *App) Start() {
	// Already started?
	if atomic.AddInt32(&a.started, 1) != 1 {
		return
	}

	log.Trace("Starting kaspad")

	err := a.protocolManager.Start()
	if err != nil {
		panics.Exit(log, fmt.Sprintf("Error starting the p2p protocol: %+v", err))
	}

	a.maybeSeedFromDNS()

	a.connectionManager.Start()

	if !a.cfg.DisableRPC {
		a.rpcServer.Start()
	}
}

// Stop gracefully shuts down all the kaspad services.
func (a *App) Stop() {
	// Make sure this only happens once.
	if atomic.AddInt32(&a.shutdown, 1) != 1 {
		log.Infof("Kaspad is already in the process of shutting down")
		return
	}

	log.Warnf("Kaspad shutting down")

	a.connectionManager.Stop()

	err := a.protocolManager.Stop()
	if err != nil {
		log.Errorf("Error stopping the p2p protocol: %+v", err)
	}

	// Shutdown the RPC server if it's not disabled.
	if !a.cfg.DisableRPC {
		err := a.rpcServer.Stop()
		if err != nil {
			log.Errorf("Error stopping rpcServer: %+v", err)
		}
	}

	err = a.addressManager.Stop()
	if err != nil {
		log.Errorf("Error stopping address manager: %s", err)
	}

	return
}

// New returns a new App instance configured to listen on addr for the
// kaspa network type specified by dagParams. Use start to begin accepting
// connections from peers.
func New(cfg *config.Config, databaseContext *dbaccess.DatabaseContext, interrupt <-chan struct{}) (*App, error) {
	indexManager, acceptanceIndex := setupIndexes(cfg)

	sigCache := txscript.NewSigCache(cfg.SigCacheMaxSize)

	// Create a new block DAG instance with the appropriate configuration.
	dag, err := setupDAG(cfg, databaseContext, interrupt, sigCache, indexManager)
	if err != nil {
		return nil, err
	}

	txMempool := setupMempool(cfg, dag, sigCache)

	netAdapter, err := netadapter.NewNetAdapter(cfg)
	if err != nil {
		return nil, err
	}
	addressManager := addressmanager.New(cfg, databaseContext)

	connectionManager, err := connmanager.New(cfg, netAdapter, addressManager)
	if err != nil {
		return nil, err
	}

	protocolManager, err := protocol.NewManager(cfg, dag, netAdapter, addressManager, txMempool, connectionManager)
	if err != nil {
		return nil, err
	}
	rpcServer, err := setupRPC(
		cfg, dag, txMempool, sigCache, acceptanceIndex, connectionManager, addressManager, protocolManager)
	if err != nil {
		return nil, err
	}

	return &App{
		cfg:               cfg,
		rpcServer:         rpcServer,
		protocolManager:   protocolManager,
		connectionManager: connectionManager,
		netAdapter:        netAdapter,
		addressManager:    addressManager,
	}, nil
}

func (a *App) maybeSeedFromDNS() {
	if !a.cfg.DisableDNSSeed {
		dnsseed.SeedFromDNS(a.cfg.NetParams(), a.cfg.DNSSeed, domainmessage.SFNodeNetwork, false, nil,
			a.cfg.Lookup, func(addresses []*domainmessage.NetAddress) {
				// Kaspad uses a lookup of the dns seeder here. Since seeder returns
				// IPs of nodes and not its own IP, we can not know real IP of
				// source. So we'll take first returned address as source.
				a.addressManager.AddAddresses(addresses, addresses[0], nil)
			})
	}
}
func setupDAG(cfg *config.Config, databaseContext *dbaccess.DatabaseContext, interrupt <-chan struct{},
	sigCache *txscript.SigCache, indexManager blockdag.IndexManager) (*blockdag.BlockDAG, error) {

	dag, err := blockdag.New(&blockdag.Config{
		Interrupt:       interrupt,
		DatabaseContext: databaseContext,
		DAGParams:       cfg.NetParams(),
		TimeSource:      blockdag.NewTimeSource(),
		SigCache:        sigCache,
		IndexManager:    indexManager,
		SubnetworkID:    cfg.SubnetworkID,
	})
	return dag, err
}

func setupIndexes(cfg *config.Config) (blockdag.IndexManager, *indexers.AcceptanceIndex) {
	// Create indexes if needed.
	var indexes []indexers.Indexer
	var acceptanceIndex *indexers.AcceptanceIndex
	if cfg.AcceptanceIndex {
		log.Info("acceptance index is enabled")
		acceptanceIndex = indexers.NewAcceptanceIndex()
		indexes = append(indexes, acceptanceIndex)
	}

	// Create an index manager if any of the optional indexes are enabled.
	if len(indexes) < 0 {
		return nil, nil
	}
	indexManager := indexers.NewManager(indexes)
	return indexManager, acceptanceIndex
}

func setupMempool(cfg *config.Config, dag *blockdag.BlockDAG, sigCache *txscript.SigCache) *mempool.TxPool {
	mempoolConfig := mempool.Config{
		Policy: mempool.Policy{
			AcceptNonStd:    cfg.RelayNonStd,
			MaxOrphanTxs:    cfg.MaxOrphanTxs,
			MaxOrphanTxSize: config.DefaultMaxOrphanTxSize,
			MinRelayTxFee:   cfg.MinRelayTxFee,
			MaxTxVersion:    1,
		},
		CalcSequenceLockNoLock: func(tx *util.Tx, utxoSet blockdag.UTXOSet) (*blockdag.SequenceLock, error) {
			return dag.CalcSequenceLockNoLock(tx, utxoSet, true)
		},
		IsDeploymentActive: dag.IsDeploymentActive,
		SigCache:           sigCache,
		DAG:                dag,
	}

	return mempool.New(&mempoolConfig)
}

func setupRPC(cfg *config.Config,
	dag *blockdag.BlockDAG,
	txMempool *mempool.TxPool,
	sigCache *txscript.SigCache,
	acceptanceIndex *indexers.AcceptanceIndex,
	connectionManager *connmanager.ConnectionManager,
	addressManager *addressmanager.AddressManager,
	protocolManager *protocol.Manager) (*rpc.Server, error) {

	if !cfg.DisableRPC {
		policy := mining.Policy{
			BlockMaxMass: cfg.BlockMaxMass,
		}
		blockTemplateGenerator := mining.NewBlkTmplGenerator(&policy, txMempool, dag, sigCache)

		rpcServer, err := rpc.NewRPCServer(cfg, dag, txMempool, acceptanceIndex, blockTemplateGenerator,
			connectionManager, addressManager, protocolManager)
		if err != nil {
			return nil, err
		}

		// Signal process shutdown when the RPC server requests it.
		spawn("setupRPC-handleShutdownRequest", func() {
			<-rpcServer.RequestedProcessShutdown()
			signal.ShutdownRequestChannel <- struct{}{}
		})

		return rpcServer, nil
	}
	return nil, nil
}

// P2PNodeID returns the network ID associated with this App
func (a *App) P2PNodeID() *id.ID {
	return a.netAdapter.ID()
}

// AddressManager returns the AddressManager associated with this App
func (a *App) AddressManager() *addressmanager.AddressManager {
	return a.addressManager
<<<<<<< HEAD
}

// WaitForShutdown blocks until the main listener and peer handlers are stopped.
func (a *App) WaitForShutdown() {
	// a.p2pServer.WaitForShutdown()
=======
>>>>>>> ca3172da
}<|MERGE_RESOLUTION|>--- conflicted
+++ resolved
@@ -245,12 +245,4 @@
 // AddressManager returns the AddressManager associated with this App
 func (a *App) AddressManager() *addressmanager.AddressManager {
 	return a.addressManager
-<<<<<<< HEAD
-}
-
-// WaitForShutdown blocks until the main listener and peer handlers are stopped.
-func (a *App) WaitForShutdown() {
-	// a.p2pServer.WaitForShutdown()
-=======
->>>>>>> ca3172da
 }