package flowcontext

import (
	"sync/atomic"

	"github.com/kaspanet/kaspad/app/protocol/blocklogger"
	"github.com/kaspanet/kaspad/domain/consensus/ruleerrors"
	"github.com/pkg/errors"

	"github.com/kaspanet/kaspad/domain/consensus/model/externalapi"
	"github.com/kaspanet/kaspad/domain/consensus/utils/consensushashing"

	"github.com/kaspanet/kaspad/app/appmessage"
	"github.com/kaspanet/kaspad/app/protocol/flows/blockrelay"
)

// OnNewBlock updates the mempool after a new block arrival, and
// relays newly unorphaned transactions and possibly rebroadcast
// manually added transactions when not in IBD.
func (f *FlowContext) OnNewBlock(block *externalapi.DomainBlock) error {
	hash := consensushashing.BlockHash(block)
	log.Debugf("OnNewBlock start for block %s", hash)
	defer log.Debugf("OnNewBlock end for block %s", hash)
	unorphanedBlocks, err := f.UnorphanBlocks(block)
	if err != nil {
		return err
	}

	log.Debugf("OnNewBlock: block %s unorphaned %d blocks", hash, len(unorphanedBlocks))

	newBlocks := append([]*externalapi.DomainBlock{block}, unorphanedBlocks...)
	for _, newBlock := range newBlocks {
		blocklogger.LogBlock(block)

		log.Tracef("OnNewBlock: passing block %s transactions to mining manager", hash)
		_ = f.Domain().MiningManager().HandleNewBlockTransactions(newBlock.Transactions)

		if f.onBlockAddedToDAGHandler != nil {
			log.Tracef("OnNewBlock: calling f.onBlockAddedToDAGHandler for block %s", hash)
			err := f.onBlockAddedToDAGHandler(newBlock)
			if err != nil {
				return err
			}
		}
	}

	return nil
}

func (f *FlowContext) broadcastTransactionsAfterBlockAdded(
	block *externalapi.DomainBlock, transactionsAcceptedToMempool []*externalapi.DomainTransaction) error {

	f.updateTransactionsToRebroadcast(block)

	// Don't relay transactions when in IBD.
	if f.IsIBDRunning() {
		return nil
	}

	var txIDsToRebroadcast []*externalapi.DomainTransactionID
	if f.shouldRebroadcastTransactions() {
		txIDsToRebroadcast = f.txIDsToRebroadcast()
	}

	txIDsToBroadcast := make([]*externalapi.DomainTransactionID, len(transactionsAcceptedToMempool)+len(txIDsToRebroadcast))
	for i, tx := range transactionsAcceptedToMempool {
		txIDsToBroadcast[i] = consensushashing.TransactionID(tx)
	}
	offset := len(transactionsAcceptedToMempool)
	for i, txID := range txIDsToRebroadcast {
		txIDsToBroadcast[offset+i] = txID
	}

	if len(txIDsToBroadcast) == 0 {
		return nil
	}
	if len(txIDsToBroadcast) > appmessage.MaxInvPerTxInvMsg {
		txIDsToBroadcast = txIDsToBroadcast[:appmessage.MaxInvPerTxInvMsg]
	}
	inv := appmessage.NewMsgInvTransaction(txIDsToBroadcast)
	return f.Broadcast(inv)
}

// SharedRequestedBlocks returns a *blockrelay.SharedRequestedBlocks for sharing
// data about requested blocks between different peers.
func (f *FlowContext) SharedRequestedBlocks() *blockrelay.SharedRequestedBlocks {
	return f.sharedRequestedBlocks
}

// AddBlock adds the given block to the DAG and propagates it.
func (f *FlowContext) AddBlock(block *externalapi.DomainBlock) error {
	err := f.Domain().Consensus().ValidateAndInsertBlock(block)
	if err != nil {
		if errors.As(err, &ruleerrors.RuleError{}) {
			log.Infof("Validation failed for block %s: %s", consensushashing.BlockHash(block), err)
			return nil
		}
		return err
	}
	err = f.OnNewBlock(block)
	if err != nil {
		return err
	}
<<<<<<< HEAD
	return f.Broadcast(appmessage.NewMsgInvBlock(consensusserialization.BlockHash(block)))
}

// IsIBDRunning returns true if IBD is currently marked as running
func (f *FlowContext) IsIBDRunning() bool {
	return atomic.LoadUint32(&f.isInIBD) != 0
}

// TrySetIBDRunning attempts to set `isInIBD`. Returns false
// if it is already set
func (f *FlowContext) TrySetIBDRunning() bool {
	succeeded := atomic.CompareAndSwapUint32(&f.isInIBD, 0, 1)
	if succeeded {
		log.Infof("IBD started")
	}
	return succeeded
}

// SetIBDNotRunning unsets isInIBD
func (f *FlowContext) UnsetIBDRunning() {
	succeeded := atomic.CompareAndSwapUint32(&f.isInIBD, 1, 0)
	if !succeeded {
		panic("attempted to unset isInIBD when it was not set to begin with")
	}
	log.Infof("IBD finished")
=======
	return f.Broadcast(appmessage.NewMsgInvBlock(consensushashing.BlockHash(block)))
>>>>>>> 9866abb7
}<|MERGE_RESOLUTION|>--- conflicted
+++ resolved
@@ -101,8 +101,7 @@
 	if err != nil {
 		return err
 	}
-<<<<<<< HEAD
-	return f.Broadcast(appmessage.NewMsgInvBlock(consensusserialization.BlockHash(block)))
+	return f.Broadcast(appmessage.NewMsgInvBlock(consensushashing.BlockHash(block)))
 }
 
 // IsIBDRunning returns true if IBD is currently marked as running
@@ -127,7 +126,4 @@
 		panic("attempted to unset isInIBD when it was not set to begin with")
 	}
 	log.Infof("IBD finished")
-=======
-	return f.Broadcast(appmessage.NewMsgInvBlock(consensushashing.BlockHash(block)))
->>>>>>> 9866abb7
 }