package flowcontext

import (
	"github.com/kaspanet/kaspad/domain/consensus/model/externalapi"
	"github.com/kaspanet/kaspad/domain/consensus/ruleerrors"
	"github.com/kaspanet/kaspad/domain/consensus/utils/consensushashing"
	"github.com/pkg/errors"
)

// maxOrphans is the maximum amount of orphans allowed in the
// orphans collection. This number is an approximation of how
// many orphans there can possibly be on average. It is based
// on: 2^orphanResolutionRange * PHANTOM K.
const maxOrphans = 600

// UnorphaningResult is the result of unorphaning a block
type UnorphaningResult struct {
	block                *externalapi.DomainBlock
	blockInsertionResult *externalapi.BlockInsertionResult
}

// AddOrphan adds the block to the orphan set
func (f *FlowContext) AddOrphan(orphanBlock *externalapi.DomainBlock) {
	f.orphansMutex.Lock()
	defer f.orphansMutex.Unlock()

	orphanHash := consensushashing.BlockHash(orphanBlock)
	f.orphans[*orphanHash] = orphanBlock

	if len(f.orphans) > maxOrphans {
		log.Debugf("Orphan collection size exceeded. Evicting a random orphan")
		f.evictRandomOrphan()
	}

	log.Infof("Received a block with missing parents, adding to orphan pool: %s", orphanHash)
}

func (f *FlowContext) evictRandomOrphan() {
	var toEvict externalapi.DomainHash
	for hash := range f.orphans {
		toEvict = hash
		break
	}
	delete(f.orphans, toEvict)
	log.Debugf("Evicted %s from the orphan collection", toEvict)
}

// IsOrphan returns whether the given blockHash belongs to an orphan block
func (f *FlowContext) IsOrphan(blockHash *externalapi.DomainHash) bool {
	f.orphansMutex.RLock()
	defer f.orphansMutex.RUnlock()

	_, ok := f.orphans[*blockHash]
	return ok
}

// UnorphanBlocks removes the block from the orphan set, and remove all of the blocks that are not orphans anymore.
func (f *FlowContext) UnorphanBlocks(rootBlock *externalapi.DomainBlock) ([]*UnorphaningResult, error) {
	f.orphansMutex.Lock()
	defer f.orphansMutex.Unlock()

	// Find all the children of rootBlock among the orphans
	// and add them to the process queue
	rootBlockHash := consensushashing.BlockHash(rootBlock)
	processQueue := f.addChildOrphansToProcessQueue(rootBlockHash, []externalapi.DomainHash{})

	var unorphaningResults []*UnorphaningResult
	for len(processQueue) > 0 {
		var orphanHash externalapi.DomainHash
		orphanHash, processQueue = processQueue[0], processQueue[1:]
		orphanBlock := f.orphans[orphanHash]

<<<<<<< HEAD
		log.Tracef("Considering to unorphan block %s with parents %s",
			orphanHash, orphanBlock.Header.ParentHashes())
=======
		log.Debugf("Considering to unorphan block %s with parents %s",
			orphanHash, orphanBlock.Header.ParentHashes)
>>>>>>> 48278bd1

		canBeUnorphaned := true
		for _, orphanBlockParentHash := range orphanBlock.Header.ParentHashes() {
			orphanBlockParentInfo, err := f.domain.Consensus().GetBlockInfo(orphanBlockParentHash)
			if err != nil {
				return nil, err
			}
			if !orphanBlockParentInfo.Exists || orphanBlockParentInfo.BlockStatus == externalapi.StatusHeaderOnly {
				log.Debugf("Cannot unorphan block %s. It's missing at "+
					"least the following parent: %s", orphanHash, orphanBlockParentHash)

				canBeUnorphaned = false
				break
			}
		}
		if canBeUnorphaned {
			blockInsertionResult, unorphaningSucceeded, err := f.unorphanBlock(orphanHash)
			if err != nil {
				return nil, err
			}
			if unorphaningSucceeded {
				unorphaningResults = append(unorphaningResults, &UnorphaningResult{
					block:                orphanBlock,
					blockInsertionResult: blockInsertionResult,
				})
				processQueue = f.addChildOrphansToProcessQueue(&orphanHash, processQueue)
			}
		}
	}

	return unorphaningResults, nil
}

// addChildOrphansToProcessQueue finds all child orphans of `blockHash`
// and adds them to the given `processQueue` if they don't already exist
// inside of it
// Note that this method does not modify the given `processQueue`
func (f *FlowContext) addChildOrphansToProcessQueue(blockHash *externalapi.DomainHash,
	processQueue []externalapi.DomainHash) []externalapi.DomainHash {

	blockChildren := f.findChildOrphansOfBlock(blockHash)
	for _, blockChild := range blockChildren {
		exists := false
		for _, queueOrphan := range processQueue {
			if queueOrphan == blockChild {
				exists = true
				break
			}
		}
		if !exists {
			processQueue = append(processQueue, blockChild)
		}
	}
	return processQueue
}

func (f *FlowContext) findChildOrphansOfBlock(blockHash *externalapi.DomainHash) []externalapi.DomainHash {
	var childOrphans []externalapi.DomainHash
	for orphanHash, orphanBlock := range f.orphans {
		for _, orphanBlockParentHash := range orphanBlock.Header.ParentHashes() {
			if orphanBlockParentHash.Equal(blockHash) {
				childOrphans = append(childOrphans, orphanHash)
				break
			}
		}
	}
	return childOrphans
}

func (f *FlowContext) unorphanBlock(orphanHash externalapi.DomainHash) (*externalapi.BlockInsertionResult, bool, error) {
	orphanBlock, ok := f.orphans[orphanHash]
	if !ok {
		return nil, false, errors.Errorf("attempted to unorphan a non-orphan block %s", orphanHash)
	}
	delete(f.orphans, orphanHash)

	blockInsertionResult, err := f.domain.Consensus().ValidateAndInsertBlock(orphanBlock)
	if err != nil {
		if errors.As(err, &ruleerrors.RuleError{}) {
			log.Warnf("Validation failed for orphan block %s: %s", orphanHash, err)
			return nil, false, nil
		}
		return nil, false, err
	}
	f.updateRecentBlockAddedTimesWithLastBlock()

	log.Infof("Unorphaned block %s", orphanHash)
	return blockInsertionResult, true, nil
}<|MERGE_RESOLUTION|>--- conflicted
+++ resolved
@@ -70,13 +70,8 @@
 		orphanHash, processQueue = processQueue[0], processQueue[1:]
 		orphanBlock := f.orphans[orphanHash]
 
-<<<<<<< HEAD
-		log.Tracef("Considering to unorphan block %s with parents %s",
+		log.Debugf("Considering to unorphan block %s with parents %s",
 			orphanHash, orphanBlock.Header.ParentHashes())
-=======
-		log.Debugf("Considering to unorphan block %s with parents %s",
-			orphanHash, orphanBlock.Header.ParentHashes)
->>>>>>> 48278bd1
 
 		canBeUnorphaned := true
 		for _, orphanBlockParentHash := range orphanBlock.Header.ParentHashes() {
