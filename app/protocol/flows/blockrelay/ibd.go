--- conflicted
+++ resolved
@@ -205,11 +205,7 @@
 		return false, nil
 	}
 
-<<<<<<< HEAD
-	_, err = flow.Domain().Consensus().ValidateAndInsertBlock(block)
-=======
 	err = flow.Domain().Consensus().ValidateAndInsertPruningPoint(block, utxoSet)
->>>>>>> d85c70d0
 	if err != nil {
 		return false, protocolerrors.ConvertToBanningProtocolErrorIfRuleError(err, "error with IBD root UTXO set")
 	}
@@ -287,11 +283,7 @@
 				return protocolerrors.Errorf(true, "expected block %s but got %s", expectedHash, blockHash)
 			}
 
-<<<<<<< HEAD
 			blockInsertionResult, err := flow.Domain().Consensus().ValidateAndInsertBlock(block)
-=======
-			_, err = flow.Domain().Consensus().ValidateAndInsertBlock(block)
->>>>>>> d85c70d0
 			if err != nil {
 				return protocolerrors.ConvertToBanningProtocolErrorIfRuleError(err, "invalid block %s", blockHash)
 			}
