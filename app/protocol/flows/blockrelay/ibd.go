package blockrelay

import (
	"github.com/kaspanet/kaspad/app/appmessage"
	"github.com/kaspanet/kaspad/app/protocol/common"
	"github.com/kaspanet/kaspad/app/protocol/protocolerrors"
	"github.com/kaspanet/kaspad/domain/consensus/model/externalapi"
	"github.com/kaspanet/kaspad/domain/consensus/ruleerrors"
	"github.com/kaspanet/kaspad/domain/consensus/utils/consensushashing"
	"github.com/pkg/errors"
	"time"
)

func (flow *handleRelayInvsFlow) runIBDIfNotRunning(highHash *externalapi.DomainHash) error {
	wasIBDNotRunning := flow.TrySetIBDRunning()
	if !wasIBDNotRunning {
		log.Debugf("IBD is already running")
		return nil
	}
	defer flow.UnsetIBDRunning()

	log.Debugf("IBD started with peer %s and highHash %s", flow.peer, highHash)

	// Fetch all the headers if we don't already have them
	log.Debugf("Downloading headers up to %s", highHash)
	err := flow.syncHeaders(highHash)
	if err != nil {
		return err
	}
	log.Debugf("Finished downloading headers up to %s", highHash)

	// Fetch the UTXO set if we don't already have it
	log.Debugf("Downloading the IBD root UTXO set under highHash %s", highHash)
	syncInfo, err := flow.Domain().Consensus().GetSyncInfo()
	if err != nil {
		return err
	}
	if syncInfo.IsAwaitingUTXOSet {
		found, err := flow.fetchMissingUTXOSet(syncInfo.IBDRootUTXOBlockHash)
		if err != nil {
			return err
		}
		if !found {
			log.Infof("Cannot download the IBD root UTXO set under highHash %s", highHash)
			return nil
		}
	}
	log.Debugf("Finished downloading the IBD root UTXO set under highHash %s", highHash)

	// Fetch the block bodies
	log.Debugf("Downloading block bodies up to %s", highHash)
	err = flow.syncMissingBlockBodies(highHash)
	if err != nil {
		return err
	}
	log.Debugf("Finished downloading block bodies up to %s", highHash)

	return nil
}

func (flow *handleRelayInvsFlow) syncHeaders(highHash *externalapi.DomainHash) error {
	log.Debugf("Trying to find highest shared chain block with peer %s with high hash %s", flow.peer, highHash)
	highestSharedBlockHash, err := flow.findHighestSharedBlockHash(highHash)
	if err != nil {
		return err
	}
	log.Debugf("Found highest shared chain block %s with peer %s", highestSharedBlockHash, flow.peer)

	return flow.downloadHeaders(highestSharedBlockHash, highHash)
}

func (flow *handleRelayInvsFlow) findHighestSharedBlockHash(highHash *externalapi.DomainHash) (
	lowHash *externalapi.DomainHash, err error) {

	lowHash = flow.Config().ActiveNetParams.GenesisHash
	currentHighHash := highHash

	for {
		err := flow.sendGetBlockLocator(lowHash, currentHighHash, 0)
		if err != nil {
			return nil, err
		}

		blockLocatorHashes, err := flow.receiveBlockLocator()
		if err != nil {
			return nil, err
		}

		// We check whether the locator's highest hash is in the local DAG.
		// If it is, return it. If it isn't, we need to narrow our
		// getBlockLocator request and try again.
		locatorHighHash := blockLocatorHashes[0]
		locatorHighHashInfo, err := flow.Domain().Consensus().GetBlockInfo(locatorHighHash)
		if err != nil {
			return nil, err
		}
		if locatorHighHashInfo.Exists {
			return locatorHighHash, nil
		}

		lowHash, currentHighHash, err = flow.Domain().Consensus().FindNextBlockLocatorBoundaries(blockLocatorHashes)
		if err != nil {
			return nil, err
		}
	}
}

func (flow *handleRelayInvsFlow) downloadHeaders(highestSharedBlockHash *externalapi.DomainHash,
	highHash *externalapi.DomainHash) error {

	err := flow.sendRequestHeaders(highestSharedBlockHash, highHash)
	if err != nil {
		return err
	}

	blocksReceived := 0
	for {
		msgBlockHeader, doneIBD, err := flow.receiveHeader()
		if err != nil {
			return err
		}
		if doneIBD {
			return nil
		}

		err = flow.processHeader(msgBlockHeader)
		if err != nil {
			return err
		}

		blocksReceived++
		if blocksReceived%ibdBatchSize == 0 {
			err = flow.outgoingRoute.Enqueue(appmessage.NewMsgRequestNextHeaders())
			if err != nil {
				return err
			}
		}
	}
}

func (flow *handleRelayInvsFlow) sendRequestHeaders(highestSharedBlockHash *externalapi.DomainHash,
	peerSelectedTipHash *externalapi.DomainHash) error {

	msgGetBlockInvs := appmessage.NewMsgRequstHeaders(highestSharedBlockHash, peerSelectedTipHash)
	return flow.outgoingRoute.Enqueue(msgGetBlockInvs)
}

func (flow *handleRelayInvsFlow) receiveHeader() (msgIBDBlock *appmessage.MsgBlockHeader, doneIBD bool, err error) {
	message, err := flow.dequeueIncomingMessageAndSkipInvs(common.DefaultTimeout)
	if err != nil {
		return nil, false, err
	}
	switch message := message.(type) {
	case *appmessage.MsgBlockHeader:
		return message, false, nil
	case *appmessage.MsgDoneHeaders:
		return nil, true, nil
	default:
		return nil, false,
			protocolerrors.Errorf(true, "received unexpected message type. "+
				"expected: %s or %s, got: %s", appmessage.CmdHeader, appmessage.CmdDoneHeaders, message.Command())
	}
}

func (flow *handleRelayInvsFlow) processHeader(msgBlockHeader *appmessage.MsgBlockHeader) error {
	header := appmessage.BlockHeaderToDomainBlockHeader(msgBlockHeader)
	block := &externalapi.DomainBlock{
		Header:       header,
		Transactions: nil,
	}

	blockHash := consensushashing.BlockHash(block)
	blockInfo, err := flow.Domain().Consensus().GetBlockInfo(blockHash)
	if err != nil {
		return err
	}
	if blockInfo.Exists {
		log.Debugf("Block header %s is already in the DAG. Skipping...", blockHash)
		return nil
	}
	_, err = flow.Domain().Consensus().ValidateAndInsertBlock(block)
	if err != nil {
		if !errors.As(err, &ruleerrors.RuleError{}) {
			return errors.Wrapf(err, "failed to process header %s during IBD", blockHash)
		}
		log.Infof("Rejected block header %s from %s during IBD: %s", blockHash, flow.peer, err)

		return protocolerrors.Wrapf(true, err, "got invalid block %s during IBD", blockHash)
	}
	return nil
}

func (flow *handleRelayInvsFlow) fetchMissingUTXOSet(ibdRootHash *externalapi.DomainHash) (succeed bool, err error) {
	err = flow.outgoingRoute.Enqueue(appmessage.NewMsgRequestIBDRootUTXOSetAndBlock(ibdRootHash))
	if err != nil {
		return false, err
	}

	utxoSet, block, found, err := flow.receiveIBDRootUTXOSetAndBlock()
	if err != nil {
		return false, err
	}

	if !found {
		return false, nil
	}

<<<<<<< HEAD
	_, err = flow.Domain().Consensus().ValidateAndInsertBlock(block)
=======
	err = flow.Domain().Consensus().ValidateAndInsertPruningPoint(block, utxoSet)
>>>>>>> fddda46d
	if err != nil {
		return false, protocolerrors.ConvertToBanningProtocolErrorIfRuleError(err, "error with IBD root UTXO set")
	}

	syncInfo, err := flow.Domain().Consensus().GetSyncInfo()
	if err != nil {
		return false, err
	}

	// TODO: Find a better way to deal with finality conflicts.
	if syncInfo.IsAwaitingUTXOSet {
		log.Warnf("Still awaiting for UTXO set. This can happen only because the given pruning point violates " +
			"finality. If this keeps happening delete the data directory and restart your node.")
		return false, nil
	}

	return true, nil
}

func (flow *handleRelayInvsFlow) receiveIBDRootUTXOSetAndBlock() ([]byte, *externalapi.DomainBlock, bool, error) {
	message, err := flow.dequeueIncomingMessageAndSkipInvs(common.DefaultTimeout)
	if err != nil {
		return nil, nil, false, err
	}

	switch message := message.(type) {
	case *appmessage.MsgIBDRootUTXOSetAndBlock:
		return message.UTXOSet,
			appmessage.MsgBlockToDomainBlock(message.Block), true, nil
	case *appmessage.MsgIBDRootNotFound:
		return nil, nil, false, nil
	default:
		return nil, nil, false,
			protocolerrors.Errorf(true, "received unexpected message type. "+
				"expected: %s or %s, got: %s",
				appmessage.CmdIBDRootUTXOSetAndBlock, appmessage.CmdIBDRootNotFound, message.Command(),
			)
	}
}

func (flow *handleRelayInvsFlow) syncMissingBlockBodies(highHash *externalapi.DomainHash) error {
	hashes, err := flow.Domain().Consensus().GetMissingBlockBodyHashes(highHash)
	if err != nil {
		return err
	}

	for offset := 0; offset < len(hashes); offset += ibdBatchSize {
		var hashesToRequest []*externalapi.DomainHash
		if offset+ibdBatchSize < len(hashes) {
			hashesToRequest = hashes[offset : offset+ibdBatchSize]
		} else {
			hashesToRequest = hashes[offset:]
		}

		err := flow.outgoingRoute.Enqueue(appmessage.NewMsgRequestIBDBlocks(hashesToRequest))
		if err != nil {
			return err
		}

		for _, expectedHash := range hashesToRequest {
			message, err := flow.dequeueIncomingMessageAndSkipInvs(common.DefaultTimeout)
			if err != nil {
				return err
			}

			msgIBDBlock, ok := message.(*appmessage.MsgIBDBlock)
			if !ok {
				return protocolerrors.Errorf(true, "received unexpected message type. "+
					"expected: %s, got: %s", appmessage.CmdIBDBlock, message.Command())
			}

			block := appmessage.MsgBlockToDomainBlock(msgIBDBlock.MsgBlock)
			blockHash := consensushashing.BlockHash(block)
			if *expectedHash != *blockHash {
				return protocolerrors.Errorf(true, "expected block %s but got %s", expectedHash, blockHash)
			}

			_, err = flow.Domain().Consensus().ValidateAndInsertBlock(block)
			if err != nil {
				return protocolerrors.ConvertToBanningProtocolErrorIfRuleError(err, "invalid block %s", blockHash)
			}
			err = flow.OnNewBlock(block)
			if err != nil {
				return err
			}
		}
	}

	return nil
}

// dequeueIncomingMessageAndSkipInvs is a convenience method to be used during
// IBD. Inv messages are expected to arrive at any given moment, but should be
// ignored while we're in IBD
func (flow *handleRelayInvsFlow) dequeueIncomingMessageAndSkipInvs(timeout time.Duration) (appmessage.Message, error) {
	for {
		message, err := flow.incomingRoute.DequeueWithTimeout(timeout)
		if err != nil {
			return nil, err
		}
		if _, ok := message.(*appmessage.MsgInvRelayBlock); !ok {
			return message, nil
		}
	}
}<|MERGE_RESOLUTION|>--- conflicted
+++ resolved
@@ -205,11 +205,7 @@
 		return false, nil
 	}
 
-<<<<<<< HEAD
-	_, err = flow.Domain().Consensus().ValidateAndInsertBlock(block)
-=======
-	err = flow.Domain().Consensus().ValidateAndInsertPruningPoint(block, utxoSet)
->>>>>>> fddda46d
+	_, err = flow.Domain().Consensus().ValidateAndInsertPruningPoint(block, utxoSet)
 	if err != nil {
 		return false, protocolerrors.ConvertToBanningProtocolErrorIfRuleError(err, "error with IBD root UTXO set")
 	}
