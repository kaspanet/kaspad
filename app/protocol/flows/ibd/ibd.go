package ibd

import (
	"github.com/kaspanet/kaspad/app/appmessage"
	"github.com/kaspanet/kaspad/app/protocol/common"
	peerpkg "github.com/kaspanet/kaspad/app/protocol/peer"
	"github.com/kaspanet/kaspad/app/protocol/protocolerrors"
	"github.com/kaspanet/kaspad/domain"
	"github.com/kaspanet/kaspad/domain/consensus/model/externalapi"
	"github.com/kaspanet/kaspad/domain/consensus/ruleerrors"
	"github.com/kaspanet/kaspad/domain/consensus/utils/consensusserialization"
	"github.com/kaspanet/kaspad/infrastructure/config"
	"github.com/kaspanet/kaspad/infrastructure/network/netadapter/router"
	"github.com/pkg/errors"
)

// HandleIBDContext is the interface for the context needed for the HandleIBD flow.
type HandleIBDContext interface {
	Domain() domain.Domain
	Config() *config.Config
	OnNewBlock(block *externalapi.DomainBlock) error
	FinishIBD() error
}

type handleIBDFlow struct {
	HandleIBDContext
	incomingRoute, outgoingRoute *router.Route
	peer                         *peerpkg.Peer
}

// HandleIBD waits for IBD start and handles it when IBD is triggered for this peer
func HandleIBD(context HandleIBDContext, incomingRoute *router.Route, outgoingRoute *router.Route,
	peer *peerpkg.Peer) error {

	flow := &handleIBDFlow{
		HandleIBDContext: context,
		incomingRoute:    incomingRoute,
		outgoingRoute:    outgoingRoute,
		peer:             peer,
	}
	return flow.start()
}

func (flow *handleIBDFlow) start() error {
	for {
		err := flow.runIBD()
		if err != nil {
			return err
		}
	}
}

func (flow *handleIBDFlow) runIBD() error {
	flow.peer.WaitForIBDStart()
	err := flow.ibdLoop()
	if err != nil {
		finishIBDErr := flow.FinishIBD()
		if finishIBDErr != nil {
			return finishIBDErr
		}
		return err
	}
	return flow.FinishIBD()
}

func (flow *handleIBDFlow) ibdLoop() error {
	for {
		syncInfo, err := flow.Domain().Consensus().GetSyncInfo()
		if err != nil {
			return err
		}

		switch syncInfo.State {
		case externalapi.SyncStateHeadersFirst:
			err := flow.syncHeaders()
			if err != nil {
				return err
			}
		case externalapi.SyncStateMissingUTXOSet:
			found, err := flow.fetchMissingUTXOSet(syncInfo.IBDRootUTXOBlockHash)
			if err != nil {
				return err
			}

			if !found {
				return nil
			}
		case externalapi.SyncStateMissingBlockBodies:
			err := flow.syncMissingBlockBodies()
			if err != nil {
				return err
			}
		case externalapi.SyncStateRelay:
			return nil
		default:
			return errors.Errorf("unexpected state %s", syncInfo.State)
		}
	}
}

func (flow *handleIBDFlow) syncHeaders() error {
	peerSelectedTipHash := flow.peer.SelectedTipHash()
	log.Debugf("Trying to find highest shared chain block with peer %s with selected tip %s", flow.peer, peerSelectedTipHash)
	highestSharedBlockHash, err := flow.findHighestSharedBlockHash(peerSelectedTipHash)
	if err != nil {
		return err
	}

	log.Debugf("Found highest shared chain block %s with peer %s", highestSharedBlockHash, flow.peer)

	return flow.downloadHeaders(highestSharedBlockHash, peerSelectedTipHash)
}

func (flow *handleIBDFlow) syncMissingBlockBodies() error {
	hashes, err := flow.Domain().Consensus().GetMissingBlockBodyHashes(flow.peer.SelectedTipHash())
	if err != nil {
		return err
	}

	for offset := 0; offset < len(hashes); offset += appmessage.MaxRequestIBDBlocksHashes {
		var hashesToRequest []*externalapi.DomainHash
		if offset+appmessage.MaxRequestIBDBlocksHashes < len(hashes) {
			hashesToRequest = hashes[offset : offset+appmessage.MaxRequestIBDBlocksHashes]
		} else {
			hashesToRequest = hashes[offset:]
		}

		err := flow.outgoingRoute.Enqueue(appmessage.NewMsgRequestIBDBlocks(hashesToRequest))
		if err != nil {
			return err
		}

		for _, expectedHash := range hashesToRequest {
			message, err := flow.incomingRoute.DequeueWithTimeout(common.DefaultTimeout)
			if err != nil {
				return err
			}

			msgIBDBlock, ok := message.(*appmessage.MsgIBDBlock)
			if !ok {
				return protocolerrors.Errorf(true, "received unexpected message type. "+
					"expected: %s, got: %s", appmessage.CmdIBDBlock, message.Command())
			}

			block := appmessage.MsgBlockToDomainBlock(msgIBDBlock.MsgBlock)
			blockHash := consensusserialization.BlockHash(block)
			if *expectedHash != *blockHash {
				return protocolerrors.Errorf(true, "expected block %s but got %s", expectedHash, blockHash)
			}

			err = flow.Domain().Consensus().ValidateAndInsertBlock(block)
			if err != nil {
				return protocolerrors.ConvertToBanningProtocolErrorIfRuleError(err, "invalid block %s", blockHash)
			}
			err = flow.OnNewBlock(block)
			if err != nil {
				return err
			}
<<<<<<< HEAD
			err = blocklogger.LogBlock(block)
			if err != nil {
				return err
			}
=======
>>>>>>> eef5e376
		}
	}

	return nil
}

func (flow *handleIBDFlow) fetchMissingUTXOSet(ibdRootHash *externalapi.DomainHash) (bool, error) {
	err := flow.outgoingRoute.Enqueue(appmessage.NewMsgRequestIBDRootUTXOSetAndBlock(ibdRootHash))
	if err != nil {
		return false, err
	}

	utxoSet, block, found, err := flow.receiveIBDRootUTXOSetAndBlock()
	if err != nil {
		return false, err
	}

	if !found {
		return false, nil
	}

	err = flow.Domain().Consensus().ValidateAndInsertBlock(block)
	if err != nil {
		blockHash := consensusserialization.BlockHash(block)
		return false, protocolerrors.ConvertToBanningProtocolErrorIfRuleError(err, "got invalid block %s during IBD", blockHash)
	}

	err = flow.Domain().Consensus().SetPruningPointUTXOSet(utxoSet)
	if err != nil {
		return false, protocolerrors.ConvertToBanningProtocolErrorIfRuleError(err, "error with IBD root UTXO set")
	}

	return true, nil
}

func (flow *handleIBDFlow) receiveIBDRootUTXOSetAndBlock() ([]byte, *externalapi.DomainBlock, bool, error) {
	message, err := flow.incomingRoute.DequeueWithTimeout(common.DefaultTimeout)
	if err != nil {
		return nil, nil, false, err
	}

	switch message := message.(type) {
	case *appmessage.MsgIBDRootUTXOSetAndBlock:
		return message.UTXOSet,
			appmessage.MsgBlockToDomainBlock(message.Block), true, nil
	case *appmessage.MsgIBDRootNotFound:
		return nil, nil, false, nil
	default:
		return nil, nil, false,
			protocolerrors.Errorf(true, "received unexpected message type. "+
				"expected: %s or %s, got: %s",
				appmessage.CmdIBDRootUTXOSetAndBlock, appmessage.CmdIBDRootNotFound, message.Command(),
			)
	}
}

func (flow *handleIBDFlow) findHighestSharedBlockHash(peerSelectedTipHash *externalapi.DomainHash) (lowHash *externalapi.DomainHash,
	err error) {

	lowHash = flow.Config().ActiveNetParams.GenesisHash
	highHash := peerSelectedTipHash

	for {
		err := flow.sendGetBlockLocator(lowHash, highHash)
		if err != nil {
			return nil, err
		}

		blockLocatorHashes, err := flow.receiveBlockLocator()
		if err != nil {
			return nil, err
		}

		// We check whether the locator's highest hash is in the local DAG.
		// If it is, return it. If it isn't, we need to narrow our
		// getBlockLocator request and try again.
		locatorHighHash := blockLocatorHashes[0]
		locatorHighHashInfo, err := flow.Domain().Consensus().GetBlockInfo(locatorHighHash)
		if err != nil {
			return nil, err
		}
		if locatorHighHashInfo.Exists {
			return locatorHighHash, nil
		}

		highHash, lowHash, err = flow.Domain().Consensus().FindNextBlockLocatorBoundaries(blockLocatorHashes)
		if err != nil {
			return nil, err
		}
	}
}

func (flow *handleIBDFlow) sendGetBlockLocator(lowHash *externalapi.DomainHash, highHash *externalapi.DomainHash) error {

	msgGetBlockLocator := appmessage.NewMsgRequestBlockLocator(highHash, lowHash)
	return flow.outgoingRoute.Enqueue(msgGetBlockLocator)
}

func (flow *handleIBDFlow) receiveBlockLocator() (blockLocatorHashes []*externalapi.DomainHash, err error) {
	message, err := flow.incomingRoute.DequeueWithTimeout(common.DefaultTimeout)
	if err != nil {
		return nil, err
	}
	msgBlockLocator, ok := message.(*appmessage.MsgBlockLocator)
	if !ok {
		return nil,
			protocolerrors.Errorf(true, "received unexpected message type. "+
				"expected: %s, got: %s", appmessage.CmdBlockLocator, message.Command())
	}
	return msgBlockLocator.BlockLocatorHashes, nil
}

func (flow *handleIBDFlow) downloadHeaders(highestSharedBlockHash *externalapi.DomainHash,
	peerSelectedTipHash *externalapi.DomainHash) error {

	err := flow.sendRequestHeaders(highestSharedBlockHash, peerSelectedTipHash)
	if err != nil {
		return err
	}

	blocksReceived := 0
	for {
		msgBlockHeader, doneIBD, err := flow.receiveHeader()
		if err != nil {
			return err
		}

		if doneIBD {
			return nil
		}

		err = flow.processHeader(msgBlockHeader)
		if err != nil {
			return err
		}

		blocksReceived++
		if blocksReceived%ibdBatchSize == 0 {
			err = flow.outgoingRoute.Enqueue(appmessage.NewMsgRequestNextHeaders())
			if err != nil {
				return err
			}
		}
	}
}

func (flow *handleIBDFlow) sendRequestHeaders(highestSharedBlockHash *externalapi.DomainHash,
	peerSelectedTipHash *externalapi.DomainHash) error {

	msgGetBlockInvs := appmessage.NewMsgRequstHeaders(highestSharedBlockHash, peerSelectedTipHash)
	return flow.outgoingRoute.Enqueue(msgGetBlockInvs)
}

func (flow *handleIBDFlow) receiveHeader() (msgIBDBlock *appmessage.MsgBlockHeader, doneIBD bool, err error) {
	message, err := flow.incomingRoute.DequeueWithTimeout(common.DefaultTimeout)
	if err != nil {
		return nil, false, err
	}
	switch message := message.(type) {
	case *appmessage.MsgBlockHeader:
		return message, false, nil
	case *appmessage.MsgDoneHeaders:
		return nil, true, nil
	default:
		return nil, false,
			protocolerrors.Errorf(true, "received unexpected message type. "+
				"expected: %s or %s, got: %s", appmessage.CmdHeader, appmessage.CmdDoneHeaders, message.Command())
	}
}

func (flow *handleIBDFlow) processHeader(msgBlockHeader *appmessage.MsgBlockHeader) error {
	header := appmessage.BlockHeaderToDomainBlockHeader(msgBlockHeader)
	block := &externalapi.DomainBlock{
		Header:       header,
		Transactions: nil,
	}

	blockHash := consensusserialization.BlockHash(block)
	blockInfo, err := flow.Domain().Consensus().GetBlockInfo(blockHash)
	if err != nil {
		return err
	}
	if blockInfo.Exists {
		log.Debugf("Block header %s is already in the DAG. Skipping...", blockHash)
		return nil
	}
	err = flow.Domain().Consensus().ValidateAndInsertBlock(block)
	if err != nil {
		if !errors.As(err, &ruleerrors.RuleError{}) {
			return errors.Wrapf(err, "failed to process header %s during IBD", blockHash)
		}
		log.Infof("Rejected block header %s from %s during IBD: %s", blockHash, flow.peer, err)

		return protocolerrors.Wrapf(true, err, "got invalid block %s during IBD", blockHash)
	}
	return nil
}<|MERGE_RESOLUTION|>--- conflicted
+++ resolved
@@ -156,13 +156,6 @@
 			if err != nil {
 				return err
 			}
-<<<<<<< HEAD
-			err = blocklogger.LogBlock(block)
-			if err != nil {
-				return err
-			}
-=======
->>>>>>> eef5e376
 		}
 	}
 
